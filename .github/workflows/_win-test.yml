name: win-test

on:
  workflow_call:
    inputs:
      build-environment:
        required: true
        type: string
        description: Top-level label for what's being built/tested.
      cuda-version:
        required: true
        type: string
        description: What CUDA version to build with, "cpu" for none.
      test-matrix:
        required: true
        type: string
        description: JSON description of what test configs to run.
      sync-tag:
        required: false
        type: string
        default: ""
        description: |
          If this is set, our linter will use this to make sure that every other
          job with the same `sync-tag` is identical.
      timeout-minutes:
        required: false
        type: number
        default: 300
        description: |
          Set the maximum (in minutes) how long the workflow should take to finish

env:
  GIT_DEFAULT_BRANCH: ${{ github.event.repository.default_branch }}

jobs:
  test:
    # Don't run on forked repos or empty test matrix
    if: github.repository_owner == 'pytorch' && toJSON(fromJSON(inputs.test-matrix).include) != '[]'
    strategy:
      matrix: ${{ fromJSON(inputs.test-matrix) }}
      fail-fast: false
    runs-on: ${{ matrix.runner }}
    timeout-minutes: ${{ matrix.mem_leak_check == 'mem_leak_check' && 600 || inputs.timeout-minutes }}
    steps:
      # Duplicated in win-build because this MUST go before a checkout
      - name: Enable git symlinks on Windows and disable fsmonitor daemon
        shell: bash
        run: |
          git config --global core.symlinks true

          # https://git-scm.com/docs/git-fsmonitor--daemon.  The daemon could lock
          # the directory on Windows and prevent GHA from checking out as reported
          # in https://github.com/actions/checkout/issues/1018
          git config --global core.fsmonitor false

      - name: Clean up leftover processes on non-ephemeral Windows runner
        uses: pytorch/test-infra/.github/actions/cleanup-runner@main

      - name: Setup SSH (Click me for login details)
        uses: pytorch/test-infra/.github/actions/setup-ssh@main
        with:
          github-secret: ${{ secrets.GITHUB_TOKEN }}
          instructions: |
            To forward remote desktop on your local machine ssh as follows:
              ssh -L 3389:localhost:3389 %%username%%@%%hostname%%
            And then change password using `passwd` command.

            To start tests locally, change working folder to \actions-runner\_work\pytorch\pytorch\test,
            Activate miniconda and Visual Studio environment and set PYTHON_PATH, by running:
              call C:\Jenkins\Miniconda3\Scripts\activate.bat C:\Jenkins\Miniconda3
              call "C:\Program Files (x86)\Microsoft Visual Studio\2019\BuildTools\VC\Auxiliary\Build\vcvarsall.bat" x64
              set PYTHONPATH=C:\actions-runner\_work\pytorch\pytorch\build\win_tmp\build

      # [see note: pytorch repo ref]
      - name: Checkout PyTorch
        uses: pytorch/pytorch/.github/actions/checkout-pytorch@main
        with:
          no-sudo: true

      - name: Setup Windows
        uses: ./.github/actions/setup-win
        with:
          cuda-version: ${{ inputs.cuda-version }}

      # TODO: Move to a requirements.txt file for windows
      - name: Install pip dependencies
        uses: nick-fields/retry@3e91a01664abd3c5cd539100d10d33b9c5b68482
        with:
          shell: bash
          timeout_minutes: 5
          max_attempts: 5
          retry_wait_seconds: 30
          command: |
            set -eu
            python3 -m pip install rockset==1.0.3

      - name: Start monitoring script
        id: monitor-script
        shell: bash
        continue-on-error: true
        run: |
          # Windows conda doesn't have python3 binary, only python, but it's python3
          ${CONDA_RUN} python -m tools.stats.monitor > usage_log.txt 2>&1 &
          echo "monitor-script-pid=${!}" >> "${GITHUB_OUTPUT}"

      - name: Download PyTorch Build Artifacts
        uses: seemethere/download-artifact-s3@v4
        with:
          name: ${{ inputs.build-environment }}
          path: C:\${{ github.run_id }}\build-results

      - name: Check build-results folder
        shell: powershell
        run: |
          tree /F C:\$Env:GITHUB_RUN_ID\build-results

      - name: Get workflow job id
        id: get-job-id
        uses: ./.github/actions/get-workflow-job-id
        if: always()
        with:
          github-token: ${{ secrets.GITHUB_TOKEN }}

      - name: Check for keep-going label and re-enabled test issues
        # This uses the filter-test-configs action because it conviniently
        # checks for labels and re-enabled test issues.  It does not actually do
        # any filtering.  All filtering is done in the build step.
        id: keep-going
        uses: ./.github/actions/filter-test-configs
        with:
          github-token: ${{ secrets.GITHUB_TOKEN }}
          test-matrix: ${{ inputs.test-matrix }}
          job-name: ${{ steps.get-job-id.outputs.job-name }}

      - name: Download pytest cache
        uses: ./.github/actions/pytest-cache-download
        continue-on-error: true
        with:
          cache_dir: .pytest_cache
          job_identifier: ${{ github.workflow }}_${{ inputs.build-environment }}_${{ github.job }}_${{ matrix.config }}

      - name: Test
        id: test
        shell: bash
        env:
          USE_CUDA: ${{ inputs.cuda-version != 'cpu' && '1' || '0' }}
          INSTALL_WINDOWS_SDK: 1
          PYTHON_VERSION: 3.8
          PYTORCH_RETRY_TEST_CASES: 1
          PYTORCH_OVERRIDE_FLAKY_SIGNAL: 1
          CONTINUE_THROUGH_ERROR: ${{ steps.keep-going.outputs.keep-going }}
          VC_PRODUCT: "BuildTools"
          VC_VERSION: ""
          VS_VERSION: "16.8.6"
          VC_YEAR: "2019"
          AWS_DEFAULT_REGION: us-east-1
          PR_NUMBER: ${{ github.event.pull_request.number }}
          GITHUB_REPOSITORY: ${{ github.repository }}
          GITHUB_WORKFLOW: ${{ github.workflow }}
          GITHUB_JOB: ${{ github.job }}
          GITHUB_RUN_ID: ${{ github.run_id }}
          GITHUB_RUN_NUMBER: ${{ github.run_number }}
          GITHUB_RUN_ATTEMPT: ${{ github.run_attempt }}
<<<<<<< HEAD
=======
          JOB_ID: ${{ steps.get-job-id.outputs.job-id }}
          JOB_NAME: ${{ steps.get-job-id.outputs.job-name }}
>>>>>>> b3308c48
          SHA1: ${{ github.event.pull_request.head.sha || github.sha }}
          CUDA_VERSION: ${{ inputs.cuda-version }}
          PYTORCH_FINAL_PACKAGE_DIR: /c/${{ github.run_id }}/build-results/
          BUILD_ENVIRONMENT: ${{ inputs.build-environment }}
          ALPINE_IMAGE: "308535385114.dkr.ecr.us-east-1.amazonaws.com/tool/alpine"
          SHARD_NUMBER: ${{ matrix.shard }}
          NUM_TEST_SHARDS: ${{ matrix.num_shards }}
          TEST_CONFIG: ${{ matrix.config }}
          REENABLED_ISSUES: ${{ github.event.pull_request.reenabled-issues }}
          TORCH_CUDA_ARCH_LIST: "8.6"
          PYTORCH_TEST_CUDA_MEM_LEAK_CHECK: ${{ matrix.mem_leak_check && '1' || '0' }}
          PYTORCH_TEST_RERUN_DISABLED_TESTS: ${{ matrix.rerun_disabled_tests && '1' || '0' }}
        run: |
          pushd "${PYTORCH_FINAL_PACKAGE_DIR}"
          # shellcheck disable=SC2046,SC2102
          python3 -mpip install $(echo *.whl)[opt-einsum,optree]
          popd

          .ci/pytorch/win-test.sh

      - name: Upload pytest cache if tests failed
        uses: ./.github/actions/pytest-cache-upload
        continue-on-error: true
        if: failure() && steps.test.conclusion && steps.test.conclusion == 'failure'
        with:
          cache_dir: .pytest_cache
          shard: ${{ matrix.shard }}
          job_identifier: ${{ github.workflow }}_${{ inputs.build-environment }}_${{ github.job }}_${{ matrix.config }}

      - name: Print remaining test logs
        shell: bash
        if: always() && steps.test.conclusion
        run: |
          cat test/**/*_toprint.log || true

      - name: Stop monitoring script
        if: always() && steps.monitor-script.outputs.monitor-script-pid
        shell: bash
        continue-on-error: true
        env:
          MONITOR_SCRIPT_PID: ${{ steps.monitor-script.outputs.monitor-script-pid }}
        run: |
          kill "$MONITOR_SCRIPT_PID"

      - name: Upload test artifacts
        uses: ./.github/actions/upload-test-artifacts
        if: always() && steps.test.conclusion && steps.test.conclusion != 'skipped'
        with:
          file-suffix: ${{ github.job }}-${{ matrix.config }}-${{ matrix.shard }}-${{ matrix.num_shards }}-${{ matrix.runner }}_${{ steps.get-job-id.outputs.job-id }}

      - name: Parse ref
        id: parse-ref
        run: python3 .github/scripts/parse_ref.py

      - name: Uninstall PyTorch
        if: always()
        continue-on-error: true
        shell: bash
        run: |
          # This step removes PyTorch installed by the test to give a clean slate
          # to the next job
          python3 -mpip uninstall -y torch

      - name: Teardown Windows
        uses: ./.github/actions/teardown-win
        if: always()
        timeout-minutes: 120<|MERGE_RESOLUTION|>--- conflicted
+++ resolved
@@ -161,11 +161,8 @@
           GITHUB_RUN_ID: ${{ github.run_id }}
           GITHUB_RUN_NUMBER: ${{ github.run_number }}
           GITHUB_RUN_ATTEMPT: ${{ github.run_attempt }}
-<<<<<<< HEAD
-=======
           JOB_ID: ${{ steps.get-job-id.outputs.job-id }}
           JOB_NAME: ${{ steps.get-job-id.outputs.job-name }}
->>>>>>> b3308c48
           SHA1: ${{ github.event.pull_request.head.sha || github.sha }}
           CUDA_VERSION: ${{ inputs.cuda-version }}
           PYTORCH_FINAL_PACKAGE_DIR: /c/${{ github.run_id }}/build-results/
