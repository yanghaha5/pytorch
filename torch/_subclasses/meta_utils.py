import contextlib
import warnings
import weakref
from typing import ContextManager, List, Optional

import torch
from torch._guards import Source
from torch.fx.experimental.symbolic_shapes import DimConstraint, DimDynamic
from torch.multiprocessing.reductions import StorageWeakRef
from torch.utils._python_dispatch import supports_mode_tracing, transform_subclass
from torch.utils.weak import WeakIdRef

DimList = List


def safe_is_leaf(t):
    try:
        return t.is_leaf
    except RuntimeError:
        # inference mode can trigger this
        return False


def safe_grad(t):
    with warnings.catch_warnings():
        warnings.filterwarnings("ignore", "The .grad attribute of a Tensor")
        return t.grad


def assert_eq(a, b):
    assert a == b, f"{a} != {b}"


def assert_metadata_eq(assert_eq, m1, m2, *, skip_symbolic=False):
    def go(m1, m2):
        assert_eq(m1.dtype, m2.dtype)
        if not skip_symbolic:
            assert_eq(m1.shape, m2.shape)
        assert_eq(m1.requires_grad, m2.requires_grad)
        assert_eq(m1.is_leaf, m2.is_leaf)
        assert_eq(m1.grad_fn is None, m2.grad_fn is None)
        assert_eq(m1.is_sparse, m2.is_sparse)
        assert_eq(m1.is_inference(), m2.is_inference())
        assert_eq(m1.is_conj(), m2.is_conj())
        assert_eq(m1.is_neg(), m2.is_neg())
        assert_eq(safe_grad(m1) is not None, safe_grad(m2) is not None)
        if safe_grad(m1) is not None:
            go(safe_grad(m1), safe_grad(m2))
        if m1.is_sparse:
            assert_eq(m1.dense_dim(), m2.dense_dim())
            assert_eq(m1.sparse_dim(), m2.sparse_dim())
            assert_eq(m1.is_coalesced(), m2.is_coalesced())
        else:
            if not skip_symbolic:
                assert_eq(m1.stride(), m2.stride())
                assert_eq(m1.storage_offset(), m2.storage_offset())
            assert_eq(m1._is_view(), m2._is_view())
            if m1._is_view():
                go(m1._base, m2._base)
        # TODO: test if is resizable (no direct query for this atm)
        # TODO: audit AutogradMeta to see if it matches
        # TODO: test forward AD

    return go(m1, m2)


# This is a class for converting multiple tensors into meta tensors which
# share the same view/storage structure.  The operation model is you allocate
# one of these, and then call it repeatedly on all the tensors you want to
# convert.  It's important to use the same object for tensors you want to
# share storage because this is how we correlate shared storages to the same
# meta storages. This class will hold weak references to cached tenosrs
# and tensor storages.
class MetaConverter:
    def __init__(self):
        self.storage_memo = {}
        self.tensor_memo: weakref.WeakValueDictionary = weakref.WeakValueDictionary()
        self.maybe_storages_to_delete = []
        self.check_expired_frequency = 128
        self.check_expired_count = 0
        self.hit = 0
        self.miss = 0
        self.del_hook = None
        self.arg_cnt = 0

    def successful(self):
        return self.hit > 0 and self.miss == 0

    def check_for_expired_weak_storages(self):
        new_li = []
        stor_to_delete = []
        for obj in self.maybe_storages_to_delete:
            if not obj.expired():
                new_li.append(obj)
            else:
                stor_to_delete.append(obj)
        for obj in stor_to_delete:
            self.storage_memo.pop(obj, None)
        self.maybe_storages_to_delete = new_li

        # if for some reason we have aquired many storages which have not expired
        # even though a tensor with their storage has expired (aliasing or otherwise)
        # check for expired storages less often so as to bound the amount of work we
        # do checking for expired storages
        self.check_expired_frequency = max(
            self.check_expired_frequency, len(self.maybe_storages_to_delete)
        )

    def get_tensor_memo(self, t):
        return self.tensor_memo.get(WeakIdRef(t), None)

    def set_tensor_memo(self, t, v):
        # hold a weak ref to self, otherwise it will be kept alive
        # by the del_ten closure
        self_weak_ref = weakref.ref(self)
        if t.is_sparse or t.is_mkldnn:
            weak_st = None
        else:
            weak_st = StorageWeakRef(t._typed_storage())
        tensor_ref_key = WeakIdRef(t)

        def del_ten():
            # tensor outlives the converter
            self_ref = self_weak_ref()
            if self_ref is None:
                return
            # on shutdown, tensor_ref_key may not be in memo
            self_ref.tensor_memo.pop(tensor_ref_key, None)
            if weak_st and weak_st.expired():
                self_ref.storage_memo.pop(weak_st, None)
            elif weak_st is not None:
                # [expired-storages]
                # NB: even though the tensor has died,
                # the deallocation of its storage can take longer,
                # even when the storage has no other uses/views.
                # In this case, the StorageWeakRef object will be kept alive
                # longer than it needs to be, however the storage itself
                # will be deallocated. We retain the possibly dead storages
                # and periodically check if any of them are expired and
                # can be freed.
                self_ref.maybe_storages_to_delete.append(weak_st)

        weakref.finalize(t, del_ten)
        self.tensor_memo[tensor_ref_key] = v

    # NB: doesn't actually return a storage, because meta storage is
    # not supported
    def meta_storage(self, s, callback):
        # NB: TypedStorage is freshly allocated and cannot be used as hash
        # key index.

        # Use a Weak Ref to s in order to not leak memory
        swr = StorageWeakRef(s)
        if swr not in self.storage_memo:
            if supports_mode_tracing(s):
                self.storage_memo[swr] = transform_subclass(
                    s,
                    lambda inner: callback(
                        lambda: torch.empty(s.size(), dtype=torch.uint8, device="meta")
                    ).untyped_storage(),
                )
            else:
                self.storage_memo[swr] = callback(
                    lambda: torch.empty(s.size(), dtype=torch.uint8, device="meta")
                ).untyped_storage()
        return self.storage_memo[swr]

    # This function assumes that it's possible to do the conversion
    # NB: name here is used in a conventional way by Dynamo; it corresponds
    # precisely to the Source.name() of the tensor we're fakeifying and
    # corresponds to a valid Python expression.  When we construct sub-names
    # as part of this process, we will maintain this invariant!  (Even though
    # other users of this may not need it this property to be upheld.)
    def meta_tensor(
        self,
        t,
        shape_env=None,
        callback=lambda t: t(),
        source: Optional[Source] = None,
        dynamic_dims: Optional[DimList[DimDynamic]] = None,
        constraint_dims: Optional[DimList[DimConstraint]] = None,
    ):
        if source is None:
            from torch._dynamo.source import ConstantSource

            # TODO: make a dedicated UnknownSource for this?
            source = ConstantSource(
                f"__meta_utils_unknown_tensor{len(self.tensor_memo)}"
            )

        # This indicates you set no_dispatch() before calling into this
        # function.  This is an error: we may be creating fake tensors and
        # will perform operations on them which need fake tensor mode to
        # be active.  You will segfault if you are in a no_dispatch() block.
        assert not torch._C._dispatch_tls_local_exclude_set().has(
            torch._C.DispatchKey.Python
        )
        arg_cnt = self.arg_cnt
        self.arg_cnt += 1

        # When we make as_strided calls, we end up generating a guard
        # that the new as_strided tensor is in bounds for the old storage
        # for the base (since as_strided calls can "bust" out of their
        # bounding box.)  This guard is unnecessary: if a user is able
        # to provide us a tensor with the view base setup this way, we
        # don't need to produce a guard, because the fact that they
        # were able to produce the view base means its in bounds.
        #
        # Now, ordinarily, this guard would be harmless.  However, the
        # generated guard refers to variables bound on the base variable.
        # At the moment, Dynamo doesn't actually guard on x._base, because
        # according to Voz this results in a lot of spurious invalidations,
        # and also if the user doesn't directly make use of _base, its
        # pointless anyway (because programs should be parametric over
        # whether or not the input tensor is a view or not--unless you're
        # mutating the input, but that's a whole 'nother ballgame).  So
        # for expediency, we suppress these guards so we don't have to
        # deal with this (yet, anyway.)
        #
        # NB: An old version of this code suppressed guards for ALL operations
        # happening during meta conversion, not just as_strided calls.
        # This is too aggressive: we do duck sizing and 0/1 simplification
        # as we allocate variables, and we do need to register guards for
        # these cases.
        maybe_suppress = contextlib.nullcontext
        if shape_env is not None:
            maybe_suppress = shape_env.suppress_guards

        def sym_sizes_strides_storage_offset(t):
            if shape_env is not None:
                return shape_env.create_symbolic_sizes_strides_storage_offset(
                    t,
                    source,
                    dynamic_dims=dynamic_dims,
                    constraint_dims=constraint_dims,
                )
            else:
                assert dynamic_dims is None
                assert constraint_dims is None
            return (t.size(), t.stride(), t.storage_offset())

        # see expired-storages
        self.check_expired_count += 1
        if self.check_expired_count >= self.check_expired_frequency:
            self.check_for_expired_weak_storages()
            self.check_expired_count = 0

        if self.get_tensor_memo(t) is None:
            with torch.inference_mode(t.is_inference()):
                if t.is_sparse:
                    is_leaf = safe_is_leaf(t)
                    r = callback(
                        lambda: torch.ops.aten._sparse_coo_tensor_with_dims(
                            t.sparse_dim(),
                            t.dense_dim(),
                            t.shape,
                            dtype=t.dtype,
                            layout=torch.sparse_coo,
                            device="meta",
                        )
                    )
                    assert safe_is_leaf(r), "the callback you passed in doesn't detach"
                    # Note [is_coalesced is dispatched]
                    # Strangely enough, is_coalesced() is a dispatched operator,
                    # which means that it will get caught by fake tensor mode.
                    # Ordinarily this would error, but there's some logic in
                    # fake tensor ensure this doesn't happen.
                    r._coalesced_(t.is_coalesced())
                    if t.requires_grad:
                        r.requires_grad = True
                    if t.requires_grad and not is_leaf:
                        with torch.enable_grad():
                            r = r.clone()
                            r._coalesced_(t.is_coalesced())
                elif t.is_mkldnn:
                    is_leaf = safe_is_leaf(t)
                    sizes, strides, _storage_offset = sym_sizes_strides_storage_offset(
                        t
                    )
                    r = callback(
                        lambda: torch.empty_strided(
                            sizes, strides, dtype=t.dtype, device="meta"
                        )
                    )
                    assert safe_is_leaf(r), "the callback you passed in doesn't detach"
                    if t.requires_grad:
                        r.requires_grad = True
                    if t.requires_grad and not is_leaf:
                        with torch.enable_grad():
                            r = r.clone()
                elif t._is_view():
                    # Construct views in two steps: recursively meta-fy their
                    # base, and then create view(s) off that.  NB: doing it
                    # directly from storage is WRONG because this won't cause
                    # version counters to get shared.
                    assert t._is_view()

                    from torch._dynamo.source import AttrSource

                    if shape_env:
                        base_dynamic_dims = [DimDynamic.STATIC] * t._base.dim()
                    else:
                        base_dynamic_dims = None
                    base = self.meta_tensor(
                        t._base,
                        shape_env,
                        callback,
                        source=AttrSource(source, "_base"),
                        dynamic_dims=base_dynamic_dims,
                    )

                    def is_c_of_r(complex_dtype, real_dtype):
                        return (
                            utils.is_complex_dtype(complex_dtype)
                            and utils.corresponding_real_dtype(complex_dtype)
                            == real_dtype
                        )

                    # In some situations, MetaConverter may be called in a
                    # context where autograd is disabled.  For the _is_view
                    # assert to pass, we have to setup the autograd view
                    # metadata anyway.  Do this by reenabling the
                    # ADInplaceOrView key.  This is kind of a hack.
                    old_exclude = torch._C._dispatch_tls_is_dispatch_key_excluded(
                        torch._C.DispatchKey.ADInplaceOrView
                    )
                    torch._C._dispatch_tls_set_dispatch_key_excluded(
                        torch._C.DispatchKey.ADInplaceOrView, False
                    )
                    try:
                        if base.dtype == t.dtype:
                            pass
                        elif is_c_of_r(base.dtype, t.dtype):
                            base = torch.view_as_real(base)
                        elif is_c_of_r(t.dtype, base.dtype):
                            base = torch.view_as_complex(base)
                        else:
                            # This is not guaranteed to succeed.  If it fails, it
                            # means there is another dtype-converting view function
                            # that hasn't been handled here
                            base = base.view(t.dtype)

                        # This is very tricky.  Naively, you might expect this
                        # to hold:
                        #
                        #   if t.requires_grad and not safe_is_leaf(t)
                        #       assert t._base.requires_grad
                        #
                        # But it's not true!  As you can see in the following
                        # program:
                        #
                        #   x = torch.zeros(4)
                        #   y = x.view(1, 4)
                        #   y.requires_grad = True
                        #   z = y.view(1, 1, 4)
                        #   assert z._base is x
                        #
                        # So we may have to do *two* views out of the base to
                        # recreate this situation.

                        (
                            sizes,
                            strides,
                            storage_offset,
                        ) = sym_sizes_strides_storage_offset(t)

                        if safe_is_leaf(t):
                            # Leaf views that track view metadata are created by
                            # creating a view inside a no_grad block
                            with torch.no_grad(), maybe_suppress():
                                r = base.as_strided(sizes, strides, storage_offset)
                            # As it's a leaf, we can directly assign requires_grad
                            r.requires_grad = t.requires_grad
                        else:
                            if t._base.requires_grad == t.requires_grad:
                                # Easy case, just run the view op
                                with torch.enable_grad(), maybe_suppress():
                                    r = base.as_strided(sizes, strides, storage_offset)
                            else:
                                # Obscure case.  Create a leaf view and give it the
                                # correct requires_grad, then do the final view.
                                # NB: Can't have a non-leaf without requiring grad!
                                assert t.requires_grad
                                with torch.no_grad():
                                    mid = base.view(base.shape)
                                mid.requires_grad = t.requires_grad
                                with torch.enable_grad(), maybe_suppress():
                                    r = mid.as_strided(sizes, strides, storage_offset)
                        # The CreationMeta influences whether or not inplace
                        # mutation is an error or not.  So we need to make
                        # sure we properly propagate this as well.
                        torch._C._autograd._set_creation_meta(
                            r, torch._C._autograd._get_creation_meta(t)
                        )
                    finally:
                        torch._C._dispatch_tls_set_dispatch_key_excluded(
                            torch._C.DispatchKey.ADInplaceOrView, old_exclude
                        )

                else:
                    is_leaf = safe_is_leaf(t)
                    sizes, strides, storage_offset = sym_sizes_strides_storage_offset(t)
<<<<<<< HEAD
                    # If we have a subclass that desugars into dense tensors,
                    # perform our callback on each inner tensor.
                    if supports_mode_tracing(t):
                        r = transform_subclass(
                            t,
                            lambda inner: callback(
                                lambda: torch.empty_strided(
                                    sizes, strides, dtype=t.dtype, device="meta"
                                )
                            ),
=======

                    # If we have a subclass that desugars into dense tensors,
                    # perform our callback on each inner tensor.
                    if supports_mode_tracing(t):

                        def empty_create(inner_t):
                            is_leaf = safe_is_leaf(inner_t)
                            (
                                sizes,
                                strides,
                                storage_offset,
                            ) = sym_sizes_strides_storage_offset(inner_t)
                            return torch.empty_strided(
                                sizes, strides, dtype=inner_t.dtype, device="meta"
                            )

                        r = transform_subclass(
                            t,
                            lambda inner: callback(lambda: empty_create(inner)),
>>>>>>> 9089239c
                        )
                    else:
                        r = callback(
                            lambda: torch.empty_strided(
                                sizes, strides, dtype=t.dtype, device="meta"
                            )
                        )
                    assert safe_is_leaf(r), "the callback you passed in doesn't detach"
                    if t.requires_grad:
                        r.requires_grad = t.requires_grad
                        if not is_leaf:
                            # Fake up some autograd history.
                            with torch.enable_grad():
                                # preserve_format is the default, but we want to
                                # emphasize how important it is to preserve
                                # format here
                                r = r.clone(memory_format=torch.preserve_format)

                    # Graph-Break for wrapped tensors
                    if torch._C._functorch.is_functorch_wrapped_tensor(t):
                        return NotImplemented

                    s = t.untyped_storage()
                    swr = StorageWeakRef(s)
                    if (
                        swr not in self.storage_memo
                        and r.stride() == strides
                        and r.storage_offset() == storage_offset
                    ):
                        # You're normal and happy, install the fresh storage into the memo
                        self.storage_memo[swr] = r.untyped_storage()
                    else:
                        # You're in crazy town; somehow you gave us a tensor
                        # that wasn't a view, but had nonzero storage offset,
                        # nontrivial strides (such that clone() couldn't
                        # preserve them), or already aliases with another
                        # tensor's storage.  The most typical way to end
                        # up here is with set_.  So use set_ to bludgeon this
                        # in.
                        r_s = self.meta_storage(s, callback=callback)
                        # NB: In principle, this should always work, but there
                        # is some subtle difference in the autograd metadata
                        # that means we will backprop the set_ call, even if
                        # r is declared as an input to grad.
                        # See https://github.com/pytorch/pytorch/issues/87956
                        # for the reproducer.
                        # NB: The in_kernel_invocation_manager here is necessary
                        # for fake tensor.  If we run the set_ call with fake
                        # tensor on, r will improperly report that it is NOT a
                        # meta tensor but a cpu tensor, and then the set_ call
                        # will fail due to device mismatch.  no_dispatch() is
                        # not enough, because the fake tensor will still claim
                        # to be a CPU tensor and you'll end up in the CPU
                        # kernel.  Arguably this is a hack; a cleaner way to
                        # solve this is to have a FakeStorage concept which
                        # would report it's CPU device--no problem now!  But
                        # this is difficult to do because we don't have storage
                        # subclasses.  Relevant test is
                        # DynamicShapesFunctionTests::test_add_dynamic_shapes in
                        # test/dynamo/test_dynamic_shapes.py
                        maybe_fake_mgr: ContextManager[None] = contextlib.nullcontext()
                        from torch._subclasses.fake_tensor import (
                            FakeTensor,
                            in_kernel_invocation_manager,
                        )

                        def maybe_get_fake_mode(t):
                            if isinstance(t, FakeTensor):
                                return t.fake_mode
                            if supports_mode_tracing(t):
                                inner_tensors, _ = t.__tensor_flatten__()
                                modes = [maybe_get_fake_mode(x) for x in inner_tensors]
                                m = modes[0]
                                assert all(m is x for x in modes)
                                return m
                            return None

                        mb_fake_mode = maybe_get_fake_mode(r)
                        if mb_fake_mode is not None:
                            maybe_fake_mgr = in_kernel_invocation_manager(mb_fake_mode)
                        with maybe_fake_mgr, torch.no_grad():
                            r.set_(r_s, storage_offset, sizes, strides)

                if safe_grad(t) is not None:
                    from torch._dynamo.source import AttrSource

                    r.grad = self.meta_tensor(
                        safe_grad(t),
                        shape_env,
                        callback,
                        source=AttrSource(source, "grad"),
                        dynamic_dims=dynamic_dims,
                        constraint_dims=constraint_dims,
                    )
                torch._C._set_conj(r, t.is_conj())
                torch._C._set_neg(r, t.is_neg())
            # This can be skipped if necessary for performance reasons
            assert_metadata_eq(assert_eq, t, r, skip_symbolic=True)
            self.set_tensor_memo(t, r)

        return self.get_tensor_memo(t)

    def __call__(
        self,
        t,
        shape_env=None,
        *,
        callback=lambda t: t(),
        ignore_subclass=False,
        source=None,
        dynamic_dims=None,
        constraint_dims=None,
    ):
        # TODO: zero tensors?  We appear to have eliminated them by
        # excluding complex for now
        from torch._subclasses.fake_tensor import FakeTensor

        if (
            type(t) is torch.Tensor
            or type(t) is torch.nn.Parameter
            or (ignore_subclass and isinstance(t, torch.Tensor))
            or supports_mode_tracing(t)
            or isinstance(t, FakeTensor)
        ):
            if t.device.type != "xla" and any(
                [
                    t.is_sparse_csr,
                    t.layout in [torch.sparse_csc, torch.sparse_bsr, torch.sparse_bsc],
                    t.is_quantized,
                    t.is_nested,
                    t._is_view() and t._base is not None and t._base.is_sparse,
                    torch._is_functional_tensor(t),
                    t.device.type in ("lazy"),
                    # We need a way to test if a tensor is batched but there
                    # is no official APi to do it
                    # torch._C._is_batched(t),
                ]
            ):
                # TODO: sparse should support meta
                # NB technically to('meta') does work but our logging
                # instrumentation will see the meta conversions and the
                # tests all break so we just exclude this.  In any case
                # the to conversion isn't really right anyhow.
                self.miss += 1
                return NotImplemented
            else:
                self.hit += 1
                # When ignoring subclasses, we treat the input tensor "as if" it
                # were a normal tensor and create a non-subclassed fake tensor
                # that, modulo type and attributes, resembles the original tensor.
                # This can be helpful if you're planning to simulate the subclassness
                # by hand, e.g., as is done in Dynamo
                ctx = contextlib.nullcontext()
                if ignore_subclass:
                    ctx = torch._C.DisableTorchFunctionSubclass()
                with ctx:
                    r = self.meta_tensor(
                        t,
                        shape_env=shape_env,
                        callback=callback,
                        source=source,
                        dynamic_dims=dynamic_dims,
                        constraint_dims=constraint_dims,
                    )
                if type(t) is torch.nn.Parameter:
                    # NB: Cannot directly use Parameter constructor
                    # because that would force a detach, not desirable
                    r._is_param = True
                return r
        elif torch.overrides.is_tensor_like(t):
            self.miss += 1
            return NotImplemented
        else:
            # non-Tensor types don't count as hit or miss
            return t


import torch._prims_common as utils<|MERGE_RESOLUTION|>--- conflicted
+++ resolved
@@ -152,17 +152,9 @@
         # Use a Weak Ref to s in order to not leak memory
         swr = StorageWeakRef(s)
         if swr not in self.storage_memo:
-            if supports_mode_tracing(s):
-                self.storage_memo[swr] = transform_subclass(
-                    s,
-                    lambda inner: callback(
-                        lambda: torch.empty(s.size(), dtype=torch.uint8, device="meta")
-                    ).untyped_storage(),
-                )
-            else:
-                self.storage_memo[swr] = callback(
-                    lambda: torch.empty(s.size(), dtype=torch.uint8, device="meta")
-                ).untyped_storage()
+            self.storage_memo[swr] = callback(
+                lambda: torch.empty(s.size(), dtype=torch.uint8, device="meta")
+            ).untyped_storage()
         return self.storage_memo[swr]
 
     # This function assumes that it's possible to do the conversion
@@ -400,18 +392,6 @@
                 else:
                     is_leaf = safe_is_leaf(t)
                     sizes, strides, storage_offset = sym_sizes_strides_storage_offset(t)
-<<<<<<< HEAD
-                    # If we have a subclass that desugars into dense tensors,
-                    # perform our callback on each inner tensor.
-                    if supports_mode_tracing(t):
-                        r = transform_subclass(
-                            t,
-                            lambda inner: callback(
-                                lambda: torch.empty_strided(
-                                    sizes, strides, dtype=t.dtype, device="meta"
-                                )
-                            ),
-=======
 
                     # If we have a subclass that desugars into dense tensors,
                     # perform our callback on each inner tensor.
@@ -431,7 +411,6 @@
                         r = transform_subclass(
                             t,
                             lambda inner: callback(lambda: empty_create(inner)),
->>>>>>> 9089239c
                         )
                     else:
                         r = callback(
