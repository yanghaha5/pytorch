r"""
This package adds support for CUDA tensor types, that implement the same
function as CPU tensors, but they utilize GPUs for computation.

It is lazily initialized, so you can always import it, and use
:func:`is_available()` to determine if your system supports CUDA.

:ref:`cuda-semantics` has more details about working with CUDA.
"""

import contextlib
import importlib
import os
import sys
import threading
import traceback
import warnings
from functools import lru_cache
from typing import Any, cast, List, Optional, Tuple, Union

import torch
import torch._C
from torch.types import Device
from .. import device as _device
from .._utils import classproperty
from ._utils import _dummy_type, _get_device_index
from .graphs import (
    CUDAGraph,
    graph,
    graph_pool_handle,
    is_current_stream_capturing,
    make_graphed_callables,
)
from .streams import Event, ExternalStream, Stream

try:
    from torch._C import _cudart  # type: ignore[attr-defined]
except ImportError:
    _cudart = None

_initialized = False
_tls = threading.local()
_initialization_lock = threading.Lock()
_queued_calls = []  # don't invoke these until initialization occurs
_is_in_bad_fork = getattr(torch._C, "_cuda_isInBadFork", lambda: False)
_device_t = Union[_device, str, int, None]

_HAS_PYNVML = False
_PYNVML_ERR = None
try:
    import pynvml  # type: ignore[import]

    _HAS_PYNVML = True
except ImportError as err:
    _PYNVML_ERR = err  # sometimes a lib is installed but the import fails for some other reason, so we log the error for later


class _LazySeedTracker:
    # Since seeding is memory-less, only track the latest seed.
    # Note: `manual_seed_all` followed by `manual_seed` overwrites
    # the seed on current device. We track the order of **latest**
    # calls between these two API.
    def __init__(self):
        self.manual_seed_all_cb = None
        self.manual_seed_cb = None
        self.call_order = []

    def queue_seed_all(self, cb, traceback):
        self.manual_seed_all_cb = (cb, traceback)
        # update seed_all to be latest
        self.call_order = [self.manual_seed_cb, self.manual_seed_all_cb]

    def queue_seed(self, cb, traceback):
        self.manual_seed_cb = (cb, traceback)
        # update seed to be latest
        self.call_order = [self.manual_seed_all_cb, self.manual_seed_cb]

    def get_calls(self) -> List:
        return self.call_order


_lazy_seed_tracker = _LazySeedTracker()

# Define dummy _CudaDeviceProperties type if PyTorch was compiled without CUDA
if hasattr(torch._C, "_CudaDeviceProperties"):
    _CudaDeviceProperties = torch._C._CudaDeviceProperties
else:
    _CudaDeviceProperties = _dummy_type("_CudaDeviceProperties")  # type: ignore[assignment, misc]

if hasattr(torch._C, "_cuda_exchangeDevice"):
    _exchange_device = torch._C._cuda_exchangeDevice
else:

    def _exchange_device(device: int) -> int:
        if device < 0:
            return -1
        raise RuntimeError("PyTorch was compiled without CUDA support")


if hasattr(torch._C, "_cuda_maybeExchangeDevice"):
    _maybe_exchange_device = torch._C._cuda_maybeExchangeDevice
else:

    def _maybe_exchange_device(device: int) -> int:
        if device < 0:
            return -1
        raise RuntimeError("PyTorch was compiled without CUDA support")


# Global variables dynamically populated by native code
has_magma: bool = False
has_half: bool = False
default_generators: Tuple[torch._C.Generator] = ()  # type: ignore[assignment]


def _is_compiled() -> bool:
    r"""Returns true if compile with CUDA support."""
    return hasattr(torch._C, "_cuda_getDeviceCount")


def _nvml_based_avail() -> bool:
    return os.getenv("PYTORCH_NVML_BASED_CUDA_CHECK") == "1"


def is_available() -> bool:
    r"""Returns a bool indicating if CUDA is currently available."""
    if not _is_compiled():
        return False
    if _nvml_based_avail():
        # The user has set an env variable to request this availability check that attempts to avoid fork poisoning by
        # using NVML at the cost of a weaker CUDA availability assessment. Note that if NVML discovery/initialization
        # fails, this assessment falls back to the default CUDA Runtime API assessment (`cudaGetDeviceCount`)
        return device_count() > 0
    else:
        # The default availability inspection never throws and returns 0 if the driver is missing or can't
        # be initialized. This uses the CUDA Runtime API `cudaGetDeviceCount` which in turn initializes the CUDA Driver
        # API via `cuInit`
        return torch._C._cuda_getDeviceCount() > 0


def is_bf16_supported():
    r"""Returns a bool indicating if the current CUDA/ROCm device supports dtype bfloat16"""
    # Check for ROCm, if true return true, no ROCM_VERSION check required,
    # since it is supported on AMD GPU archs.
    if torch.version.hip:
        return True

    cu_vers = torch.version.cuda
    if cu_vers is not None:
        cuda_maj_decide = int(cu_vers.split(".")[0]) >= 11
    else:
        cuda_maj_decide = False
    return (
        torch.cuda.get_device_properties(torch.cuda.current_device()).major >= 8
        and cuda_maj_decide
    )


def _sleep(cycles):
    torch._C._cuda_sleep(cycles)


def _check_capability():
    incorrect_binary_warn = """
    Found GPU%d %s which requires CUDA_VERSION >= %d to
     work properly, but your PyTorch was compiled
     with CUDA_VERSION %d. Please install the correct PyTorch binary
     using instructions from https://pytorch.org
    """

    old_gpu_warn = """
    Found GPU%d %s which is of cuda capability %d.%d.
    PyTorch no longer supports this GPU because it is too old.
    The minimum cuda capability supported by this library is %d.%d.
    """

    if torch.version.cuda is not None:  # on ROCm we don't want this check
        CUDA_VERSION = torch._C._cuda_getCompiledVersion()
        for d in range(device_count()):
            capability = get_device_capability(d)
            major = capability[0]
            minor = capability[1]
            name = get_device_name(d)
            current_arch = major * 10 + minor
            min_arch = min(
                (int(arch.split("_")[1]) for arch in torch.cuda.get_arch_list()),
                default=35,
            )
            if current_arch < min_arch:
                warnings.warn(
                    old_gpu_warn
                    % (d, name, major, minor, min_arch // 10, min_arch % 10),
<<<<<<< HEAD
                    stacklevel=2,
=======
                    stacklevel=TO_BE_DETERMINED,
>>>>>>> fff02e67
                )


def _check_cubins():
    incompatible_device_warn = """
{} with CUDA capability sm_{} is not compatible with the current PyTorch installation.
The current PyTorch install supports CUDA capabilities {}.
If you want to use the {} GPU with PyTorch, please check the instructions at https://pytorch.org/get-started/locally/
"""
    if torch.version.cuda is None:  # on ROCm we don't want this check
        return
    arch_list = get_arch_list()
    if len(arch_list) == 0:
        return
    supported_sm = [int(arch.split("_")[1]) for arch in arch_list if "sm_" in arch]
    for idx in range(device_count()):
        cap_major, cap_minor = get_device_capability(idx)
        # NVIDIA GPU compute architectures are backward compatible within major version
        supported = any(sm // 10 == cap_major for sm in supported_sm)
        if not supported:
            device_name = get_device_name(idx)
            capability = cap_major * 10 + cap_minor
            warnings.warn(
                incompatible_device_warn.format(
                    device_name, capability, " ".join(arch_list), device_name
                ),
<<<<<<< HEAD
                stacklevel=2,
=======
                stacklevel=TO_BE_DETERMINED,
>>>>>>> fff02e67
            )


def is_initialized():
    r"""Returns whether PyTorch's CUDA state has been initialized."""
    return _initialized and not _is_in_bad_fork()


def _lazy_call(callable, **kwargs):
    if is_initialized():
        callable()
    else:
        # TODO(torch_deploy): this accesses linecache, which attempts to read the
        # file system to get traceback info. Patch linecache or do something
        # else here if this ends up being important.
        global _lazy_seed_tracker
        if kwargs.get("seed_all", False):
            _lazy_seed_tracker.queue_seed_all(callable, traceback.format_stack())
        elif kwargs.get("seed", False):
            _lazy_seed_tracker.queue_seed(callable, traceback.format_stack())
        else:
            # Don't store the actual traceback to avoid memory cycle
            _queued_calls.append((callable, traceback.format_stack()))


_lazy_call(_check_capability)
_lazy_call(_check_cubins)


class DeferredCudaCallError(Exception):
    pass


OutOfMemoryError = torch._C._OutOfMemoryError


def init():
    r"""Initialize PyTorch's CUDA state.  You may need to call
    this explicitly if you are interacting with PyTorch via
    its C API, as Python bindings for CUDA functionality will not
    be available until this initialization takes place.  Ordinary users
    should not need this, as all of PyTorch's CUDA methods
    automatically initialize CUDA state on-demand.

    Does nothing if the CUDA state is already initialized.
    """
    _lazy_init()


def _lazy_init():
    global _initialized, _queued_calls
    if is_initialized() or hasattr(_tls, "is_initializing"):
        return
    with _initialization_lock:
        # We be double-checked locking, boys!  This is OK because
        # the above test was GIL protected anyway.  The inner test
        # is for when a thread blocked on some other thread which was
        # doing the initialization; when they get the lock, they will
        # find there is nothing left to do.
        if is_initialized():
            return
        # It is important to prevent other threads from entering _lazy_init
        # immediately, while we are still guaranteed to have the GIL, because some
        # of the C calls we make below will release the GIL
        if _is_in_bad_fork():
            raise RuntimeError(
                "Cannot re-initialize CUDA in forked subprocess. To use CUDA with "
                "multiprocessing, you must use the 'spawn' start method"
            )
        if not hasattr(torch._C, "_cuda_getDeviceCount"):
            raise AssertionError("Torch not compiled with CUDA enabled")
        if _cudart is None:
            raise AssertionError(
                "libcudart functions unavailable. It looks like you have a broken build?"
            )
        # This function throws if there's a driver initialization error, no GPUs
        # are found or any other error occurs
        if "CUDA_MODULE_LOADING" not in os.environ:
            os.environ["CUDA_MODULE_LOADING"] = "LAZY"
        torch._C._cuda_init()
        # Some of the queued calls may reentrantly call _lazy_init();
        # we need to just return without initializing in that case.
        # However, we must not let any *other* threads in!
        _tls.is_initializing = True

        for calls in _lazy_seed_tracker.get_calls():
            if calls:
                _queued_calls.append(calls)

        try:
            for queued_call, orig_traceback in _queued_calls:
                try:
                    queued_call()
                except Exception as e:
                    msg = (
                        f"CUDA call failed lazily at initialization with error: {str(e)}\n\n"
                        f"CUDA call was originally invoked at:\n\n{''.join(orig_traceback)}"
                    )
                    raise DeferredCudaCallError(msg) from e
        finally:
            delattr(_tls, "is_initializing")
        _initialized = True


def cudart():
    _lazy_init()
    return _cudart


class cudaStatus:
    SUCCESS: int = 0
    ERROR_NOT_READY: int = 34


class CudaError(RuntimeError):
    def __init__(self, code: int) -> None:
        msg = _cudart.cudaGetErrorString(_cudart.cudaError(code))
        super().__init__(f"{msg} ({code})")


def check_error(res: int) -> None:
    if res != _cudart.cudaError.success:
        raise CudaError(res)


class _DeviceGuard:
    def __init__(self, index: int):
        self.idx = index
        self.prev_idx = -1

    def __enter__(self):
        self.prev_idx = torch.cuda._exchange_device(self.idx)

    def __exit__(self, type: Any, value: Any, traceback: Any):
        self.idx = torch.cuda._maybe_exchange_device(self.prev_idx)
        return False


class device:
    r"""Context-manager that changes the selected device.

    Args:
        device (torch.device or int): device index to select. It's a no-op if
            this argument is a negative integer or ``None``.
    """

    def __init__(self, device: Any):
        self.idx = _get_device_index(device, optional=True)
        self.prev_idx = -1

    def __enter__(self):
        self.prev_idx = torch.cuda._exchange_device(self.idx)

    def __exit__(self, type: Any, value: Any, traceback: Any):
        self.idx = torch.cuda._maybe_exchange_device(self.prev_idx)
        return False


class device_of(device):
    r"""Context-manager that changes the current device to that of given object.

    You can use both tensors and storages as arguments. If a given object is
    not allocated on a GPU, this is a no-op.

    Args:
        obj (Tensor or Storage): object allocated on the selected device.
    """

    def __init__(self, obj):
        idx = obj.get_device() if obj.is_cuda else -1
        super().__init__(idx)


def set_device(device: _device_t) -> None:
    r"""Sets the current device.

    Usage of this function is discouraged in favor of :any:`device`. In most
    cases it's better to use ``CUDA_VISIBLE_DEVICES`` environmental variable.

    Args:
        device (torch.device or int): selected device. This function is a no-op
            if this argument is negative.
    """
    device = _get_device_index(device)
    if device >= 0:
        torch._C._cuda_setDevice(device)


def get_device_name(device: Optional[_device_t] = None) -> str:
    r"""Gets the name of a device.

    Args:
        device (torch.device or int, optional): device for which to return the
            name. This function is a no-op if this argument is a negative
            integer. It uses the current device, given by :func:`~torch.cuda.current_device`,
            if :attr:`device` is ``None`` (default).

    Returns:
        str: the name of the device
    """
    return get_device_properties(device).name


def get_device_capability(device: Optional[_device_t] = None) -> Tuple[int, int]:
    r"""Gets the cuda capability of a device.

    Args:
        device (torch.device or int, optional): device for which to return the
            device capability. This function is a no-op if this argument is
            a negative integer. It uses the current device, given by
            :func:`~torch.cuda.current_device`, if :attr:`device` is ``None``
            (default).

    Returns:
        tuple(int, int): the major and minor cuda capability of the device
    """
    prop = get_device_properties(device)
    return prop.major, prop.minor


def get_device_properties(device: _device_t) -> _CudaDeviceProperties:
    r"""Gets the properties of a device.

    Args:
        device (torch.device or int or str): device for which to return the
            properties of the device.

    Returns:
        _CudaDeviceProperties: the properties of the device
    """
    _lazy_init()  # will define _get_device_properties
    device = _get_device_index(device, optional=True)
    if device < 0 or device >= device_count():
        raise AssertionError("Invalid device id")
    return _get_device_properties(device)  # type: ignore[name-defined]


def can_device_access_peer(device: _device_t, peer_device: _device_t) -> bool:
    r"""Checks if peer access between two devices is possible."""
    _lazy_init()
    device = _get_device_index(device, optional=True)
    peer_device = _get_device_index(peer_device)
    if device < 0 or device >= device_count():
        raise AssertionError("Invalid device id")
    if peer_device < 0 or peer_device >= device_count():
        raise AssertionError("Invalid peer device id")
    return torch._C._cuda_canDeviceAccessPeer(device, peer_device)


class StreamContext:
    r"""Context-manager that selects a given stream.

    All CUDA kernels queued within its context will be enqueued on a selected
    stream.

    Args:
        Stream (Stream): selected stream. This manager is a no-op if it's
            ``None``.
    .. note:: Streams are per-device.
    """
    cur_stream: Optional["torch.cuda.Stream"]

    def __init__(self, stream: Optional["torch.cuda.Stream"]):
        self.stream = stream
        self.idx = _get_device_index(None, True)
        if not torch.jit.is_scripting():
            if self.idx is None:
                self.idx = -1

        self.src_prev_stream = (
            None if not torch.jit.is_scripting() else torch.cuda.default_stream(None)
        )
        self.dst_prev_stream = (
            None if not torch.jit.is_scripting() else torch.cuda.default_stream(None)
        )

    def __enter__(self):
        # Local cur_stream variable for type refinement
        cur_stream = self.stream
        # Return if stream is None or CUDA device not available
        if cur_stream is None or self.idx == -1:
            return
        self.src_prev_stream = torch.cuda.current_stream(None)

        # If the stream is not on the current device, then
        # set the current stream on the device
        if self.src_prev_stream.device != cur_stream.device:
            with device(cur_stream.device):
                self.dst_prev_stream = torch.cuda.current_stream(cur_stream.device)
        torch.cuda.set_stream(cur_stream)

    def __exit__(self, type: Any, value: Any, traceback: Any):
        # Local cur_stream variable for type refinement
        cur_stream = self.stream
        # If stream is None or no CUDA device available, return
        if cur_stream is None or self.idx == -1:
            return

        # Reset the stream on the original device
        # and destination device
        if self.src_prev_stream.device != cur_stream.device:  # type: ignore[union-attr]
            torch.cuda.set_stream(self.dst_prev_stream)  # type: ignore[arg-type]
        torch.cuda.set_stream(self.src_prev_stream)  # type: ignore[arg-type]


def stream(stream: Optional["torch.cuda.Stream"]) -> StreamContext:
    r"""Wrapper around the Context-manager StreamContext that
    selects a given stream.

    Arguments:
        stream (Stream): selected stream. This manager is a no-op if it's
            ``None``.
    ..Note:: In eager mode stream is of type Stream class while in JIT it is
    an object of the custom class ``torch.classes.cuda.Stream``.
    """
    return StreamContext(stream)


def set_stream(stream: Stream):
    r"""Sets the current stream.This is a wrapper API to set the stream.
        Usage of this function is discouraged in favor of the ``stream``
        context manager.

    Args:
        stream (Stream): selected stream. This function is a no-op
            if this argument is ``None``.
    """
    if stream is None:
        return
    torch._C._cuda_setStream(
        stream_id=stream.stream_id,
        device_index=stream.device_index,
        device_type=stream.device_type,
    )


def _parse_visible_devices() -> Union[List[int], List[str]]:
    """Parse CUDA_VISIBLE_DEVICES environment variable."""
    var = os.getenv("CUDA_VISIBLE_DEVICES")
    if var is None:
        return list(range(64))

    def _strtoul(s: str) -> int:
        """Return -1 or positive integer sequence string starts with,"""
        if not s:
            return -1
        for idx, c in enumerate(s):
            if not (c.isdigit() or (idx == 0 and c in "+-")):
                break
            if idx + 1 == len(s):
                idx += 1
        return int(s[:idx]) if idx > 0 else -1

    def parse_list_with_prefix(lst: str, prefix: str) -> List[str]:
        rcs: List[str] = []
        for elem in lst.split(","):
            # Repeated id results in empty set
            if elem in rcs:
                return cast(List[str], [])
            # Anything other but prefix is ignored
            if not elem.startswith(prefix):
                break
            rcs.append(elem)
        return rcs

    if var.startswith("GPU-"):
        return parse_list_with_prefix(var, "GPU-")
    if var.startswith("MIG-"):
        return parse_list_with_prefix(var, "MIG-")
    # CUDA_VISIBLE_DEVICES uses something like strtoul
    # which makes `1gpu2,2ampere` is equivalent to `1,2`
    rc: List[int] = []
    for elem in var.split(","):
        x = _strtoul(elem.strip())
        # Repeated ordinal results in empty set
        if x in rc:
            return cast(List[int], [])
        # Negative value aborts the sequence
        if x < 0:
            break
        rc.append(x)
    return rc


def _raw_device_count_nvml() -> int:
    """Return number of devices as reported by NVML
    or negative value if NVML discovery/initialization failed."""
    from ctypes import byref, c_int, CDLL

    nvml_h = CDLL("libnvidia-ml.so.1")
    rc = nvml_h.nvmlInit()
    if rc != 0:
<<<<<<< HEAD
        warnings.warn("Can't initialize NVML", stacklevel=2)
=======
        warnings.warn("Can't initialize NVML", stacklevel=TO_BE_DETERMINED)
>>>>>>> fff02e67
        return -1
    dev_count = c_int(-1)
    rc = nvml_h.nvmlDeviceGetCount_v2(byref(dev_count))
    if rc != 0:
<<<<<<< HEAD
        warnings.warn("Can't get nvml device count", stacklevel=2)
=======
        warnings.warn("Can't get nvml device count", stacklevel=TO_BE_DETERMINED)
>>>>>>> fff02e67
        return -1
    del nvml_h
    return dev_count.value


def _raw_device_uuid_nvml() -> Optional[List[str]]:
    """Return list of device UUID as reported by NVML
    or None if NVM discovery/initialization failed."""
    from ctypes import byref, c_int, c_void_p, CDLL, create_string_buffer

    nvml_h = CDLL("libnvidia-ml.so.1")
    rc = nvml_h.nvmlInit()
    if rc != 0:
<<<<<<< HEAD
        warnings.warn("Can't initialize NVML", stacklevel=2)
=======
        warnings.warn("Can't initialize NVML", stacklevel=TO_BE_DETERMINED)
>>>>>>> fff02e67
        return None
    dev_count = c_int(-1)
    rc = nvml_h.nvmlDeviceGetCount_v2(byref(dev_count))
    if rc != 0:
<<<<<<< HEAD
        warnings.warn("Can't get nvml device count", stacklevel=2)
=======
        warnings.warn("Can't get nvml device count", stacklevel=TO_BE_DETERMINED)
>>>>>>> fff02e67
        return None
    uuids: List[str] = []
    for idx in range(dev_count.value):
        dev_id = c_void_p()
        rc = nvml_h.nvmlDeviceGetHandleByIndex_v2(idx, byref(dev_id))
        if rc != 0:
<<<<<<< HEAD
            warnings.warn("Can't get device handle", stacklevel=2)
=======
            warnings.warn("Can't get device handle", stacklevel=TO_BE_DETERMINED)
>>>>>>> fff02e67
            return None
        buf_len = 96
        buf = create_string_buffer(buf_len)
        rc = nvml_h.nvmlDeviceGetUUID(dev_id, buf, buf_len)
        if rc != 0:
<<<<<<< HEAD
            warnings.warn("Can't get device UUID", stacklevel=2)
=======
            warnings.warn("Can't get device UUID", stacklevel=TO_BE_DETERMINED)
>>>>>>> fff02e67
            return None
        uuids.append(buf.raw.decode("ascii").strip("\0"))
    del nvml_h
    return uuids


def _transform_uuid_to_ordinals(candidates: List[str], uuids: List[str]) -> List[int]:
    """Given the set of partial uuids and list of known uuids builds
    a set of ordinals excluding ambiguous partials IDs"""

    def uuid_to_orinal(candidate: str, uuids: List[str]) -> int:
        best_match = -1
        for idx, uuid in enumerate(uuids):
            if not uuid.startswith(candidate):
                continue
            # Ambiguous candidate
            if best_match != -1:
                return -1
            best_match = idx
        return best_match

    rc: List[int] = []
    for candidate in candidates:
        idx = uuid_to_orinal(candidate, uuids)
        # First invalid ordinal stops parsing
        if idx < 0:
            break
        # Duplicates result in empty set
        if idx in rc:
            return cast(List[int], [])
        rc.append(idx)
    return rc


def _device_count_nvml() -> int:
    """Return number of devices as reported by NVML taking CUDA_VISIBLE_DEVICES into account.
    Negative value is returned if NVML discovery or initialization has failed."""
    visible_devices = _parse_visible_devices()
    if not visible_devices:
        return 0
    try:
        if type(visible_devices[0]) is str:
            # Skip MIG parsing
            if visible_devices[0].startswith("MIG-"):
                return -1
            uuids = _raw_device_uuid_nvml()
            if uuids is None:
                return -1
            visible_devices = _transform_uuid_to_ordinals(
                cast(List[str], visible_devices), uuids
            )
        else:
            raw_cnt = _raw_device_count_nvml()
            if raw_cnt <= 0:
                return raw_cnt
            # Trim the list up to a maximum available device
            for idx, val in enumerate(visible_devices):
                if cast(int, val) >= raw_cnt:
                    return idx
    except OSError:
        return -1
    except AttributeError:
        return -1
    return len(visible_devices)


def _get_nvml_device_index(device: Optional[Union[int, Device]]) -> int:
    r"""Returns the NVML index of the device, taking CUDA_VISIBLE_DEVICES into account."""
    idx = _get_device_index(device, optional=True)
    visible_devices = _parse_visible_devices()
    if type(visible_devices[0]) is str:
        uuids = _raw_device_uuid_nvml()
        if uuids is None:
            raise RuntimeError("Can't get device UUIDs")
        visible_devices = _transform_uuid_to_ordinals(
            cast(List[str], visible_devices), uuids
        )
    idx_map = dict(enumerate(cast(List[int], visible_devices)))
    if idx not in idx_map:
        raise RuntimeError(
            f"device {idx} is not visible (CUDA_VISIBLE_DEVICES={visible_devices})"
        )
    return idx_map[idx]


@lru_cache(maxsize=1)
def device_count() -> int:
    r"""Returns the number of GPUs available."""
    if not _is_compiled():
        return 0
    nvml_count = _device_count_nvml()
    return torch._C._cuda_getDeviceCount() if nvml_count < 0 else nvml_count


def get_arch_list() -> List[str]:
    r"""Returns list CUDA architectures this library was compiled for."""
    if not is_available():
        return []
    arch_flags = torch._C._cuda_getArchFlags()
    if arch_flags is None:
        return []
    return arch_flags.split()


def get_gencode_flags() -> str:
    r"""Returns NVCC gencode flags this library was compiled with."""
    arch_list = get_arch_list()
    if len(arch_list) == 0:
        return ""
    arch_list_ = [arch.split("_") for arch in arch_list]
    return " ".join(
        [
            f"-gencode compute=compute_{arch},code={kind}_{arch}"
            for (kind, arch) in arch_list_
        ]
    )


def current_device() -> int:
    r"""Returns the index of a currently selected device."""
    _lazy_init()
    return torch._C._cuda_getDevice()


def synchronize(device: _device_t = None) -> None:
    r"""Waits for all kernels in all streams on a CUDA device to complete.

    Args:
        device (torch.device or int, optional): device for which to synchronize.
            It uses the current device, given by :func:`~torch.cuda.current_device`,
            if :attr:`device` is ``None`` (default).
    """
    _lazy_init()
    with torch.cuda.device(device):
        return torch._C._cuda_synchronize()


def ipc_collect():
    r"""Force collects GPU memory after it has been released by CUDA IPC.

    .. note::
        Checks if any sent CUDA tensors could be cleaned from the memory. Force
        closes shared memory file used for reference counting if there is no
        active counters. Useful when the producer process stopped actively sending
        tensors and want to release unused memory.
    """
    _lazy_init()
    return torch._C._cuda_ipc_collect()


def current_stream(device: Optional[_device_t] = None) -> Stream:
    r"""Returns the currently selected :class:`Stream` for a given device.

    Args:
        device (torch.device or int, optional): selected device. Returns
            the currently selected :class:`Stream` for the current device, given
            by :func:`~torch.cuda.current_device`, if :attr:`device` is ``None``
            (default).
    """
    _lazy_init()
    streamdata = torch._C._cuda_getCurrentStream(
        _get_device_index(device, optional=True)
    )
    return Stream(
        stream_id=streamdata[0], device_index=streamdata[1], device_type=streamdata[2]
    )


def default_stream(device: Optional[_device_t] = None) -> Stream:
    r"""Returns the default :class:`Stream` for a given device.

    Args:
        device (torch.device or int, optional): selected device. Returns
            the default :class:`Stream` for the current device, given by
            :func:`~torch.cuda.current_device`, if :attr:`device` is ``None``
            (default).
    """
    _lazy_init()
    streamdata = torch._C._cuda_getDefaultStream(
        _get_device_index(device, optional=True)
    )
    return Stream(
        stream_id=streamdata[0], device_index=streamdata[1], device_type=streamdata[2]
    )


def current_blas_handle():
    r"""Returns cublasHandle_t pointer to current cuBLAS handle"""
    _lazy_init()
    return torch._C._cuda_getCurrentBlasHandle()


def set_sync_debug_mode(debug_mode: Union[int, str]) -> None:
    r"""Sets the debug mode for cuda synchronizing operations.

    Args:
        debug_mode(str or int): if "default" or 0, don't error or warn on synchronizing operations,
            if "warn" or 1, warn on synchronizing operations, if "error" or 2, error out synchronizing operations.

    Warning:
        This is an experimental feature, and not all synchronizing operations will trigger warning or error. In
        particular, operations in torch.distributed and torch.sparse namespaces are not covered yet.
    """

    _lazy_init()
    if isinstance(debug_mode, str):
        if debug_mode == "default":
            debug_mode = 0
        elif debug_mode == "warn":
            debug_mode = 1
        elif debug_mode == "error":
            debug_mode = 2
        else:
            raise RuntimeError(
                "invalid value of debug_mode, expected one of `default`, `warn`, `error`"
            )

    torch._C._cuda_set_sync_debug_mode(debug_mode)


def get_sync_debug_mode() -> int:
    r"""Returns current value of debug mode for cuda synchronizing operations."""

    _lazy_init()
    return torch._C._cuda_get_sync_debug_mode()


def _get_pynvml_handler(device: Optional[Union[Device, int]] = None):
    if not _HAS_PYNVML:
        raise ModuleNotFoundError(
            "pynvml does not seem to be installed or it can't be imported."
        ) from _PYNVML_ERR
    from pynvml import NVMLError_DriverNotLoaded

    try:
        pynvml.nvmlInit()
    except NVMLError_DriverNotLoaded as e:
        raise RuntimeError("cuda driver can't be loaded, is cuda enabled?") from e

    device = _get_nvml_device_index(device)
    handle = pynvml.nvmlDeviceGetHandleByIndex(device)
    return handle


def memory_usage(device: Optional[Union[Device, int]] = None) -> int:
    r"""Returns the percent of time over the past sample period during which global (device)
    memory was being read or written. as given by `nvidia-smi`.

    Args:
        device (torch.device or int, optional): selected device. Returns
            statistic for the current device, given by :func:`~torch.cuda.current_device`,
            if :attr:`device` is ``None`` (default).

    Warning: Each sample period may be between 1 second and 1/6 second,
    depending on the product being queried.
    """
    handle = _get_pynvml_handler()

    device = _get_nvml_device_index(device)
    handle = pynvml.nvmlDeviceGetHandleByIndex(device)
    return pynvml.nvmlDeviceGetUtilizationRates(handle).memory


def utilization(device: Optional[Union[Device, int]] = None) -> int:
    r"""Returns the percent of time over the past sample period during which one or
    more kernels was executing on the GPU as given by `nvidia-smi`.

    Args:
        device (torch.device or int, optional): selected device. Returns
            statistic for the current device, given by :func:`~torch.cuda.current_device`,
            if :attr:`device` is ``None`` (default).

    Warning: Each sample period may be between 1 second and 1/6 second,
    depending on the product being queried.
    """

    handle = _get_pynvml_handler(device)
    device = _get_nvml_device_index(device)
    handle = pynvml.nvmlDeviceGetHandleByIndex(device)
    return pynvml.nvmlDeviceGetUtilizationRates(handle).gpu


def temperature(device: Optional[Union[Device, int]] = None) -> int:
    r"""Returns the average temperature of the GPU sensor in Degrees C (Centigrades)
        over the past sample period as given by `nvidia-smi`.

    Args:
        device (torch.device or int, optional): selected device. Returns
            statistic for the current device, given by :func:`~torch.cuda.current_device`,
            if :attr:`device` is ``None`` (default).

    Warning: Each sample period may be between 1 second and 1/6 second,
    depending on the product being queried.
    """
    handle = _get_pynvml_handler(device)
    # 0 refers to the temperature sensor for the GPU die.
    return pynvml.nvmlDeviceGetTemperature(handle, 0)


def power_draw(device: Optional[Union[Device, int]] = None) -> int:
    r"""Returns the average power draw of the GPU sensor in mW (MilliWatts)
        over the past sample period as given by `nvidia-smi` for Fermi or newer fully supported devices.

    Args:
        device (torch.device or int, optional): selected device. Returns
            statistic for the current device, given by :func:`~torch.cuda.current_device`,
            if :attr:`device` is ``None`` (default).

    Warning: Each sample period may be between 1 second and 1/6 second,
    depending on the product being queried.
    """
    handle = _get_pynvml_handler(device)
    return pynvml.nvmlDeviceGetPowerUsage(handle)


def clock_rate(device: Optional[Union[Device, int]] = None) -> int:
    r"""Returns the clock speed of the GPU SM in Hz Hertz over the past sample period as given by `nvidia-smi`.

    Args:
        device (torch.device or int, optional): selected device. Returns
            statistic for the current device, given by :func:`~torch.cuda.current_device`,
            if :attr:`device` is ``None`` (default).

    Warning: Each sample period may be between 1 second and 1/6 second,
    depending on the product being queried.
    """
    handle = _get_pynvml_handler(device)
    return pynvml.nvmlDeviceGetClockInfo(handle, 1)


def _get_device(device: Union[int, str, torch.device]) -> torch.device:
    r"""Return the torch.device type object from the passed in device.

    Args:
        device (torch.device or int): selected device.
    """
    if isinstance(device, str):
        device = torch.device(device)
    elif isinstance(device, int):
        device = torch.device("cuda", device)
    return device


def _get_generator(device: torch.device) -> torch._C.Generator:
    r"""Return the CUDA Generator object for the given device.

    Args:
        device (torch.device): selected device.
    """

    idx = device.index
    if idx is None:
        idx = current_device()
    return torch.cuda.default_generators[idx]


def _set_rng_state_offset(
    offset: int, device: Union[int, str, torch.device] = "cuda"
) -> None:
    r"""Sets the random number generator state offset of the specified GPU.

    Args:
        offset (int): The desired offset
        device (torch.device or int, optional): The device to set the RNG state.
            Default: ``'cuda'`` (i.e., ``torch.device('cuda')``, the current CUDA device).
    """
    final_device = _get_device(device)

    def cb():
        default_generator = _get_generator(final_device)
        default_generator.set_offset(offset)

    _lazy_call(cb)


def _get_rng_state_offset(device: Union[int, str, torch.device] = "cuda") -> int:
    r"""Returns the random number generator state offset of the specified GPU.

    Args:
        device (torch.device or int, optional): The device to return the RNG state offset of.
            Default: ``'cuda'`` (i.e., ``torch.device('cuda')``, the current CUDA device).

    .. warning::
        This function eagerly initializes CUDA.
    """
    _lazy_init()
    final_device = _get_device(device)
    default_generator = _get_generator(final_device)
    return default_generator.get_offset()


from .memory import *  # noqa: F403


from .random import *  # noqa: F403

################################################################################
# Define Storage and Tensor classes
################################################################################


@staticmethod  # type: ignore[misc]
def _lazy_new(cls, *args, **kwargs):
    _lazy_init()
    # We may need to call lazy init again if we are a forked child
    # del _CudaBase.__new__
    return super(_CudaBase, cls).__new__(cls, *args, **kwargs)


class _CudaBase:
    is_cuda = True
    is_sparse = False

    def type(self, *args, **kwargs):
        # We could use a Protocol here to tell mypy that self has `get_device` method
        # but it is only available in the typing module on Python >= 3.8
        # or on typing_extensions module on Python >= 3.6
        with device(self.get_device()):  # type: ignore[attr-defined]
            return super().type(*args, **kwargs)  # type: ignore[misc]

    __new__ = _lazy_new


from torch.storage import _LegacyStorage, _warn_typed_storage_removal


class _CudaLegacyStorage(_LegacyStorage):
    @classmethod
    def from_buffer(cls, *args, **kwargs):
        _warn_typed_storage_removal()
        raise RuntimeError("from_buffer: Not available for CUDA storage")

    @classmethod
    def _new_with_weak_ptr(cls, *args, **kwargs):
        raise RuntimeError("_new_with_weak_ptr: Not available for CUDA storage")

    @classmethod
    def _new_shared_filename(cls, manager, obj, size, *, device=None, dtype=None):
        raise RuntimeError("_new_shared_filename: Not available for CUDA storage")


class ByteStorage(_CudaLegacyStorage):
    @classproperty
    def dtype(self):
        _warn_typed_storage_removal()
        return self._dtype

    @classproperty
    def _dtype(self):
        return torch.uint8


class DoubleStorage(_CudaLegacyStorage):
    @classproperty
    def dtype(self):
        _warn_typed_storage_removal()
        return self._dtype

    @classproperty
    def _dtype(self):
        return torch.double


class FloatStorage(_CudaLegacyStorage):
    @classproperty
    def dtype(self):
        _warn_typed_storage_removal()
        return self._dtype

    @classproperty
    def _dtype(self):
        return torch.float


class HalfStorage(_CudaLegacyStorage):
    @classproperty
    def dtype(self):
        _warn_typed_storage_removal()
        return self._dtype

    @classproperty
    def _dtype(self):
        return torch.half


class LongStorage(_CudaLegacyStorage):
    @classproperty
    def dtype(self):
        _warn_typed_storage_removal()
        return self._dtype

    @classproperty
    def _dtype(self):
        return torch.long


class IntStorage(_CudaLegacyStorage):
    @classproperty
    def dtype(self):
        _warn_typed_storage_removal()
        return self._dtype

    @classproperty
    def _dtype(self):
        return torch.int


class ShortStorage(_CudaLegacyStorage):
    @classproperty
    def dtype(self):
        _warn_typed_storage_removal()
        return self._dtype

    @classproperty
    def _dtype(self):
        return torch.short


class CharStorage(_CudaLegacyStorage):
    @classproperty
    def dtype(self):
        _warn_typed_storage_removal()
        return self._dtype

    @classproperty
    def _dtype(self):
        return torch.int8


class BoolStorage(_CudaLegacyStorage):
    @classproperty
    def dtype(self):
        _warn_typed_storage_removal()
        return self._dtype

    @classproperty
    def _dtype(self):
        return torch.bool


class BFloat16Storage(_CudaLegacyStorage):
    @classproperty
    def dtype(self):
        _warn_typed_storage_removal()
        return self._dtype

    @classproperty
    def _dtype(self):
        return torch.bfloat16


class ComplexDoubleStorage(_CudaLegacyStorage):
    @classproperty
    def dtype(self):
        _warn_typed_storage_removal()
        return self._dtype

    @classproperty
    def _dtype(self):
        return torch.cdouble


class ComplexFloatStorage(_CudaLegacyStorage):
    @classproperty
    def dtype(self):
        _warn_typed_storage_removal()
        return self._dtype

    @classproperty
    def _dtype(self):
        return torch.cfloat


del _LegacyStorage
del _CudaLegacyStorage

torch._storage_classes.add(DoubleStorage)
torch._storage_classes.add(FloatStorage)
torch._storage_classes.add(LongStorage)
torch._storage_classes.add(IntStorage)
torch._storage_classes.add(ShortStorage)
torch._storage_classes.add(CharStorage)
torch._storage_classes.add(ByteStorage)
torch._storage_classes.add(HalfStorage)
torch._storage_classes.add(BoolStorage)
torch._storage_classes.add(BFloat16Storage)
torch._storage_classes.add(ComplexDoubleStorage)
torch._storage_classes.add(ComplexFloatStorage)


class _WrappedTritonKernel:
    """Just a simple wrapper to store some metadata for testing purposes."""

    def __init__(self, kernel):
        self.kernel = kernel
        self.kernel_invoked = False

    def __call__(self, *args, **kwargs):
        res = self.kernel(*args, **kwargs)
        self.kernel_invoked = True
        return res


def _register_triton_kernels():
    if torch._running_with_deploy():
        return

    @_WrappedTritonKernel
    def kernel_impl(*args, **kwargs):
        from torch.sparse._triton_ops import bsr_dense_mm

        return bsr_dense_mm(*args, skip_checks=True, **kwargs)

    has_triton = importlib.util.find_spec("triton") is not None
    if has_triton:
        torch._TritonLibrary.registerOp(
            "_triton_bsr_dense_mm_out",
            "_triton_bsr_dense_mm_out(Tensor bsr, Tensor dense, *, Tensor(a!) out) -> Tensor(a!)",
            kernel_impl,
            "SparseCsrCUDA",
        )


_lazy_call(_register_triton_kernels)


from . import amp, jiterator, nvtx, profiler, sparse

__all__ = [
    # Typed storage and tensors
    "BFloat16Storage",
    "BFloat16Tensor",
    "BoolStorage",
    "BoolTensor",
    "ByteStorage",
    "ByteTensor",
    "CharStorage",
    "CharTensor",
    "ComplexDoubleStorage",
    "ComplexFloatStorage",
    "DoubleStorage",
    "DoubleTensor",
    "FloatStorage",
    "FloatTensor",
    "HalfStorage",
    "HalfTensor",
    "IntStorage",
    "IntTensor",
    "LongStorage",
    "LongTensor",
    "ShortStorage",
    "ShortTensor",
    "CUDAGraph",
    "CudaError",
    "DeferredCudaCallError",
    "Event",
    "ExternalStream",
    "OutOfMemoryError",
    "Stream",
    "StreamContext",
    "amp",
    "caching_allocator_alloc",
    "caching_allocator_delete",
    "can_device_access_peer",
    "check_error",
    "cudaStatus",
    "cudart",
    "current_blas_handle",
    "current_device",
    "current_stream",
    "default_generators",
    "default_stream",
    "device",
    "device_count",
    "device_of",
    "empty_cache",
    "get_allocator_backend",
    "CUDAPluggableAllocator",
    "change_current_allocator",
    "get_arch_list",
    "get_device_capability",
    "get_device_name",
    "get_device_properties",
    "get_gencode_flags",
    "get_rng_state",
    "get_rng_state_all",
    "get_sync_debug_mode",
    "graph",
    "graph_pool_handle",
    "graphs",
    "has_half",
    "has_magma",
    "init",
    "initial_seed",
    "ipc_collect",
    "is_available",
    "is_bf16_supported",
    "is_current_stream_capturing",
    "is_initialized",
    "jiterator",
    "list_gpu_processes",
    "make_graphed_callables",
    "manual_seed",
    "manual_seed_all",
    "max_memory_allocated",
    "max_memory_cached",
    "max_memory_reserved",
    "mem_get_info",
    "memory",
    "memory_allocated",
    "memory_cached",
    "memory_reserved",
    "memory_snapshot",
    "memory_stats",
    "memory_stats_as_nested_dict",
    "memory_summary",
    "memory_usage",
    "temperature",
    "power_draw",
    "clock_rate",
    "nccl",
    "nvtx",
    "profiler",
    "random",
    "reset_accumulated_memory_stats",
    "reset_max_memory_allocated",
    "reset_max_memory_cached",
    "reset_peak_memory_stats",
    "seed",
    "seed_all",
    "set_device",
    "set_per_process_memory_fraction",
    "set_rng_state",
    "set_rng_state_all",
    "set_stream",
    "set_sync_debug_mode",
    "sparse",
    "stream",
    "streams",
    "synchronize",
    "utilization",
]<|MERGE_RESOLUTION|>--- conflicted
+++ resolved
@@ -190,11 +190,7 @@
                 warnings.warn(
                     old_gpu_warn
                     % (d, name, major, minor, min_arch // 10, min_arch % 10),
-<<<<<<< HEAD
-                    stacklevel=2,
-=======
                     stacklevel=TO_BE_DETERMINED,
->>>>>>> fff02e67
                 )
 
 
@@ -221,11 +217,7 @@
                 incompatible_device_warn.format(
                     device_name, capability, " ".join(arch_list), device_name
                 ),
-<<<<<<< HEAD
-                stacklevel=2,
-=======
                 stacklevel=TO_BE_DETERMINED,
->>>>>>> fff02e67
             )
 
 
@@ -618,20 +610,12 @@
     nvml_h = CDLL("libnvidia-ml.so.1")
     rc = nvml_h.nvmlInit()
     if rc != 0:
-<<<<<<< HEAD
-        warnings.warn("Can't initialize NVML", stacklevel=2)
-=======
         warnings.warn("Can't initialize NVML", stacklevel=TO_BE_DETERMINED)
->>>>>>> fff02e67
         return -1
     dev_count = c_int(-1)
     rc = nvml_h.nvmlDeviceGetCount_v2(byref(dev_count))
     if rc != 0:
-<<<<<<< HEAD
-        warnings.warn("Can't get nvml device count", stacklevel=2)
-=======
         warnings.warn("Can't get nvml device count", stacklevel=TO_BE_DETERMINED)
->>>>>>> fff02e67
         return -1
     del nvml_h
     return dev_count.value
@@ -645,41 +629,25 @@
     nvml_h = CDLL("libnvidia-ml.so.1")
     rc = nvml_h.nvmlInit()
     if rc != 0:
-<<<<<<< HEAD
-        warnings.warn("Can't initialize NVML", stacklevel=2)
-=======
         warnings.warn("Can't initialize NVML", stacklevel=TO_BE_DETERMINED)
->>>>>>> fff02e67
         return None
     dev_count = c_int(-1)
     rc = nvml_h.nvmlDeviceGetCount_v2(byref(dev_count))
     if rc != 0:
-<<<<<<< HEAD
-        warnings.warn("Can't get nvml device count", stacklevel=2)
-=======
         warnings.warn("Can't get nvml device count", stacklevel=TO_BE_DETERMINED)
->>>>>>> fff02e67
         return None
     uuids: List[str] = []
     for idx in range(dev_count.value):
         dev_id = c_void_p()
         rc = nvml_h.nvmlDeviceGetHandleByIndex_v2(idx, byref(dev_id))
         if rc != 0:
-<<<<<<< HEAD
-            warnings.warn("Can't get device handle", stacklevel=2)
-=======
             warnings.warn("Can't get device handle", stacklevel=TO_BE_DETERMINED)
->>>>>>> fff02e67
             return None
         buf_len = 96
         buf = create_string_buffer(buf_len)
         rc = nvml_h.nvmlDeviceGetUUID(dev_id, buf, buf_len)
         if rc != 0:
-<<<<<<< HEAD
-            warnings.warn("Can't get device UUID", stacklevel=2)
-=======
             warnings.warn("Can't get device UUID", stacklevel=TO_BE_DETERMINED)
->>>>>>> fff02e67
             return None
         uuids.append(buf.raw.decode("ascii").strip("\0"))
     del nvml_h
