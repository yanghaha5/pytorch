--- conflicted
+++ resolved
@@ -120,11 +120,7 @@
         f"where the wrapped module has submodules of type:\n{overridden_module_classes}\n"
         "These modules will be wrapped as separate FSDP instances with mixed "
         "precision disabled.",
-<<<<<<< HEAD
-        stacklevel=2,
-=======
         stacklevel=TO_BE_DETERMINED,
->>>>>>> fff02e67
     )
 
 
@@ -176,11 +172,7 @@
                     f"The following parameters have requires_grad=False:\n{frozen_param_fqns}"
                 )
                 if use_orig_params:
-<<<<<<< HEAD
-                    warnings.warn(msg, stacklevel=2)
-=======
                     warnings.warn(msg, stacklevel=TO_BE_DETERMINED)
->>>>>>> fff02e67
                 else:
                     raise ValueError(msg)
 
