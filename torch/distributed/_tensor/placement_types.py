--- conflicted
+++ resolved
@@ -385,8 +385,8 @@
     tensor_meta: Optional[TensorMeta] = None
 
     def __post_init__(self):
-<<<<<<< HEAD
-        self.placements = tuple(self.placements)
+        if not isinstance(self.placements, tuple):
+            self.placements = tuple(self.placements)
         self._hash = hash((self.mesh, self.placements))
 
     def __setattr__(self, attr: str, value: Any):
@@ -406,10 +406,6 @@
                 )
             else:
                 self._hash = hash((self.mesh, self.placements))
-=======
-        if not isinstance(self.placements, tuple):
-            self.placements = tuple(self.placements)
->>>>>>> 115e7931
 
     def __hash__(self) -> int:
         # hashing and equality check for DTensorSpec are used to cache the sharding
