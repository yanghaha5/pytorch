# Copyright (c) Meta Platforms, Inc. and affiliates
import warnings
from typing import Callable, cast, Optional, Sequence, Tuple

import torch

import torch.distributed._tensor.dispatch as op_dispatch
import torch.distributed._tensor.random as random
import torch.nn as nn
from torch.distributed._tensor._collective_utils import mesh_broadcast
from torch.distributed._tensor._utils import compute_global_tensor_info
from torch.distributed._tensor.device_mesh import _mesh_resources, DeviceMesh
from torch.distributed._tensor.placement_types import (
    DTensorSpec,
    Placement,
    Replicate,
    Shard,
    TensorMeta,
)
from torch.distributed._tensor.random import (
    is_rng_supported_mesh,
    OffsetBasedRNGTracker,
)
from torch.distributed._tensor.redistribute import (
    Redistribute,
    redistribute_local_tensor,
)


__all__ = ["DTensor", "distribute_tensor", "distribute_module"]

aten = torch.ops.aten


# NOTE [Autograd interaction between torch.Tensor]
#
# The autograd functions defined below are being used by the public
# facing APIs (i.e. from_local, to_local) to ensure our DTensor
# works together with torch.Tensor within autograd engine. This
# allows DistributedTensor to exist on part of the module hierarchy
# and still able to calculate gradients across the torch.Tensor and
# DistributedTensor boundary.
# As an example, we have the a module that consists of submodules
# A, B, and C, the execution flow would be like:
#  input(torch.Tensor) -> Module A -> Module B -> Module C -> output (torch.Tensor)
#
# Suppose I only want to make Module B be a sharded module with
# DistributedTensor params, we would need to make the following
# flow to work:
#
#  input(torch.Tensor) -> Module A
#       -> DTensor input -> Sharded Module B -> DTensor output
#           -> output (torch.Tensor) -> Module C -> output (torch.Tensor)
#
# We need the conversion from Module A to DTensor input, which is
# `from_local`, and conversion from DTensor output to output, which
# is `to_local`, thus these two functions must be Autograd functions.
#
class _ToTorchTensor(torch.autograd.Function):
    @staticmethod
    def forward(ctx, input: "DTensor", grad_placements: Optional[Sequence[Placement]]):  # type: ignore[override]
        ctx.dtensor_spec = input._spec
        ctx.grad_placements = grad_placements
<<<<<<< HEAD
=======
        local_tensor = input._local_tensor
        if not async_output and isinstance(local_tensor, funcol.AsyncCollectiveTensor):
            # synchronously wait for any pending collectives to get the result tensor
            local_tensor = local_tensor.wait()

>>>>>>> b3308c48
        # We need to return a fresh Tensor object there as autograd metadata
        # will be inplaced into it. So we don't want to polute the Tensor
        # object stored in _local_tensor.
        return input._local_tensor.view_as(input._local_tensor)

    @staticmethod
    def backward(ctx, grad_output: torch.Tensor):  # type: ignore[override]
        dtensor_spec = ctx.dtensor_spec
        mesh = dtensor_spec.mesh
        grad_placements = ctx.grad_placements
        dtensor_meta = dtensor_spec.tensor_meta

        if grad_placements is not None:
            grad_spec = DTensorSpec(mesh, grad_placements)
            grad_output = redistribute_local_tensor(
                grad_output, grad_spec, dtensor_spec
            )

        _, tensor_stride = compute_global_tensor_info(
            grad_output, mesh, dtensor_spec.placements
        )
        return (
            DTensor(
                grad_output,
                mesh,
                dtensor_spec.placements,
                shape=dtensor_meta.shape,
                dtype=dtensor_meta.dtype,
                requires_grad=grad_output.requires_grad,
                stride=tuple(tensor_stride),
            ),
            None,
        )


class _FromTorchTensor(torch.autograd.Function):
    @staticmethod
    def forward(  # type: ignore[override]
        ctx,  # pyre-ignore[2]: Parameter must be annotated.
        input: torch.Tensor,
        device_mesh: DeviceMesh,
        placements: Tuple[Placement, ...],
        run_check: bool,
        shape: Optional[torch.Size] = None,
        stride: Optional[Tuple[int, ...]] = None,
    ) -> "DTensor":
        ctx.previous_placement = placements
        ctx.previous_device_mesh = device_mesh

        if shape and stride:
            tensor_shape, tensor_stride = shape, stride
        elif not shape and not stride:
            # if it's not by default run_check, we assume user is certain that each
            # rank has the same tensor shape, and we just use that to calculate the
            # global shape
            global_shape, global_stride = compute_global_tensor_info(
                input, device_mesh, placements
            )
            tensor_shape, tensor_stride = torch.Size(global_shape), tuple(global_stride)
        else:
            raise RuntimeError(
                f"Found shape:{shape}, stride:{stride}.",
                "Please pass both shape and stride at the same time.",
            )

        if device_mesh.get_coordinate() is None:
            # if the global rank is not participating in the device mesh, we
            # simply set the local tensor to an empty tensor
            input = input.new_empty(0, requires_grad=input.requires_grad)
        elif run_check:
            # TODO: by default check tensor metas across rank
            # TODO: See if we need to make this run_check logic
            # have a corresponding backward.
            for idx, placement in enumerate(placements):
                if placement.is_replicate():
                    # broadcast rank 0 tensor to all ranks
                    # only broadcast if run_check is True
                    input = input.contiguous()
                    mesh_broadcast(input, device_mesh, mesh_dim=idx)

        # We want a fresh Tensor object that shares memory with the input tensor
        dist_tensor = DTensor(
            input.view_as(input),
            device_mesh,
            placements,
            shape=tensor_shape,
            dtype=input.dtype,
            # requires_grad of the dist tensor depends on if input
            # requires_grad or not
            requires_grad=input.requires_grad,
            stride=tensor_stride,
        )
        return dist_tensor

    @staticmethod
    def backward(ctx, grad_output: "DTensor"):  # type: ignore[override]
        previous_placement = ctx.previous_placement
        previous_device_mesh = ctx.previous_device_mesh

        # reshard to the placement when creating DistributedTensor
        # so that the gradient layout matches, and we could return
        # local gradients directly
        if grad_output.placements != previous_placement:
            # pyre-fixme[16]: `Redistribute` has no attribute `apply`.
            grad_output = Redistribute.apply(
                grad_output, previous_device_mesh, previous_placement
            )

        # TODO: backward is also differentiable now, add a test
        # to test higher level gradients.
        return grad_output.to_local(), None, None, None, None, None


class DTensor(torch.Tensor):  # pyre-ignore[13]: pyre is bad at __new__
    _local_tensor: torch.Tensor
    _spec: DTensorSpec
    __slots__ = ["_local_tensor", "_spec"]

    # class attribute that handles operator placements propagation
    # rules, keyed by aten op name, value is propagation func
    _op_dispatcher: op_dispatch.OpDispatcher = op_dispatch.OpDispatcher()

    @staticmethod
    def __new__(
        cls,
        local_tensor: torch.Tensor,
        device_mesh: DeviceMesh,
        placements: Tuple[Placement, ...],
        *,
        shape: torch.Size,
        dtype: torch.dtype,
        requires_grad: bool,
        stride: Tuple[int, ...],
    ) -> "DTensor":
        """
        Construct a DTensor from a local tensor, device mesh, and placement and
        other tensor properties (i.e. shape, requires_grad, strides, etc).
        Note: This is not a public API and it's only supposed to be used by the
            operator implementations and internals. If you want to construct a
            DTensor from a local tensor, consider using `DTensor.from_local`, if
            you want to construct a DTensor from a "global" tensor (where you
            already have tensor initialized and want to shard this tensor),
            consider using `distribute_tensor`.
        """
        if requires_grad != local_tensor.requires_grad:
            warnings.warn(
                "To construct DTensor from torch.Tensor, it's recommended to "
                "use local_tensor.detach() and make requires_grad consistent."
            )

        # new method instruct wrapper tensor from local_tensor and add
        # placement spec, it does not do actual distribution
        r = torch.Tensor._make_wrapper_subclass(  # type: ignore[attr-defined]
            cls,
            shape,
            strides=stride,
            dtype=dtype,
            device=local_tensor.device,
            layout=local_tensor.layout,
            requires_grad=requires_grad,
        )

        tensor_meta = TensorMeta(shape, stride, dtype)
        # deepcopy and set spec
        r._spec = DTensorSpec(device_mesh, placements, tensor_meta=tensor_meta)
        r._local_tensor = local_tensor
        return r

    # pyre-fixme[14]: `__repr__` overrides method defined in `DTensor` inconsistently.
    # pyre-fixme[3]: Return type must be annotated.
    def __repr__(self):
        # TODO: consider all_gather the local tensors for better debugging
        return f"DTensor(local_tensor={self._local_tensor}, device_mesh={self._spec.mesh}, placements={self._spec.placements})"

    def __tensor_flatten__(self):
        """
        protocol to inform how to flatten a DTensor to local tensor
        for PT2 tracing
        """
        return ["_local_tensor"], (self._spec, self.requires_grad)

    @staticmethod
    def __tensor_unflatten__(inner_tensors, flatten_spec):
        assert (
            flatten_spec is not None
        ), "Expecting spec to be not None from `__tensor_flatten__` return value!"
        local_tensor = inner_tensors["_local_tensor"]
        spec, requires_grad = flatten_spec
        return DTensor(
            local_tensor,
            spec.mesh,
            spec.placements,
            shape=spec.tensor_meta.shape,
            dtype=spec.tensor_meta.dtype,
            requires_grad=requires_grad,
            stride=spec.tensor_meta.stride,
        )

    __torch_function__ = torch._C._disabled_torch_function_impl

    @classmethod
    # pyre-fixme[3]: Return type must be annotated.
    # pyre-fixme[2]: Parameter must be annotated.
    def __torch_dispatch__(cls, func, types, args=(), kwargs=None):
        return DTensor._op_dispatcher.dispatch(
            func,
            args,
            kwargs or {},
        )

    @staticmethod
    def from_local(
        local_tensor: torch.Tensor,
        device_mesh: Optional[DeviceMesh] = None,
        placements: Optional[Sequence[Placement]] = None,
        *,
        run_check: bool = True,
        shape: Optional[torch.Size] = None,
        stride: Optional[Tuple[int, ...]] = None,
    ) -> "DTensor":
        """
        Create a :class:`DTensor` from a local torch.Tensor on each rank
        according to the `device_mesh` and `placements` specified.

        Args:
            local_tensor (torch.Tensor): local torch.Tensor on each rank.
            device_mesh (:class:`DeviceMesh`, optional): DeviceMesh to place the
                tensor, if not specified, must be called under a DeviceMesh
                context manager, default: None
            placements (List[:class:`Placement`], optional): the placements that
                describes how to place the local torch.Tensor on DeviceMesh, must
                have the same number of elements as `device_mesh.ndim`. If not
                specified, we will by default replicate the tensor across the
                `device_mesh` from the first rank of each dimension of the `device_mesh`.

        Keyword args:
            run_check (bool, optional): indicate whether to run check across ranks
                to check meta information and data. if have :class:`Replicate` in
                `placements`, the data on first rank of the device mesh dimension
                will be broadcasted to other ranks.
            shape (torch.Size, optional): A List of int which specifies the size of
                DTensor which build on top of `local_tensor`. Note this needs to be
                provided if the shape of `local_tensor` are different across the ranks.
                If not provided, `shape` will be computed assuming the given distributed
                tensor is evenly sharded across ranks.
            stride (tuple, optional): A List of int which specifies the stride of DTensor.
                If not provided, `stride` will be computed assuming the given distributed
                tensor is evenly sharded across ranks.

        Returns:
            A :class:`DTensor` object

        .. note:: `from_local` is differentiable, the `requires_grad` of the created
            `DTensor` object will depend on if `local_tensor` requires_grad or not.
        """
        # if same shape/dtype, no need to run_check, if not, must allgather
        # the metadatas to check the size/dtype across ranks
        # There should be no data communication unless there's replication
        # strategy, where we broadcast the replication from the first rank
        # in the mesh dimension
        device_mesh = device_mesh or _mesh_resources.get_current_mesh()
        device_type = device_mesh.device_type

        # convert the local tensor to desired device base on device mesh's device_type
        if device_type != local_tensor.device.type and not local_tensor.is_meta:
            local_tensor = local_tensor.to(device_type)

        # set default placements to replicated if not specified
        if placements is None:
            placements = [Replicate() for _ in range(device_mesh.ndim)]

        # `from_local` is differentiable, and the gradient of the dist tensor this function
        # created should flow back the gradients to the local_tensor, so we call an autograd
        # function to construct the dist tensor instead.
        return _FromTorchTensor.apply(  # pyre-ignore[16]: autograd func
            local_tensor,
            device_mesh,
            tuple(placements),
            run_check,
            shape,
            stride,
        )

    def to_local(
        self, *, grad_placements: Optional[Sequence[Placement]] = None
    ) -> torch.Tensor:
        """
        Get the local tensor of this DTensor on its current rank. For sharding it returns
        a local shard of the logical tensor view, for replication it returns the replica on
        its current rank.

        Keyword args:
            grad_placements (List[:class:`Placement`], optional): the placements describes
                the future layout of any gradient layout of the Tensor returned from this
                function.
                `to_local` converts DTensor to local tensor and the returned local tensor
                might not be used as the original DTensor layout later in the code. This
                argument is the hint that user can give to autograd in case the gradient
                layout of the returned tensor does not match the original DTensor layout.
                If not specified, we will assume the gradient layout remains the same
                as the original DTensor and use that for gradient computation.

        Returns:
            A :class:`torch.Tensor` object that represents the local tensor of its current rank.

        .. note:: `to_local` is differentiable, the `requires_grad` of the local tensor returned
            will depend on if the `DTensor` requires_grad or not.
        """
        return _ToTorchTensor.apply(
            self, grad_placements
        )  # pyre-ignore[16]: autograd func

    def redistribute(
        self,
        device_mesh: Optional[DeviceMesh] = None,
        placements: Optional[Sequence[Placement]] = None,
    ) -> "DTensor":
        """
        `redistribute` performs necessary collective operations that redistribute the current
        DTensor from its current placements to a new placements, or from is current DeviceMesh
        to a new DeviceMesh. i.e. we can turn a Sharded DTensor to a Replicated DTensor by
        specifying a Replicate placement for each dimension of the DeviceMesh.

        Args:
            device_mesh (:class:`DeviceMesh`, optional): DeviceMesh to place the
                DTensor, if not specified, must be called under a DeviceMesh
                context manager, default: None
            placements (List[:class:`Placement`], optional): the new placements that
                describes how to place the DTensor into the DeviceMesh, must
                have the same number of elements as `device_mesh.ndim`.

        Returns:
            A :class:`DTensor` object

        .. note:: `redistribute` is differentiable.
        """
        # NOTE: This redistribute API currently only supports out
        # of place redistribution, i.e. it always create a new
        # DTensor object and leave the original one unchanged.

        # if device_mesh is not specified, use the current device_mesh
        device_mesh = device_mesh or self.device_mesh
        # raise error if new placements not specified
        if placements is None:
            raise RuntimeError("placements is needed for redistribute!")

        for placement in placements:
            if placement.is_partial():
                raise RuntimeError(
                    "Can not redistribute to _Partial, _Partial is for internal use only!"
                )
            elif isinstance(placement, Shard) and placement.dim < 0:
                # normalize shard dim to be positive
                placement.dim += self.ndim

        # Early return the original DTensor if the placements are the same.
        if self._spec.placements == placements:
            return self

        # pyre-fixme[16]: `Redistribute` has no attribute `apply`.
        return Redistribute.apply(self, device_mesh, placements)

    def full_tensor(
        self, *, grad_placements: Optional[Sequence[Placement]] = None
    ) -> torch.Tensor:
        """
        Return the full tensor of this DTensor. It will perform necessary collectives
        to gather the local tensors from other ranks in its DeviceMesh and concatenate
        them together. It's a syntatic sugar of the following code:

        `dtensor.redistribute(placements=[Replicate()] * mesh.ndim).to_local()`

        Keyword args:
            grad_placements (List[:class:`Placement`], optional): the placements describes
                the future layout of any gradient layout of the full Tensor returned from this
                function.
                `full_tensor` converts DTensor to a full torch.Tensor and the returned torch.tensor
                might not be used as the original replicated DTensor layout later in the code. This
                argument is the hint that user can give to autograd in case the gradient
                layout of the returned tensor does not match the original replicated DTensor layout.
                If not specified, we will assume the gradient layout of the full tensor be replicated.

        Returns:
            A :class:`torch.Tensor` object that represents the full tensor of this DTensor.

        .. note:: `full_tensor` is differentiable.
        """
        return self.redistribute(
            placements=[Replicate()] * self.device_mesh.ndim
        ).to_local(grad_placements=grad_placements)

    @property
    def device_mesh(self) -> DeviceMesh:
        """
        The :class:`DeviceMesh` attribute that associates with this DTensor object.

        .. note:: device_mesh is a read-only property, it can not be set.
        """
        return self._spec.mesh

    @property
    def placements(self) -> Sequence[Placement]:
        """
        The placements attribute of this DTensor that describes the layout of this
        DTensor on the its DeviceMesh.

        .. note:: placements is a read-only property, it can not be set.
        """
        return self._spec.placements


def distribute_tensor(
    tensor: torch.Tensor,
    device_mesh: Optional[DeviceMesh] = None,
    placements: Optional[Sequence[Placement]] = None,
) -> DTensor:
    """
    Distribute a torch.Tensor to the `device_mesh` according to the `placements`
    specified. The rank of `device_mesh` and `placements` must be the same.

    Args:
        tensor (torch.Tensor): torch.Tensor to be distributed. Note that if you
            want to shard a tensor on a dimension that is not evenly divisible by
            the number of devices in that mesh dimension, we use `torch.chunk`
            semantic to shard the tensor and scatter the shards.
        device_mesh (:class:`DeviceMesh`, optional): DeviceMesh to distribute the
            tensor, if not specified, must be called under a DeviceMesh context
            manager, default: None
        placements (List[:class:`Placement`], optional): the placements that
            describes how to place the tensor on DeviceMesh, must have the same
            number of elements as `device_mesh.ndim`. If not specified, we will
            by default replicate the tensor across the `device_mesh` from the
            first rank of each dimension of the `device_mesh`.

    Returns:
        A :class:`DTensor` or `XLAShardedTensor` object.

    Note:
        When initialize the DeviceMesh with the `xla` device_type, `distribute_tensor`
        return `XLAShardedTensor` instead. see [link](https://github.com/pytorch/pytorch/issues/92909)
        for more details. The XLA integration is experimental and subject to change.
    """

    torch._C._log_api_usage_once("torch.dtensor.distribute_tensor")

    # get default device mesh if there's nothing specified
    device_mesh = device_mesh or _mesh_resources.get_current_mesh()
    device_type = device_mesh.device_type
    if device_type == "xla":
        # call PyTorch/XLA SPMD for `xla` backend type device mesh.
        # This returns XLAShardedTensor
        from torch.distributed._tensor._xla import xla_distribute_tensor

        return xla_distribute_tensor(
            tensor, device_mesh, placements
        )  # type:ignore[return-value]

    # instantiate a RNG tracker if haven't. By default DTensor uses an
    # OffsetBasedRNGTracker to perform random operators.
    # TODO: the value assignment to global variable is not the ideal solution
    # we can replace it in future.
    if is_rng_supported_mesh(device_mesh) and not random._rng_tracker:
        random._rng_tracker = OffsetBasedRNGTracker(device_type)

    if not tensor.is_leaf:
        raise RuntimeError(
            "`distribute_tensor` should be used to distribute leaf tensors! but found non-leaf tensor!"
        )

    # convert tensor to the corresponding device type if it's not in that device type
    if device_type != tensor.device.type and not tensor.is_meta:
        tensor = tensor.to(device_type)

    # set default placements to replicated if not specified
    if placements is None:
        placements = [Replicate() for _ in range(device_mesh.ndim)]

    if len(placements) != device_mesh.ndim:
        raise ValueError(
            f"`placements` must have the same length as `device_mesh.ndim`! "
            f"Found placements length: {len(placements)}, and device_mesh.ndim: {device_mesh.ndim}."
        )
    if isinstance(tensor, DTensor):
        # if the tensor is already a DTensor, we just need to check if the
        # device mesh and placements are the same
        if tensor.device_mesh != device_mesh:
            raise ValueError(
                f"Cannot distribute a DTensor with device mesh {tensor.device_mesh} "
                f"to a different device mesh {device_mesh}."
            )
        if tensor.placements != tuple(placements):
            raise ValueError(
                f"Cannot distribute a DTensor with placements {tensor.placements} "
                f"to a different placements {placements}. do you want to call "
                f"`redistribute` instead?"
            )
        return tensor

    local_tensor = tensor

    # distribute the tensor according to the placements.
    for idx, placement in enumerate(placements):
        if placement.is_shard():
            placement = cast(Shard, placement)
            if placement.dim < 0:
                # normalize shard placement dim
                placement.dim += tensor.ndim
            local_tensor = placement._shard_tensor(local_tensor, device_mesh, idx)
        elif placement.is_replicate():
            placement = cast(Replicate, placement)
            local_tensor = placement._replicate_tensor(local_tensor, device_mesh, idx)
        else:
            raise RuntimeError(
                f"Trying to distribute tensor with unsupported placements {placement} on device mesh dimension {idx}!"
            )

    assert local_tensor is not None, "distributing a tensor should not be None"
    # detach the local tensor passed to DTensor since after the construction
    # of DTensor, autograd would work on top of DTensor instead of local tensor
    return DTensor(
        local_tensor.detach().requires_grad_(tensor.requires_grad),
        device_mesh,
        tuple(placements),
        shape=tensor.size(),
        dtype=tensor.dtype,
        requires_grad=tensor.requires_grad,
        stride=tensor.stride(),
    )


def distribute_module(
    module: nn.Module,
    device_mesh: Optional[DeviceMesh] = None,
    partition_fn: Optional[Callable[[str, nn.Module, DeviceMesh], None]] = None,
    input_fn: Optional[Callable[..., None]] = None,
    output_fn: Optional[Callable[..., None]] = None,
) -> nn.Module:
    """
    This function converts all module parameters to :class:`DTensor` parameters
    according to the `partition_fn` specified. It could also control the input or
    output of the module by specifying the `input_fn` and `output_fn`. (i.e. convert
    the input to :class:`DTensor`, convert the output back to torch.Tensor)
    Args:
        module (:class:`nn.Module`): user module to be partitioned.
        device_mesh (:class:`DeviceMesh`): the device mesh to place the module.
        partition_fn (Callable): the function to partition parameters (i.e. shard certain
            parameters across the `device_mesh`). If `partition_fn` is not specified,
            by default we replicate all module parameters of `module` across the mesh.
        input_fn (Callable): specify the input distribution, i.e. could control how the
            input of the module is sharded. `input_fn` will be installed as a module
            `forward_pre_hook` (pre forward hook).
        output_fn (Callable): specify the output distribution, i.e. could control how the
            output is sharded, or convert it back to torch.Tensor. output_fn will be
            installed as a module `forward_hook` (post forward hook).

    Returns:
        A module that contains parameters/buffers that are all `DTensor`s.
    """

    torch._C._log_api_usage_once("torch.dtensor.distribute_module")

    device_mesh = device_mesh or _mesh_resources.get_current_mesh()

    def replicate_module_params_buffers(m: nn.Module, mesh: DeviceMesh) -> None:
        # This function loop over the immediate module parameters and
        # buffers, replicate all non DTensor params/buffers to DTensor
        # parameters/buffers, if they have not been partitioned in the
        # partition_fn, we can't easily use `module._apply` here
        # because we don't know what happened inside partition_fn as
        # user could do anything, i.e. install hooks, and we want to
        # preserve those.
        full_replicate = [Replicate()] * mesh.ndim
        for key, param in m._parameters.items():
            if param is not None and not isinstance(param, DTensor):
                m.register_parameter(
                    key,
                    nn.Parameter(distribute_tensor(param.data, mesh, full_replicate)),
                )
        for key, buffer in m._buffers.items():
            if buffer is not None and not isinstance(buffer, DTensor):
                m._buffers[key] = distribute_tensor(buffer, mesh, full_replicate)

    if partition_fn is None:
        # if partition_fn not specified, we by default replicate
        # all module params/buffers
        for name, submod in module.named_modules():
            replicate_module_params_buffers(submod, device_mesh)
    else:
        # apply partition_fun to submodules
        for name, submod in module.named_modules():
            partition_fn(name, submod, device_mesh)
            replicate_module_params_buffers(submod, device_mesh)

    # register input_fn as module forward pre hook
    if input_fn is not None:
        module.register_forward_pre_hook(lambda _, inputs: input_fn(inputs, device_mesh))  # type: ignore[misc]
    # register input_fn as module forward hook
    if output_fn is not None:
        module.register_forward_hook(
            lambda mod, inputs, outputs: output_fn(outputs, device_mesh)  # type: ignore[misc]
        )

    return module<|MERGE_RESOLUTION|>--- conflicted
+++ resolved
@@ -4,6 +4,7 @@
 
 import torch
 
+import torch.distributed._functional_collectives as funcol
 import torch.distributed._tensor.dispatch as op_dispatch
 import torch.distributed._tensor.random as random
 import torch.nn as nn
@@ -58,21 +59,23 @@
 #
 class _ToTorchTensor(torch.autograd.Function):
     @staticmethod
-    def forward(ctx, input: "DTensor", grad_placements: Optional[Sequence[Placement]]):  # type: ignore[override]
+    def forward(  # type: ignore[override]
+        ctx,
+        input: "DTensor",
+        grad_placements: Optional[Sequence[Placement]],
+        async_output: bool,
+    ):
         ctx.dtensor_spec = input._spec
         ctx.grad_placements = grad_placements
-<<<<<<< HEAD
-=======
         local_tensor = input._local_tensor
         if not async_output and isinstance(local_tensor, funcol.AsyncCollectiveTensor):
             # synchronously wait for any pending collectives to get the result tensor
             local_tensor = local_tensor.wait()
 
->>>>>>> b3308c48
         # We need to return a fresh Tensor object there as autograd metadata
-        # will be inplaced into it. So we don't want to polute the Tensor
-        # object stored in _local_tensor.
-        return input._local_tensor.view_as(input._local_tensor)
+        # will be inplaced into it. So we don't want to pollute the Tensor
+        # object stored in the _local_tensor of this DTensor.
+        return local_tensor.view_as(local_tensor)
 
     @staticmethod
     def backward(ctx, grad_output: torch.Tensor):  # type: ignore[override]
@@ -100,6 +103,7 @@
                 requires_grad=grad_output.requires_grad,
                 stride=tuple(tensor_stride),
             ),
+            None,
             None,
         )
 
@@ -372,13 +376,14 @@
                 as the original DTensor and use that for gradient computation.
 
         Returns:
-            A :class:`torch.Tensor` object that represents the local tensor of its current rank.
+            A :class:`torch.Tensor` or `AsyncCollectiveTensor` object. it represents the
+            local tensor on its current rank.
 
         .. note:: `to_local` is differentiable, the `requires_grad` of the local tensor returned
             will depend on if the `DTensor` requires_grad or not.
         """
         return _ToTorchTensor.apply(
-            self, grad_placements
+            self, grad_placements, True
         )  # pyre-ignore[16]: autograd func
 
     def redistribute(
@@ -456,9 +461,8 @@
 
         .. note:: `full_tensor` is differentiable.
         """
-        return self.redistribute(
-            placements=[Replicate()] * self.device_mesh.ndim
-        ).to_local(grad_placements=grad_placements)
+        redist_res = self.redistribute(placements=[Replicate()] * self.device_mesh.ndim)
+        return _ToTorchTensor.apply(redist_res, grad_placements, False)
 
     @property
     def device_mesh(self) -> DeviceMesh:
