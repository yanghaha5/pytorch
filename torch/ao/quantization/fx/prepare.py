--- conflicted
+++ resolved
@@ -795,19 +795,8 @@
         (not is_standalone_module)
 
     if should_insert_observer:
-<<<<<<< HEAD
-        act_post_process_ctr = qconfig.activation
-        if _activation_is_int8_quantized(qconfig):
-            act_post_process_ctr = qhandler.get_activation_ctr(
-                qconfig,
-                matched_pattern,
-                is_qat)
-        observer = act_post_process_ctr()
-        return _insert_observer(node, observer, model, modules, graph)
-=======
         observer = qconfig.activation()
         return insert_observer(node, observer, model, modules, graph)
->>>>>>> 3afa66cd
     else:
         return None
 
@@ -1366,56 +1355,7 @@
 
     return results_node
 
-<<<<<<< HEAD
-def _validate_fixed_qparams_qconfigs(
-        model: GraphModule,
-        node_name_to_qconfig: Dict[str, QConfigAny],
-        backend_config: BackendConfig):
-    """
-    Validate whether the correct observers are configured for fixed qparams ops in the model, if any.
-    """
-    # TODO: handle fp16 qconfigs properly
-    allowed_observer_ctrs = [
-        float16_dynamic_qconfig.activation,
-        float16_static_qconfig.activation,
-    ]
-    named_modules = dict(model.named_modules(remove_duplicate=False))
-    fixed_qparams_op_to_overwrite_output_observer = \
-        get_fixed_qparams_op_to_overwrite_output_observer(backend_config)
-    for node in model.graph.nodes:
-        if node.op == "call_function":
-            module_type_or_function_or_method = node.target
-        elif node.op == "call_module":
-            module_type_or_function_or_method = type(named_modules[node.target])
-        else:
-            module_type_or_function_or_method = None
-
-        if module_type_or_function_or_method in fixed_qparams_op_to_overwrite_output_observer:
-            bad_observer = True
-            qconfig = node_name_to_qconfig.get(node.name, None)
-            if qconfig is None:
-                bad_observer = False
-            else:
-                for observer_ctr in allowed_observer_ctrs + [
-                        fixed_qparams_op_to_overwrite_output_observer[module_type_or_function_or_method]]:
-                    if _obs_or_fq_ctr_equals(
-                            qconfig.activation,
-                            FixedQParamsFakeQuantize.with_args(observer=observer_ctr)) or \
-                            _obs_or_fq_ctr_equals(qconfig.activation, observer_ctr):
-                        bad_observer = False
-            if bad_observer:
-                raise ValueError("QConfigMapping must specify fixed qparams observer for fixed qparams op "
-                                 "'%s' type: '%s'. Please use torch.ao.quantization.get_default_qconfig_mapping or "
-                                 "torch.ao.quantization.get_default_qat_qconfig_mapping"
-                                 " instead. Example: \n"
-                                 "    qconfig_mapping = get_default_qconfig_mapping(\"fbgemm\") \n"
-                                 "    model = prepare_fx(model, qconfig_mapping, example_inputs)"
-                                 "" % (node.format_node(), module_type_or_function_or_method))
-
-def _run_prepare_fx_on_standalone_modules(
-=======
 def run_prepare_fx_on_standalone_modules(
->>>>>>> 3afa66cd
     model: torch.nn.Module,
     is_qat: bool,
     modules: Dict[str, torch.nn.Module],
