--- conflicted
+++ resolved
@@ -93,48 +93,6 @@
     return {inspect.getfile(m) for m in mods}
 
 
-<<<<<<< HEAD
-CLOSURE_VARS = collections.OrderedDict(
-    [
-        ("___check_type_id", check_type_id),
-        ("___check_obj_id", check_obj_id),
-        (
-            "___current_backend",
-            lambda: torch._dynamo.eval_frame.guarded_backend_cache.current_backend,
-        ),
-        (
-            "___lookup_backend",
-            lambda backend_obj_id: torch._dynamo.eval_frame.guarded_backend_cache.cached_backends[
-                backend_obj_id
-            ],
-        ),
-        (
-            "___skip_backend_check",
-            lambda: torch._dynamo.eval_frame.guarded_backend_cache.skip_backend_check_for_run_only_mode,
-        ),
-        ("___odict_getitem", collections.OrderedDict.__getitem__),
-        ("___dict_param_key_ids", dict_param_key_ids),
-        ("___dict_const_keys", dict_const_keys),
-        ("___dict_version", dict_version),
-        ("___dict_contains", lambda a, b: a in b),
-        ("___tuple_iterator_len", tuple_iterator_len),
-        ("___tuple_iterator_getitem", tuple_iterator_getitem),
-        ("__math_isnan", math.isnan),
-        ("inf", float("inf")),
-        ("__load_module", lambda name: importlib.import_module(name)),
-        ("utils_device", torch.utils._device),
-        ("device", torch.device),
-        (
-            "___from_numpy",
-            # If not numpy array, piggy back on e.g. tensor guards to check type
-            lambda a: torch.as_tensor(a)
-            if isinstance(a, (np.generic, np.ndarray))
-            else a,
-        ),
-        ("torch", torch),
-    ]
-)
-=======
 CLOSURE_VARS = {
     "___check_type_id": check_type_id,
     "___check_obj_id": check_obj_id,
@@ -166,7 +124,6 @@
     (lambda a: torch.as_tensor(a) if isinstance(a, (np.generic, np.ndarray)) else a),
     "torch": torch,
 }
->>>>>>> b3308c48
 
 if sys.version_info[:2] <= (3, 8):
     # [Note: Python Version <= 3.8]
@@ -1180,17 +1137,15 @@
         if global_state is None:
             # we should only hit this case in NopTests()
             global_state = convert_frame.GlobalStateGuard()
-        closure_vars = collections.OrderedDict(
-            [
-                ("___guarded_code", self),
-                ("___check_tensors", check_tensors_fn),
-                ("___check_tensors_verbose", check_tensors_verbose_fn),
-                ("___check_global_state", global_state.check),
-                ("tensor_check_names", tensor_check_names),
-            ]
-            + list(SYMPY_INTERP.items())
-        )
-        closure_vars.update(CLOSURE_VARS)
+        closure_vars = {
+            "___guarded_code": self,
+            "___check_tensors": check_tensors_fn,
+            "___check_tensors_verbose": check_tensors_verbose_fn,
+            "___check_global_state": global_state.check,
+            "tensor_check_names": tensor_check_names,
+            **SYMPY_INTERP,
+            **CLOSURE_VARS,
+        }
 
         unique_code_parts = list(unique(code_parts))
         make_guard_fn_args = ", ".join(closure_vars.keys())
