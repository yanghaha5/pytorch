--- conflicted
+++ resolved
@@ -999,21 +999,8 @@
     return found
 
 
-<<<<<<< HEAD
-def dict_param_key_ids(value):
-    return {
-        id(k) for k in value.keys() if isinstance(k, (torch.Tensor, MethodWrapperType))
-    }
-
-
-def dict_const_keys(value):
-    return {
-        k for k in value.keys() if not isinstance(k, (torch.Tensor, MethodWrapperType))
-    }
-=======
 def tensor_to_id(value):
-    return [id(k) if isinstance(k, torch.Tensor) else k for k in value.keys()]
->>>>>>> 132d5dc0
+    return [id(k) if isinstance(k, (torch.Tensor, MethodWrapperType)) else k for k in value.keys()]
 
 
 def const_repr(x, *, local) -> str:
