import contextlib
import functools
import itertools
import logging

from typing import Dict, List, Optional

import torch._C
import torch.fx
import torch.nn
import torch.onnx.operators
from torch._dispatch.python import enable_python_dispatcher
from torch._dynamo.utils import deepcopy_to_fake_tensor, get_fake_value, get_real_value
from torch._dynamo.variables.base import VariableTracker
from torch._dynamo.variables.builtin import BuiltinVariable
from torch._dynamo.variables.functions import UserFunctionVariable
from torch._dynamo.variables.tensor import SymNodeVariable
from torch._guards import Source
from torch.utils import _pytree as pytree

from ..exc import (
    UncapturedHigherOrderOpError,
    unimplemented,
    Unsupported,
    UserError,
    UserErrorType,
)
from ..guards import GuardBuilder
from ..source import FSDPNNModuleSource, GetItemSource, NNModuleSource
from ..utils import proxy_args_kwargs
from .dicts import ConstDictVariable
from .lists import ListVariable, TupleVariable
from .nn_module import NNModuleVariable


log = logging.getLogger(__name__)


def safe_or_raise_always_restore(tx, graph_checkpoint, checkpoint, f, sub_args):
    # Will raise if not sound
    try:
        f.call_function(tx, sub_args, {})
    finally:
        tx.output.graph = graph_checkpoint
        tx.restore_graphstate(checkpoint)


def raise_hard_error_if_graph_break(reason):
    def deco(fn):
        @functools.wraps(fn)
        def graph_break_as_hard_error(*args, **kwargs):
            try:
                return fn(*args, **kwargs)
            except Unsupported as e:
                msg = " Scroll up to find out what causes the graph break."
                raise UncapturedHigherOrderOpError(reason + msg) from e

        return graph_break_as_hard_error

    return deco


@contextlib.contextmanager
def dynamo_enable_grad(tx):
    from . import GradModeVariable

    org_value = torch.is_grad_enabled()
    try:
        GradModeVariable.create(tx, True)
        yield
    finally:
        GradModeVariable.create(tx, org_value)


def only_consist_of(var, types):
    if isinstance(var, types):
        return True
    if isinstance(var, (TupleVariable, ListVariable)):
        return all(only_consist_of(item, types) for item in var.items)
    if isinstance(var, ConstDictVariable):
        return all(only_consist_of(item, types) for item in var.items.values())
    return False


def validate_args_and_maybe_create_graph_inputs(
    sub_args, tracer, tx, manually_set_subgraph_inputs
):
    from . import (
        AutogradFunctionContextVariable,
        ConstantVariable,
<<<<<<< HEAD
        NNModuleVariable,
        TensorVariable,
    )
    from .builder import wrap_fx_proxy
=======
        SymNodeVariable,
        TensorVariable,
    )
    from .builder import wrap_fx_proxy, wrap_fx_proxy_cls
>>>>>>> 634aa337

    assert tracer.parent is not None

    def run(arg):
        if not isinstance(arg, VariableTracker):
            return [el for a in arg for el in run(a)]

        if isinstance(arg, ConstantVariable):
            # Ensures that we recompile when the constant value changes
            arg.add_guard(GuardBuilder.CONSTANT_MATCH)

            if manually_set_subgraph_inputs:
                # This arg is not used in the body of the higher order op.
                # Currently, this new input is added to make the calls
                # happy, which expect a fixed number of arguments. In
                # future, we can clean this up.
                tracer.create_graph_input("const")
            return [arg]
        elif isinstance(arg, TensorVariable):
            if manually_set_subgraph_inputs:
                new_proxy = tracer.create_graph_input(arg.as_proxy().node.name)
                example_value = arg.as_proxy().node.meta["example_value"]
                return [
                    wrap_fx_proxy(tx=tx, proxy=new_proxy, example_value=example_value)
                ]
            else:
<<<<<<< HEAD
                return [arg]
        elif isinstance(arg, AutogradFunctionContextVariable):
=======
                new_arg = a
        elif isinstance(a, SymNodeVariable):
            if manually_set_subgraph_inputs:
                new_proxy = tracer.create_graph_input(str(a.sym_num.node.expr))
                new_arg = wrap_fx_proxy_cls(
                    target_cls=SymNodeVariable,
                    tx=tx,
                    proxy=new_proxy,
                    example_value=a.sym_num,
                )
            else:
                new_arg = a
        elif isinstance(a, AutogradFunctionContextVariable):
>>>>>>> 634aa337
            if manually_set_subgraph_inputs:
                tracer.create_graph_input(arg.as_proxy().node.name)
            return [arg]
        elif not isinstance(arg, NNModuleVariable) and arg.has_unpack_var_sequence(tx):
            return run(arg.unpack_var_sequence(tx))
        else:
<<<<<<< HEAD
            unimplemented(
                f"HigherOrderOperator with body that accepts non-Tensors as input. "
                f"Got: {arg.python_type()}"
            )
=======
            if manually_set_subgraph_inputs:
                raise unimplemented(
                    f"HigherOrderOperator with body that accepts non-Tensors as input. "
                    f"Got: {a.python_type()}"
                )
            else:
                # leverage tracer's lifting mechanism to lift these args.
                if only_consist_of(
                    a, (ConstantVariable, SymNodeVariable, TensorVariable)
                ):
                    new_arg = a
                else:
                    unimplemented(
                        "HigherOrderOperator with body that accepts non-Tensors as input that can't be lifted by tracer."
                    )
>>>>>>> 634aa337

    return run(sub_args)


# See NOTE [HigherOrderOperator tracing design] for details of the design
def speculate_subgraph(
    tx,
    f,
    sub_args,
    sub_kwargs,
    graph_checkpoint,
    checkpoint,
    description,
    *,
    always_restore=False,
    enable_grad=False,
    # NOTE [Temporary argument `manually_set_subgraph_inputs`]
    # If manually_set_subgraph_inputs=True, then we manually add
    # the `sub_args` to `subgraph`, if False then we rely
    # on tracer's lifting mechanism to lift these args.
    # NOTE: Default `True` is temporary and plan is
    #       to always lift args in future and remove this
    #       argument.
    manually_set_subgraph_inputs=True,
    restore_side_effects=True,
    should_flatten_outputs=False,
):
    if sub_kwargs is None:
        sub_kwargs = {}

    # See NOTE [Temporary argument `manually_set_subgraph_inputs`]
    if sub_kwargs and manually_set_subgraph_inputs:
        unimplemented(
            "Use `manually_set_subgraph_inputs=False` when passing `sub_kwargs`."
        )

    try:
        with tx.output.new_subtracer() as tracer:
            args = validate_args_and_maybe_create_graph_inputs(
                sub_args, tracer, tx, manually_set_subgraph_inputs
            )

            validate_args_and_maybe_create_graph_inputs(
                sub_kwargs.values(), tracer, tx, manually_set_subgraph_inputs=False
            )

            autograd_ctx = (
                dynamo_enable_grad(tx) if enable_grad else contextlib.nullcontext()
            )

            if restore_side_effects:
                prev_side_effects = tx.output.side_effects.clone()

            with autograd_ctx:
                output = f.call_function(tx, args, sub_kwargs)

            if restore_side_effects:
                # Captured variables are tracked in side-effects
                # and they show up in output graph incorrectly.
                # It is ok to undo this side-effect tracking
                # as speculate_subgraph will allow only
                # pure functions.
                tx.output.side_effects = prev_side_effects

            treespec = None
            if should_flatten_outputs:
                # Flatten the speculated subgraph output.
                tree_flatten = UserFunctionVariable(pytree.tree_flatten)
                tree_flatten_output = tree_flatten.call_function(tx, [output], {})
                output, treespec = tree_flatten_output.unpack_var_sequence(tx)
                # Actually, transform the list (returned by flatten) into a tuple
                # for dynamo consistency.
                output = BuiltinVariable(tuple).call_function(tx, [output], {})

            # Register output to graph
            # Modeled off of compile_and_call_fx_graph
            # TODO: support pytree output
            # We check always_restore because we dont use the output or side effects of always_restore code,
            # like bwd.
            if always_restore:
                # Nothing left to do here
                return (output, treespec), tx.output.graph, tracer.lifted_freevars
            else:
                from . import TensorVariable

                if not only_consist_of(output, TensorVariable):
                    unimplemented(
                        "HigherOrderOperator body's output must consist of tensors only"
                    )

                tx.output.guards.update(output.guards)
                # The output proxies might not belong to this SubgraphTracer
                # (if they are free variables that were never lifted)
                # so lift them here.
                output_proxies = output.as_proxy()
                output_proxies = pytree.tree_map(
                    tracer.maybe_lift_tracked_freevar_to_input, output_proxies
                )
                tx.output.create_node(
                    "output",
                    "output",
                    (tracer.create_arg((output_proxies,))),
                    {},
                )
                graph = tx.output.graph
                graph.lint()
                lifted_freevars = tracer.lifted_freevars

                return (
                    (output, treespec),
                    graph,
                    lifted_freevars,
                )

    except Unsupported as ex:
        msg = (
            f"speculate_subgraph: while introspecting {description}, we were unable "
            f"to trace function `{f.get_name()}` into a single graph. This means "
            f"that Dynamo was unable to prove safety for this API and will "
            f"fall back to eager-mode PyTorch, which could lead to a slowdown."
        )
        log.warning(msg)
        log.exception(ex)
        tx.output.graph = graph_checkpoint
        tx.restore_graphstate(checkpoint)
        raise Unsupported(
            f"{msg} Scroll up for the stack trace "
            f"of the initial exception. The reason was: {ex.msg}"
        ) from ex


def get_example_value_from_proxy_container(expr):
    return pytree.tree_map_only(
        torch.fx.Proxy, lambda a: a.node.meta["example_value"], expr
    )


def make_attr(tx, name):
    node = tx.output.create_proxy(
        "get_attr",
        name,
        (),
        {},
    )
    return node


def add_subgraph(tx, source, name, gm):
    next_name = None
    i = 0
    while not next_name:
        candidate = f"{name}_{i}"
        if candidate in tx.output.nn_modules:
            i += 1
        else:
            next_name = candidate

    gm.__name__ = next_name
    if source.guard_source().is_fsdp_module():
        src = FSDPNNModuleSource(GetItemSource(source, next_name))
    else:
        src = NNModuleSource(GetItemSource(source, next_name))
    gm.torchdynamo_force_dynamic = False
    tx.output.register_attr_or_module(gm, next_name, source=src)
    return next_name


class TorchHigherOrderOperatorVariable(VariableTracker):
    def __init__(self, value, source: Optional[Source] = None, **kwargs):
        super().__init__(**kwargs)
        self.value = value
        self.source = source

    @staticmethod
    def make(value, source=None, **kwargs):
        if value.__name__ == "cond":
            return CondHigherOrderVariable(value, source, **kwargs)
        elif value.__name__ == "map":
            return MapHigherOrderVariable(value, source, **kwargs)
        elif value.__name__ == "executorch_call_delegate":
            return ExecutorchCallDelegateHigherOrderVariable(value, source, **kwargs)
        elif value.__name__ == "out_dtype":
            return OutDtypeHigherOrderVariable(value, source, **kwargs)
        elif value is torch._functorch.eager_transforms.grad_impl:
            return FunctorchGradHigherOrderVariable(value, source, **kwargs)
        elif value is torch._functorch.vmap.vmap_impl:
            return FunctorchVmapHigherOrderVariable(value, source, **kwargs)
        elif value.__name__ in (
            "trampoline_autograd_fwd",
            "trampoline_autograd_bwd",
            "trampoline_autograd_apply",
        ):
            return AutogradFunctionMethodHigherOrderVariable(value, source, **kwargs)
        elif value.__name__ == "wrap":
            return WrapHigherOrderVariable(value, source, **kwargs)
        elif value.__name__ in (
            "wrap_activation_checkpoint",
            "tag_activation_checkpoint",
        ):
            return CheckpointHigherOrderVariable(value, source, **kwargs)
        elif value.__name__ == "_export_tracepoint":
            return ExportTracepointHigherOrderVariable(value, source, **kwargs)
        else:
            unimplemented(f"HigherOrderOperator {value.__name__}")

    def check_kwargs(self, kwargs, supported_types):
        if not all(isinstance(value, supported_types) for value in kwargs.values()):
            raise unimplemented(
                f"Only kwargs of the following types are supported: {supported_types}"
            )

    def call_function(
        self, tx, args: List[VariableTracker], kwargs: Dict[str, VariableTracker]
    ) -> VariableTracker:
        unimplemented(f"HigherOrderOperator {self.value.__name__}")


class CondHigherOrderVariable(TorchHigherOrderOperatorVariable):
    @raise_hard_error_if_graph_break(
        reason="Cond doesn't work unless it is captured completely with torch.compile."
    )
    def call_function(
        self, tx, args: "List[VariableTracker]", kwargs: "Dict[str, VariableTracker]"
    ) -> "VariableTracker":
        from . import (
            ConstantVariable,
            ListVariable,
            NestedUserFunctionVariable,
            TensorVariable,
            UserFunctionVariable,
        )
        from .builder import wrap_fx_proxy

        # TODO(voz): Support fake tensor dispatch for recursive
        # ops - see torch/dispatch/_dispatcher.py
        if len(args) != 4:
            unimplemented(
                f"Expected 4 arguments but got {len(args)}.\n"
                f"Usage: cond(pred, true_fn, false_fn, operands)",
            )
        # predicate
        if type(args[0]) not in (ConstantVariable, TensorVariable, SymNodeVariable):
            unimplemented(
                f"Expected pred to be bool or a boolean tensor with single "
                f"item but got {str(type(args[0]))} "
                f"with original python type {str(args[0].python_type())}.",
            )
        tx.output.guards.update(args[0].guards)

        # operands
        if not isinstance(args[3], (ListVariable, TupleVariable)):
            unimplemented(
                f"Expected a tuple but got {args[3].python_type()}",
            )
        operands = args[3].unpack_var_sequence(tx)
        if not all(
            isinstance(operand, (TensorVariable, torch.Tensor)) for operand in operands
        ):
            unimplemented(
                "Expected a tuple of tensors but got {actual_args}".format(  # noqa: UP032
                    actual_args=[
                        str(operand.python_type())
                        if isinstance(operand, VariableTracker)
                        else str(type(operand))
                        for operand in operands
                    ],
                ),
            )

        # branches
        assert isinstance(
            args[1],
            (UserFunctionVariable, NestedUserFunctionVariable, NNModuleVariable),
        ), str(
            type(args[1])
        )  # true_fn

        assert isinstance(
            args[2],
            (UserFunctionVariable, NestedUserFunctionVariable, NNModuleVariable),
        ), str(
            type(args[2])
        )  # false_fn

        # Our strategy for tracing the true/false branches of cond
        # are to checkpoint our graphstate, run the true branch,
        # roll it back to the checkpoint, and run the false
        # branch, and then merge the graphstates.  Well, perhaps
        # "merge" is too strong a word: we mostly assert that
        # the resulting graphstates have to be the same.
        #
        # We only permit guards to diverge (we union the guards from
        # both branches).  In particular, this means that side
        # effects are NOT permitted inside true/false branches; this
        # would be difficult to implement, because of the path
        # explosion problem.

        graph_checkpoint, checkpoint = tx.output.graph, tx.copy_graphstate()

        def speculate_branch(branch):
            # NB: 0 is predicate
            ix = 1 if branch else 2
            # TODO: Support kwargs
            (ret_val, _), ret_graph, ret_lifted_freevars = speculate_subgraph(
                tx,
                args[ix],
                operands,
                {},
                graph_checkpoint,
                checkpoint,
                "cond",
            )

            if not isinstance(ret_val, TensorVariable):
                unimplemented(
                    "Expected branch to return a single tensor",
                )
            return ret_val, ret_graph, ret_lifted_freevars

        (true_r, true_graph, true_lifted_freevars) = speculate_branch(True)
        true_nn_modules = tx.copy_graphstate().output.nn_modules

        (false_r, false_graph, false_lifted_freevars) = speculate_branch(False)
        false_nn_modules = tx.copy_graphstate().output.nn_modules

        # TODO (tmanlaibaatar) deduplicate this later
        # Let's say we capture cond(pred, true_fn, false_fn, x)
        # and true_fn has lifted variables a, b, c
        # and false_fn has lifted variables a, b, d
        # Then each branch graph will receive:
        # true_fn(x, a, b, c, a_false, b_false, d_false)
        # false_fn(x, a_true, b_true, c_true, a, b, d)
        # https://github.com/pytorch/pytorch/issues/103530
        def fixup_branch_inps(graph, add_after, new_args, suffix) -> None:
            original_phs = [node for node in graph.nodes if node.op == "placeholder"]
            assert add_after < len(
                original_phs
            ), f"Invalid index for inserting lifted arguments {add_after}."

            # When operands is empty, add_after can be -1 for false graph. In that case, we need to insert new
            # nodes before the first node in the graph since placeholders precede normal nodes.
            def _add_phs():
                for inp_node in new_args:
                    new_node_name = inp_node.node.name + suffix
                    graph.placeholder(new_node_name)

            if add_after == -1:
                first_node = next(iter(graph.nodes))
                with graph.inserting_before(first_node):
                    _add_phs()
            else:
                insertion_node = original_phs[add_after]
                with graph.inserting_after(insertion_node):
                    _add_phs()

        fixup_branch_inps(
            true_graph,
            len(operands) + len(true_lifted_freevars) - 1,
            false_lifted_freevars,
            "_false_branch",
        )

        fixup_branch_inps(
            false_graph, len(operands) - 1, true_lifted_freevars, "_true_branch"
        )

        true_name = add_subgraph(
            tx,
            self.source,
            "cond_true",
            torch.fx.GraphModule(true_nn_modules.nn_modules, true_graph),
        )
        false_name = add_subgraph(
            tx,
            self.source,
            "cond_false",
            torch.fx.GraphModule(false_nn_modules.nn_modules, false_graph),
        )

        true_node = make_attr(tx, true_name)
        false_node = make_attr(tx, false_name)

        p_args = (
            args[0].as_proxy(),
            true_node,
            false_node,
            [a.as_proxy() for a in operands]
            + list(true_lifted_freevars.keys())
            + list(false_lifted_freevars.keys()),
        )
        # TODO: assert that the true/false return values are
        # consistent
        example_value = true_r.as_proxy().node.meta["example_value"]

        _, p_kwargs = proxy_args_kwargs([], kwargs)

        # Store the invocation as a call
        return wrap_fx_proxy(
            tx=tx,
            proxy=tx.output.create_proxy(
                "call_function",
                torch.ops.higher_order.cond,
                args=tuple(p_args),
                kwargs=p_kwargs,
            ),
            example_value=example_value,
        )


def non_single_tensor_return_unsupported(api, ret):
    from . import TensorVariable

    if not isinstance(ret, TensorVariable):
        raise Unsupported(
            f"{api} over function that returns something " f"other than one Tensor"
        )


class MapHigherOrderVariable(TorchHigherOrderOperatorVariable):
    def call_function(
        self, tx, args: List[VariableTracker], kwargs: Dict[str, VariableTracker]
    ) -> VariableTracker:
        from . import (
            ConstantVariable,
            NestedUserFunctionVariable,
            TensorVariable,
            UserFunctionVariable,
        )
        from .builder import wrap_fx_proxy

        assert type(args[0]) in (UserFunctionVariable, NestedUserFunctionVariable)
        assert type(args[1]) is TensorVariable

        sample_shape = args[1].get_real_value().size()
        if len(sample_shape) < 1 or sample_shape[0] == 0:
            unimplemented(
                "map() operator doesn't support scalar or zero-sized tensors during tracing."
            )

        checkpoint = tx.copy_graphstate()
        # To get the example output from map() we will need to provide at least one sample to
        # the loop body. In our case we will always use xs[0], and our map() won't support zero
        # sized tensor during tracing.
        first_dim = args[1].call_method(
            tx, "__getitem__", args=[ConstantVariable.create(0)], kwargs={}
        )

        # TODO: Support kwargs
        (
            (body_r, _),
            body_graph,
            body_lifted_freevars,
        ) = speculate_subgraph(
            tx,
            args[0],
            [
                first_dim,
                *args[2:],
            ],
            {},
            tx.output.graph,
            checkpoint,
            "torch.ops.higher_order.map",
        )

        body_nn_modules = tx.copy_graphstate().output.nn_modules

        body_name = add_subgraph(
            tx,
            self.source,
            "map_body",
            torch.fx.GraphModule(body_nn_modules.nn_modules, body_graph),
        )

        body_node = make_attr(tx, body_name)
        p_args = (
            body_node,
            *(arg.as_proxy() for arg in args[1:]),
            *(arg for arg in body_lifted_freevars.keys()),
        )
        non_single_tensor_return_unsupported("torch.ops.higher_order.map", body_r)
        r = body_r.as_proxy().node.meta["example_value"]
        example_value = r.new_empty(
            [get_fake_value(args[1].as_proxy().node, tx).shape[0], *r.shape]
        )

        _, p_kwargs = proxy_args_kwargs([], kwargs)

        # Store the invocation as a call
        return wrap_fx_proxy(
            tx=tx,
            proxy=tx.output.create_proxy(
                "call_function",
                self.value,
                args=tuple(p_args),
                kwargs=p_kwargs,
            ),
            example_value=example_value,
        )


class ExecutorchCallDelegateHigherOrderVariable(TorchHigherOrderOperatorVariable):
    def call_function(
        self, tx, args: "List[VariableTracker]", kwargs: "Dict[str, VariableTracker]"
    ) -> "VariableTracker":
        from . import ConstantVariable
        from .builder import wrap_fx_proxy

        self.check_kwargs(kwargs, ConstantVariable)

        # This is operator for delegation within Executorch which calls a
        # specific function in the given lowered module with the given
        # operators. The actual operator is defined in the Executorch codebase.
        # This is a bad hierarchical violation since
        # executorch_call_delegate sits at a higher level than dynamo, but
        # there's no real solution to this issue yet.
        lowered_module = tx.output.get_submodule(args[0].module_key)

        lowered_node = make_attr(tx, args[0].module_key)

        p_args = tuple(arg.as_proxy() for arg in args[1:])
        real_sub_args = pytree.tree_map_only(
            torch.fx.Proxy, lambda a: get_real_value(a.node, tx.output), p_args
        )
        example_res = lowered_module.original_module(*real_sub_args)
        example_value = deepcopy_to_fake_tensor(example_res, tx.fake_mode)

        p_args = (lowered_node,) + p_args

        _, p_kwargs = proxy_args_kwargs([], kwargs)

        # Store the invocation as a call
        return wrap_fx_proxy(
            tx=tx,
            proxy=tx.output.create_proxy(
                "call_function",
                self.value,
                args=tuple(p_args),
                kwargs=p_kwargs,
            ),
            example_value=example_value,
        )


class FunctorchGradHigherOrderVariable(TorchHigherOrderOperatorVariable):
    def call_function(
        self, tx, args: "List[VariableTracker]", kwargs: "Dict[str, VariableTracker]"
    ) -> "VariableTracker":
        from . import ConstantVariable
        from .builder import wrap_fx_proxy

        # TODO: Support `fn` with kwargs.
        if not torch._dynamo.config.capture_func_transforms:
            unimplemented(
                "torch.func.grad capture is disabled, "
                "it can be turned on by setting "
                "`torch._dynamo.config.capture_func_transforms=True`"
            )
        # [NOTE] Here we are (roughly) modelling the following
        #
        #   grad_fn = torch.func.grad(fn, argnums=.., has_aux=..)
        #   grad_output = grad_fn(x)
        checkpoint = tx.copy_graphstate()
        graph_checkpoint = tx.output.graph
        grad_args = (args[0], args[1], args[2])

        # get arguments
        func, argnums, has_aux = grad_args
        kwargs = args[4].items
        if len(kwargs) > 0:
            # Since speculate_subgraph doesn't support kwargs, we can't handle this for now.
            unimplemented(
                "torch.func.grad: kwargs arguments are currently unsupported."
            )

        # Trace through the `func`
        # NOTE [HACK: Enable autograd while tracing function]
        # `torch.func.grad` should not be affected by `no_grad` outside of `grad`.
        # So, we enable_grad right before the function to which `grad` is applied
        # (the parts explicitly disabled with `no_grad` inside the function are still disabled).
        # Eg.
        # def f(x):
        #     with no_grad():  # This will disable grad tracking under it.
        #        y = x * 2
        #
        #     return x ** 2 - y  # grad tracking should be enabled irrespective of outside `no_grad`.
        #
        # with no_grad():  # This will not disable grad tracking inside of grad(f).
        #     grad_o = torch.func.grad(f)(x)
        # TODO: Support kwargs
        (body_r, _), body_graph, body_lifted_freevars = speculate_subgraph(
            tx,
            func,
            args[3].items,
            {},
            graph_checkpoint,
            checkpoint,
            "torch.func.grad",
            # See NOTE [HACK: Enable autograd while tracing function]
            enable_grad=True,
        )

        body_name = add_subgraph(
            tx,
            self.source,
            "grad_body",
            torch.fx.GraphModule(tx.output.nn_modules, body_graph),
        )
        body_node = make_attr(tx, body_name)
        grad_proxy_args = (
            body_node,
            *(arg.as_proxy() for arg in grad_args[1:]),
        )

        # Model `grad_fn = grad(fn, *grad_args, **grad_kwargs)`
        grad_fn = tx.output.create_proxy(
            "call_function",
            torch.func.grad,
            args=tuple(grad_proxy_args),
            kwargs={},
            name="grad_proxy",
        )

        # Pass lifted freevars to the call to `grad_fn`
        args = args[3].items
        grad_fn_args = tuple(arg.as_proxy() for arg in args) + tuple(
            body_lifted_freevars
        )

        # Call grad_fn with inputs.
        # grad_output = grad_fn(*grad_fn_args, **grad_fn_kwargs)
        grad_output = grad_fn(*grad_fn_args)

        # `grad_fn(*grad_fn_args, **grad_fn_kwargs)`
        # Output of grad_fn is
        # For has_aux=False, Tuple[gradients of inputs indicated by argnums].
        # For has_aux=True, Tuple[Tuple[gradients of inputs indicated by argnums], aux values]
        # NOTE: example_value should match `grad_output`.
        def _from_args(idx):
            return args[idx].as_proxy().node.meta["example_value"].contiguous()

        def to_python_ints(argnums):
            if not isinstance(argnums, (ConstantVariable, TupleVariable)):
                raise UserError(
                    UserErrorType.INVALID_INPUT,
                    f"argnums is expected to be int or tuple of ints. Got {argnums}.",
                )

            if isinstance(argnums, ConstantVariable):
                if not isinstance(argnums.value, (int, tuple)):
                    raise UserError(
                        UserErrorType.INVALID_INPUT,
                        f"argnums is expected to be int or tuple of ints. Got {argnums}.",
                    )
                return argnums.value
            else:
                const_vars = argnums.unpack_var_sequence(tx)
                if not all(
                    isinstance(var, ConstantVariable) and isinstance(var.value, int)
                    for var in const_vars
                ):
                    raise UserError(
                        UserErrorType.INVALID_INPUT,
                        f"argnums is expected to contain int only. Got {const_vars}.",
                    )
                return tuple(var.value for var in const_vars)

        argnums_v = to_python_ints(argnums)
        example_value = pytree.tree_map(_from_args, argnums_v)

        if has_aux.value:
            # case : has_aux = True
            # NOTE: Currently speculate subgraph allows body_r to be
            # Tensor or Tuple/List of Tensor.
            # Since `grad` expects output with has_aux
            # to be (output, aux), only valid output currently is
            # (output, some_tensor)
            body_r_proxy = body_r.as_proxy()
            aux = body_r_proxy[1].node.meta["example_value"]
            example_value = (example_value, aux)

        fx_proxy = wrap_fx_proxy(tx=tx, proxy=grad_output, example_value=example_value)

        # Call contiguous on all the computed grads.
        if not has_aux.value:
            if isinstance(argnums_v, int):
                return fx_proxy.call_method(tx, "contiguous", (), {})
            else:
                grads = fx_proxy
                items = []
                for idx in range(len(argnums_v)):
                    proxy = grads.call_method(
                        tx, "__getitem__", (ConstantVariable.create(idx),), {}
                    ).call_method(tx, "contiguous", (), {})
                    items.append(proxy)
                return TupleVariable(items)
        else:  # case: has_aux.value = True
            # fx_proxy -> Tuple(grads, aux)
            grads = fx_proxy.call_method(
                tx, "__getitem__", (ConstantVariable.create(0),), {}
            )
            aux = fx_proxy.call_method(
                tx, "__getitem__", (ConstantVariable.create(1),), {}
            )
            if isinstance(argnums_v, int):
                return TupleVariable([grads.call_method(tx, "contiguous", (), {}), aux])
            else:
                items = []
                for idx in range(len(argnums_v)):
                    proxy = grads.call_method(
                        tx, "__getitem__", (ConstantVariable.create(idx),), {}
                    ).call_method(tx, "contiguous", (), {})
                    items.append(proxy)
                return TupleVariable([TupleVariable(items), aux])


class FunctorchVmapHigherOrderVariable(TorchHigherOrderOperatorVariable):
    def call_function(
        self, tx, args: "List[VariableTracker]", kwargs: "Dict[str, VariableTracker]"
    ) -> "VariableTracker":
        from . import ConstantVariable, TensorVariable
        from .builder import wrap_fx_proxy

        if not torch._dynamo.config.capture_func_transforms:
            unimplemented(
                "torch.func.vmap capture is disabled, "
                "it can be turned on by setting "
                "`torch._dynamo.config.capture_func_transforms=True`"
            )

        checkpoint = tx.copy_graphstate()
        graph_checkpoint = tx.output.graph

        # unpack args
        fn = args[0]
        in_dims = args[1]
        out_dims = args[2]
        randomness = args[3]
        chunk_size = args[4]
        batch_input_args = args[5:]

        if not isinstance(in_dims, (ConstantVariable, TupleVariable)):
            unimplemented("torch.func.vmap: in_dims is not an int or tuple variable.")

        if not isinstance(out_dims, (ConstantVariable, TupleVariable)):
            unimplemented("torch.func.vmap: out_dims is not an int or tuple variable.")

        if kwargs:
            unimplemented(
                "NYI - torch.func.vmap: kwargs arguments are currently unsupported."
            )

        if chunk_size.value is not None:
            unimplemented(
                "NYI - torch.func.vmap is not implemented when chunk_size is passed"
            )

        # Trace into tree_flatten with the list of batch_input_args.
        tree_flatten = UserFunctionVariable(pytree.tree_flatten)
        flat_args, arg_spec = tree_flatten.call_function(
            tx, [ListVariable(batch_input_args)], {}
        ).unpack_var_sequence(tx)

        # Transform in_dims into a list if it's not an integer literal.
        in_dims_v = (
            in_dims
            if isinstance(in_dims.as_python_constant(), int)
            else BuiltinVariable(list).call_function(tx, [in_dims], {})
        )

        # Trace into broadcast_to_and_flatten with the transformed in_dims.
        broadcast_to_and_flatten = UserFunctionVariable(
            pytree._broadcast_to_and_flatten
        )
        broadcasted_in_dims = broadcast_to_and_flatten.call_function(
            tx, [in_dims_v, arg_spec], {}
        )

        # We want to pass unbatched input to speculate subgraph.
        # So we loop through the inputs and select only one sample
        # from the batch.
        unbatched_input_args = []
        for arg, in_dim in zip(
            flat_args.unpack_var_sequence(tx),
            broadcasted_in_dims.unpack_var_sequence(tx),
        ):
            if in_dim is not None:
                assert isinstance(arg, TensorVariable)
                unbatched_arg = arg.call_method(
                    tx, "select", [in_dim, ConstantVariable.create(0)], {}
                )
                unbatched_input_args.append(unbatched_arg)
            else:
                unbatched_input_args.append(arg)

        # Ban ops like `stride`, `storage_offset` in the traced functions.
        # NOTE: We are conservatively banning more ops (vmap should be able
        #       to handle a few of them).
        tree_unflatten = UserFunctionVariable(pytree.tree_unflatten)
        with tx.strict_translation_mode():
            # trace through the function with unbatched inputs.
            _, body_graph, body_lifted_freevars = speculate_subgraph(
                tx,
                fn,
                # Returns a ListVariable, since that's where we started flattening.
                # However, we really want to pass the inner Python list as argument.
                tree_unflatten.call_function(
                    tx, [ListVariable(unbatched_input_args), arg_spec], {}
                ).unpack_var_sequence(tx),
                {},
                graph_checkpoint,
                checkpoint,
                "torch.vmap",
            )

        body_name = add_subgraph(
            tx,
            self.source,
            "vmap_body",
            torch.fx.GraphModule(tx.output.nn_modules, body_graph),
        )
        body_node = make_attr(tx, body_name)

        # body_lifted_variable should not be treated as batched.
        # So here we update `in_dims` to reflect that.
        # NOTE: updated_in_dims is flat list, it is ok for now
        #       as speculate_subgraph does not supports functions with non-Tensor args.
        #       (so we graph-break above)
        updated_in_dims = TupleVariable(
            broadcasted_in_dims.unpack_var_sequence(tx)
            + [
                ConstantVariable.create(None),
            ]
            * len(body_lifted_freevars)
        )

        vmap_proxy_args = (
            body_node,
            *(arg.as_proxy() for arg in (updated_in_dims, out_dims, randomness)),
        )
        # vmap_proxy corresponds to `vmap_proxy = vmap(fn, *vmap_args, **vmap_kwargs)`
        vmap_proxy = tx.output.create_proxy(
            "call_function",
            torch.func.vmap,
            args=tuple(vmap_proxy_args),
            kwargs={},
            name="vmap_proxy",
        )

        proxy_batched_fn_args = tuple(
            arg.as_proxy() for arg in batch_input_args
        ) + tuple(body_lifted_freevars)

        # We compute the example_value by actually calling
        # `vmap` with FakeTensors.
        fake_batched_fn_args = itertools.chain(
            (get_fake_value(arg.as_proxy().node, tx) for arg in batch_input_args),
            (get_fake_value(arg.node, tx) for arg in body_lifted_freevars),
        )
        actual_in_dims = tuple(
            pytree.tree_map(lambda x: x.value, updated_in_dims.items)
        )

        # NOTE: `body_graph` might have operators which
        # will create new tensors. So it is required
        # that we run `vmap` under FakeMode.
        with tx.fake_mode, enable_python_dispatcher():
            example_value = torch._functorch.vmap.vmap_impl(
                torch.fx.GraphModule(tx.output.nn_modules, body_graph),
                actual_in_dims,
                out_dims.as_python_constant(),
                randomness.value,
                chunk_size.value,
                *fake_batched_fn_args,
            )

        # proxy corresponds to `call = vmap_proxy(*batched_fn_args, **batched_fn_kwargs)`
        proxy = vmap_proxy(*proxy_batched_fn_args)
        return wrap_fx_proxy(
            tx=tx,
            proxy=proxy,
            example_value=example_value,
        )


class AutogradFunctionMethodHigherOrderVariable(TorchHigherOrderOperatorVariable):
    def call_function(
        self, tx, args: "List[VariableTracker]", kwargs: "Dict[str, VariableTracker]"
    ) -> "VariableTracker":
        from . import ConstantVariable, UserFunctionVariable
        from .builder import wrap_fx_proxy

        self.check_kwargs(kwargs, ConstantVariable)

        from . import TorchVariable

        always_restore = self.value.__name__ == "trampoline_autograd_bwd"
        if (
            self.value.__name__ == "trampoline_autograd_bwd"
            or self.value.__name__ == "trampoline_autograd_fwd"
        ):
            fn = UserFunctionVariable(self.value, source=self.source)
        else:
            fn = TorchVariable(self.value)
        checkpoint = tx.copy_graphstate()
        pre_guards = tx.output.guards
        graph_checkpoint = tx.output.graph

        # TODO: Support kwargs
        (
            (body_r, _),
            body_graph,
            body_lifted_freevars,
        ) = speculate_subgraph(
            tx,
            fn,
            [
                *args,
            ],
            {},
            graph_checkpoint,
            checkpoint,
            "the user-defined autograd.Function",
            # Backwards should never, ever be stored!
            always_restore=always_restore,
            restore_side_effects=False,
        )
        post_guards = tx.output.guards
        if body_lifted_freevars:
            for freevar in body_lifted_freevars.keys():
                if "saved_tensor_marked" not in freevar.node.meta:
                    unimplemented("NYI - freevars in autograd function.")

        if always_restore:
            if post_guards - pre_guards:
                unimplemented("NYI - New guards discovered in a restoring state")
            # Nothing left to do here
            return None

        p_args = (
            *(arg.as_proxy() for arg in args),
            *(arg for arg in body_lifted_freevars.keys()),
        )
        _, p_kwargs = proxy_args_kwargs([], kwargs)
        example_value = get_example_value_from_proxy_container(body_r.as_proxy())

        # Store the invocation as a call
        return wrap_fx_proxy(
            tx=tx,
            proxy=tx.output.create_proxy(
                "call_function",
                self.value,
                args=tuple(p_args),
                kwargs=p_kwargs,
            ),
            example_value=example_value,
        )


class WrapHigherOrderVariable(TorchHigherOrderOperatorVariable):
    def create_wrapped_node(self, tx, args, kwargs, description):
        # See NOTE [HigherOrderOperator tracing design] for more details
        checkpoint = tx.copy_graphstate()
        graph_checkpoint = tx.output.graph

        (
            (body_r, treespec),
            body_graph,
            body_lifted_freevars,
        ) = speculate_subgraph(
            tx,
            args[0],  # function
            [*args[1:]],
            kwargs,
            graph_checkpoint,
            checkpoint,
            description,
            manually_set_subgraph_inputs=False,
            should_flatten_outputs=True,
        )

        body_name = add_subgraph(
            tx,
            self.source,
            "wrap_body",
            torch.fx.GraphModule(tx.output.nn_modules, body_graph),
        )

        body_node = make_attr(tx, body_name)

        # Since, we call `speculate_subgraph` with `manually_set_subgraph_inputs=False`,
        # all the arguments are lifted.
        lifted_args = tuple(arg for arg in body_lifted_freevars.keys())

        proxy_args = (body_node,) + lifted_args
        example_value = get_example_value_from_proxy_container(body_r.as_proxy())

        return proxy_args, {}, example_value, treespec

    def call_function(
        self, tx, args: "List[VariableTracker]", kwargs: "Dict[str, VariableTracker]"
    ) -> "VariableTracker":
        from .builder import wrap_fx_proxy

        p_args, p_kwargs, example_value, treespec = self.create_wrapped_node(
            tx, args, kwargs, "wrap"
        )

        # Store the invocation as a call
        variable = wrap_fx_proxy(
            tx=tx,
            proxy=tx.output.create_proxy(
                "call_function",
                self.value,
                args=tuple(p_args),
                kwargs=p_kwargs,
            ),
            example_value=example_value,
        )

        if treespec is None:
            return variable

        # Transform variable back into a list (previously made into a tuple by
        # speculate_subgraph function) so as to respect the pytree API typing.
        variable = BuiltinVariable(list).call_function(tx, [variable], {})

        tree_unflatten = UserFunctionVariable(pytree.tree_unflatten)
        return tree_unflatten.call_function(tx, [variable, treespec], {})  # type: ignore[arg-type]


class OutDtypeHigherOrderVariable(TorchHigherOrderOperatorVariable):
    def call_function(
        self, tx, args: "List[VariableTracker]", kwargs: "Dict[str, VariableTracker]"
    ) -> "VariableTracker":
        from .builder import wrap_fx_proxy

        if len(kwargs) != 0:
            unimplemented("out_dtype does not handle kwargs")

        p_args = tuple(arg.as_proxy() for arg in args)
        op = p_args[0]
        output_dtype = p_args[1]
        fake_sub_args = pytree.tree_map_only(
            torch.fx.Proxy, lambda a: a.node.meta["example_value"], p_args[2:]
        )
        # This is a simplified implementation of this operator just for tracing.
        # Actual implementation may also first promote the arguments
        example_value = op(*fake_sub_args).to(dtype=output_dtype)

        # Store the invocation as a call
        return wrap_fx_proxy(
            tx=tx,
            proxy=tx.output.create_proxy(
                "call_function",
                self.value,
                args=tuple(p_args),
                kwargs={},
            ),
            example_value=example_value,
        )


class CheckpointHigherOrderVariable(WrapHigherOrderVariable):
    def call_function(
        self, tx, args: List[VariableTracker], kwargs: Dict[str, VariableTracker]
    ) -> VariableTracker:
        from torch._higher_order_ops.wrap import TagActivationCheckpoint
        from torch.utils.checkpoint import noop_context_fn
        from .builder import wrap_fx_proxy

        if "context_fn" in kwargs and kwargs["context_fn"] != noop_context_fn:
            context_fn = kwargs.pop("context_fn")
            self.value.context_fn = context_fn.fn

        checkpoint_kwargs, gmod_kwargs = TagActivationCheckpoint.divide_kwargs(kwargs)

        # Here we use checkpoint_kwargs (and not gmod kwargs). gmod_kwargs are
        # already flattened above and managed inside the fx graph.
        p_args, _, example_value, treespec = self.create_wrapped_node(
            tx, args, gmod_kwargs, "torch.utils.checkpoint.checkpoint"
        )

        _, checkpoint_kwargs = proxy_args_kwargs([], checkpoint_kwargs)

        # Store the invocation as a call
        variable = wrap_fx_proxy(
            tx=tx,
            proxy=tx.output.create_proxy(
                "call_function",
                self.value,
                args=tuple(p_args),
                kwargs=checkpoint_kwargs,
            ),
            example_value=example_value,
        )

        if treespec is None:
            return variable

        # Transform variable back into a list (previously made into a tuple by
        # speculate_subgraph function) so as to respect the pytree API typing.
        variable = BuiltinVariable(list).call_function(tx, [variable], {})

        tree_unflatten = UserFunctionVariable(pytree.tree_unflatten)
        return tree_unflatten.call_function(tx, [variable, treespec], {})  # type: ignore[arg-type]


class ExportTracepointHigherOrderVariable(TorchHigherOrderOperatorVariable):
    def call_function(
        self, tx, args: "List[VariableTracker]", kwargs: "Dict[str, VariableTracker]"
    ) -> "VariableTracker":
        from .builder import wrap_fx_proxy

        p_args = tuple(arg.as_proxy() for arg in args)
        p_kwargs = {key: arg.as_proxy() for key, arg in kwargs.items()}
        return wrap_fx_proxy(
            tx=tx,
            proxy=tx.output.create_proxy(
                "call_function",
                self.value,
                args=p_args,
                kwargs=p_kwargs,
            ),
            example_value=None,
        )<|MERGE_RESOLUTION|>--- conflicted
+++ resolved
@@ -3,7 +3,7 @@
 import itertools
 import logging
 
-from typing import Dict, List, Optional
+from typing import Dict, List, Optional, Tuple
 
 import torch._C
 import torch.fx
@@ -82,33 +82,33 @@
     return False
 
 
+def tree_flatten(tx, input) -> Tuple[VariableTracker, VariableTracker]:
+    return tuple(
+        UserFunctionVariable(pytree.tree_flatten).call_function(tx, [input], {}).unpack_var_sequence(tx)
+    )
+
+
 def validate_args_and_maybe_create_graph_inputs(
     sub_args, tracer, tx, manually_set_subgraph_inputs
 ):
     from . import (
         AutogradFunctionContextVariable,
         ConstantVariable,
-<<<<<<< HEAD
-        NNModuleVariable,
-        TensorVariable,
-    )
-    from .builder import wrap_fx_proxy
-=======
         SymNodeVariable,
         TensorVariable,
     )
     from .builder import wrap_fx_proxy, wrap_fx_proxy_cls
->>>>>>> 634aa337
 
     assert tracer.parent is not None
 
-    def run(arg):
-        if not isinstance(arg, VariableTracker):
-            return [el for a in arg for el in run(a)]
-
-        if isinstance(arg, ConstantVariable):
+    varlist, treespec = tree_flatten(tx, ListVariable(list(sub_args)))
+    args = []
+    for a in varlist.unpack_var_sequence(tx):
+        assert isinstance(a, VariableTracker)
+
+        if isinstance(a, ConstantVariable):
             # Ensures that we recompile when the constant value changes
-            arg.add_guard(GuardBuilder.CONSTANT_MATCH)
+            a.add_guard(GuardBuilder.CONSTANT_MATCH)
 
             if manually_set_subgraph_inputs:
                 # This arg is not used in the body of the higher order op.
@@ -116,19 +116,15 @@
                 # happy, which expect a fixed number of arguments. In
                 # future, we can clean this up.
                 tracer.create_graph_input("const")
-            return [arg]
-        elif isinstance(arg, TensorVariable):
+            new_arg = a
+        elif isinstance(a, TensorVariable):
             if manually_set_subgraph_inputs:
-                new_proxy = tracer.create_graph_input(arg.as_proxy().node.name)
-                example_value = arg.as_proxy().node.meta["example_value"]
-                return [
-                    wrap_fx_proxy(tx=tx, proxy=new_proxy, example_value=example_value)
-                ]
+                new_proxy = tracer.create_graph_input(a.as_proxy().node.name)
+                example_value = a.as_proxy().node.meta["example_value"]
+                new_arg = wrap_fx_proxy(
+                    tx=tx, proxy=new_proxy, example_value=example_value
+                )
             else:
-<<<<<<< HEAD
-                return [arg]
-        elif isinstance(arg, AutogradFunctionContextVariable):
-=======
                 new_arg = a
         elif isinstance(a, SymNodeVariable):
             if manually_set_subgraph_inputs:
@@ -142,19 +138,10 @@
             else:
                 new_arg = a
         elif isinstance(a, AutogradFunctionContextVariable):
->>>>>>> 634aa337
             if manually_set_subgraph_inputs:
-                tracer.create_graph_input(arg.as_proxy().node.name)
-            return [arg]
-        elif not isinstance(arg, NNModuleVariable) and arg.has_unpack_var_sequence(tx):
-            return run(arg.unpack_var_sequence(tx))
+                tracer.create_graph_input(a.as_proxy().node.name)
+            new_arg = a
         else:
-<<<<<<< HEAD
-            unimplemented(
-                f"HigherOrderOperator with body that accepts non-Tensors as input. "
-                f"Got: {arg.python_type()}"
-            )
-=======
             if manually_set_subgraph_inputs:
                 raise unimplemented(
                     f"HigherOrderOperator with body that accepts non-Tensors as input. "
@@ -170,9 +157,9 @@
                     unimplemented(
                         "HigherOrderOperator with body that accepts non-Tensors as input that can't be lifted by tracer."
                     )
->>>>>>> 634aa337
-
-    return run(sub_args)
+
+        args.append(new_arg)
+    return args
 
 
 # See NOTE [HigherOrderOperator tracing design] for details of the design
@@ -300,12 +287,6 @@
             f"{msg} Scroll up for the stack trace "
             f"of the initial exception. The reason was: {ex.msg}"
         ) from ex
-
-
-def get_example_value_from_proxy_container(expr):
-    return pytree.tree_map_only(
-        torch.fx.Proxy, lambda a: a.node.meta["example_value"], expr
-    )
 
 
 def make_attr(tx, name):
@@ -1081,7 +1062,7 @@
 
         # TODO: Support kwargs
         (
-            (body_r, _),
+            (body_r, treespec),
             body_graph,
             body_lifted_freevars,
         ) = speculate_subgraph(
@@ -1097,6 +1078,7 @@
             # Backwards should never, ever be stored!
             always_restore=always_restore,
             restore_side_effects=False,
+            should_flatten_outputs=True,
         )
         post_guards = tx.output.guards
         if body_lifted_freevars:
@@ -1114,11 +1096,17 @@
             *(arg.as_proxy() for arg in args),
             *(arg for arg in body_lifted_freevars.keys()),
         )
+        # non_single_tensor_return_unsupported("autograd.Function forward", body_r)
+        example_value = pytree.tree_map_only(
+            torch.fx.Proxy,
+            lambda a: a.node.meta["example_value"],
+            body_r.as_proxy(),
+        )
+
         _, p_kwargs = proxy_args_kwargs([], kwargs)
-        example_value = get_example_value_from_proxy_container(body_r.as_proxy())
 
         # Store the invocation as a call
-        return wrap_fx_proxy(
+        variable = wrap_fx_proxy(
             tx=tx,
             proxy=tx.output.create_proxy(
                 "call_function",
@@ -1128,6 +1116,16 @@
             ),
             example_value=example_value,
         )
+
+        if treespec is None:
+            return variable
+
+        # Transform variable back into a list (previously made into a tuple by
+        # speculate_subgraph function) so as to respect the pytree API typing.
+        variable = BuiltinVariable(list).call_function(tx, [variable], {})
+
+        tree_unflatten = UserFunctionVariable(pytree.tree_unflatten)
+        return tree_unflatten.call_function(tx, [variable, treespec], {})  # type: ignore[arg-type]
 
 
 class WrapHigherOrderVariable(TorchHigherOrderOperatorVariable):
@@ -1166,7 +1164,11 @@
         lifted_args = tuple(arg for arg in body_lifted_freevars.keys())
 
         proxy_args = (body_node,) + lifted_args
-        example_value = get_example_value_from_proxy_container(body_r.as_proxy())
+        example_value = pytree.tree_map_only(
+            torch.fx.Proxy,
+            lambda a: a.node.meta["example_value"],
+            body_r.as_proxy(),
+        )
 
         return proxy_args, {}, example_value, treespec
 
