import functools
import inspect
import itertools
import logging
import math
import operator
import types
from typing import Dict, List

import torch
from torch import sym_float, sym_int

from .. import config, polyfill, variables
from ..exc import (
    AttributeMutationError,
    unimplemented,
    Unsupported,
    UserError,
    UserErrorType,
)
from ..guards import GuardBuilder, install_guard
from ..replay_record import DummyModule
from ..source import AttrSource, GetItemSource, is_constant_source, TypeSource
from ..utils import (
    build_checkpoint_variable,
    check_constant_args,
    check_numpy_ndarray_args,
    check_unspec_python_args,
    extract_fake_example_value,
    get_fake_value,
    guard_if_dyn,
    is_utils_checkpoint,
    istype,
    numpy_operator_wrapper,
    proxy_args_kwargs,
    tensortype_to_dtype,
)
from .base import MutableLocal, typestr, VariableTracker
from .constant import ConstantVariable
from .ctx_manager import EventVariable, StreamVariable
from .dicts import ConstDictVariable, SetVariable
from .lists import (
    BaseListVariable,
    ListIteratorVariable,
    ListVariable,
    SizeVariable,
    TupleIteratorVariable,
    TupleVariable,
)
from .tensor import FakeItemVariable, SymNodeVariable, UnspecializedPythonVariable
from .user_defined import UserDefinedVariable

log = logging.getLogger(__name__)


IN_PLACE_DESUGARING_MAP = {
    operator.iadd: operator.add,
    operator.isub: operator.sub,
    operator.imul: operator.mul,
    operator.ifloordiv: operator.floordiv,
    operator.itruediv: operator.truediv,
    operator.imod: operator.mod,
    operator.imatmul: operator.imatmul,
    operator.ilshift: operator.lshift,
    operator.irshift: operator.rshift,
    operator.ipow: operator.pow,
    operator.iand: operator.and_,
    operator.ior: operator.or_,
    operator.ixor: operator.xor,
}


class BuiltinVariable(VariableTracker):
    @staticmethod
    @functools.lru_cache(None)
    def _constant_fold_functions():
        fns = {
            abs,
            all,
            any,
            bool,
            callable,
            chr,
            divmod,
            float,
            int,
            len,
            max,
            min,
            ord,
            pow,
            repr,
            round,
            str,
            str.format,
            sum,
            type,
            operator.pos,
            operator.neg,
            operator.not_,
            operator.invert,
            operator.pow,
            operator.mul,
            operator.matmul,
            operator.floordiv,
            operator.truediv,
            operator.mod,
            operator.add,
            operator.sub,
            operator.getitem,
            operator.lshift,
            operator.rshift,
            operator.and_,
            operator.or_,
            operator.xor,
            operator.ipow,
            operator.imul,
            operator.imatmul,
            operator.ifloordiv,
            operator.itruediv,
            operator.imod,
            operator.iadd,
            operator.isub,
            operator.ilshift,
            operator.irshift,
            operator.iand,
            operator.ixor,
            operator.ior,
            operator.index,
        }
        fns.update(x for x in math.__dict__.values() if isinstance(x, type(math.sqrt)))
        return fns

    def can_constant_fold_through(self):
        return self.fn in self._constant_fold_functions()

    @staticmethod
    @functools.lru_cache(None)
    def _fx_graph_functions():
        fns = {
            operator.pos,
            operator.neg,
            operator.not_,
            operator.invert,
            operator.pow,
            operator.mul,
            operator.matmul,
            operator.floordiv,
            operator.truediv,
            operator.mod,
            operator.add,
            operator.lt,
            operator.gt,
            operator.ge,
            operator.le,
            operator.ne,
            operator.eq,
            operator.sub,
            operator.getitem,
            operator.lshift,
            operator.rshift,
            operator.and_,
            operator.or_,
            operator.xor,
            operator.ipow,
            operator.imul,
            operator.imatmul,
            operator.ifloordiv,
            operator.itruediv,
            operator.imod,
            operator.iadd,
            operator.isub,
            operator.ilshift,
            operator.irshift,
            operator.iand,
            operator.ixor,
            operator.ior,
        }
        return fns

    @staticmethod
    @functools.lru_cache(None)
    def _binops():
        # function -> ([forward name, reverse name, in-place name], in-place op)
        fns = {
            operator.add: (["__add__", "__radd__", "__iadd__"], operator.iadd),
            operator.sub: (["__sub__", "__rsub__", "__isub__"], operator.isub),
            operator.mul: (["__mul__", "__rmul__", "__imul__"], operator.imul),
            operator.truediv: (
                ["__truediv__", "__rtruediv__", "__itruediv__"],
                operator.itruediv,
            ),
            operator.floordiv: (
                ["__floordiv__", "__rfloordiv__", "__ifloordiv__"],
                operator.ifloordiv,
            ),
            operator.mod: (["__mod__", "__rmod__", "__imod__"], operator.imod),
            pow: (["__pow__", "__rpow__", "__ipow__"], operator.ipow),
            operator.pow: (["__pow__", "__rpow__", "__ipow__"], operator.ipow),
            operator.lshift: (
                ["__lshift__", "__rlshift__", "__ilshift__"],
                operator.ilshift,
            ),
            operator.rshift: (
                ["__rshift__", "__rrshift__", "__irshift__"],
                operator.irshift,
            ),
            # NB: The follow binary operators are not supported for now, since the
            # corresponding magic methods aren't defined on SymInt / SymFloat:
            # operator.matmul
            # divmod
            # operator.and_
            # operator.or_
            # operator.xor
        }
        return fns

    @staticmethod
    @functools.lru_cache(None)
    def _binop_handlers():
        # Multiple dispatch mechanism defining custom binop behavior for certain type
        # combinations. Handlers are attempted in order, and will be used if the type checks
        # match. They are expected to have the signature:
        # fn(tx, arg0: VariableTracker, arg1: VariableTracker, options) -> VariableTracker

        # Override table contains: op_fn -> [list of handlers]
        op_handlers = {}
        for (
            op,
            (magic_method_names, in_place_op),
        ) in BuiltinVariable._binops().items():
            op_handlers[op] = []
            op_handlers[in_place_op] = []

            forward_name, reverse_name, inplace_name = magic_method_names

            # User-defined args (highest precedence)
            def user_defined_handler(
                tx,
                a,
                b,
                options,
                forward_name=forward_name,
                reverse_name=reverse_name,
            ):
                # Manually handle reversing logic if needed (e.g. call __radd__)

                # TODO: If we expand this to handle tensor args, we need to manually
                # handle cases like this:
                #
                # class A(int):
                #     def __radd__(self, other):
                #         print("woof")
                # torch.randn(3) + A(3)
                #
                # In this example, A.__radd__() is not called -> nothing is printed, because
                # Tensor.__add__ only does a subtype test against int, ignoring the subclass.
                # To be fully correct, we should not call A.__radd__() here, and there may be
                # other cases to reason about and add exceptions for.
                if isinstance(a, UserDefinedVariable):
                    return a.call_method(tx, forward_name, [b], {})
                else:
                    return b.call_method(tx, reverse_name, [a], {})

            op_handlers[op].append(
                ((UserDefinedVariable, VariableTracker), user_defined_handler)
            )
            op_handlers[op].append(
                ((VariableTracker, UserDefinedVariable), user_defined_handler)
            )

            def user_defined_inplace_handler(
                tx, a, b, options, forward_name=inplace_name
            ):
                return a.call_method(tx, forward_name, [b], {})

            op_handlers[in_place_op].append(
                ((UserDefinedVariable, VariableTracker), user_defined_inplace_handler)
            )
            op_handlers[in_place_op].append(
                ((VariableTracker, UserDefinedVariable), user_defined_inplace_handler)
            )

            # Dynamic shape args
            def dynamic_handler(tx, a, b, options, fn=op):
                from .builder import wrap_fx_proxy

                return wrap_fx_proxy(
                    tx,
                    tx.output.create_proxy(
                        "call_function", fn, *proxy_args_kwargs([a, b], {})
                    ),
                    **options,
                )

            op_handlers[op].append(
                ((SymNodeVariable, VariableTracker), dynamic_handler)
            )
            op_handlers[op].append(
                ((VariableTracker, SymNodeVariable), dynamic_handler)
            )

            # NB: Prefer out-of-place op when calling in-place op to generate valid graph
            op_handlers[in_place_op].append(
                ((SymNodeVariable, VariableTracker), dynamic_handler)
            )
            op_handlers[in_place_op].append(
                ((VariableTracker, SymNodeVariable), dynamic_handler)
            )

        # Special cases - lower precedence but still prefer these over constant folding

        # List-like addition (e.g. [1, 2] + [3, 4])
        def tuple_add_handler(tx, a, b, options):
            return TupleVariable(a.items + list(b.unpack_var_sequence(tx)), **options)

        def size_add_handler(tx, a, b, options):
            return SizeVariable(a.items + list(b.unpack_var_sequence(tx)), **options)

        list_like_addition_handlers = [
            # NB: Prefer the tuple-specific logic over base logic because of
            # some SizeVariable weirdness. Specifically, the tuple-specific logic
            # drops the subclass type (e.g. SizeVariable) and returns TupleVariables.
            (
                (SizeVariable, SizeVariable),
                size_add_handler,
            ),
            (
                (TupleVariable, TupleVariable),
                tuple_add_handler,
            ),
            (
                (TupleVariable, ConstantVariable),
                tuple_add_handler,
            ),
            (
                (ConstantVariable, TupleVariable),
                lambda tx, a, b, options: TupleVariable(
                    list(a.unpack_var_sequence(tx)) + b.items, **options
                ),
            ),
            (
                (BaseListVariable, BaseListVariable),
                lambda tx, a, b, options: type(a)(a.items + b.items, **options),
            ),
        ]
        op_handlers[operator.add].extend(list_like_addition_handlers)

        def list_iadd_handler(tx, a, b, options):
            if not a.mutable_local or not b.has_unpack_var_sequence(tx):
                # Handler doesn't apply
                return None

            return tx.replace_all(
                a,
                ListVariable(
                    list(a.items) + list(b.unpack_var_sequence(tx)),
                    **options,
                ),
            )

        list_like_iadd_handlers = [
            (
                (ListVariable, VariableTracker),
                list_iadd_handler,
            ),
            (
                (TupleVariable, TupleVariable),
                tuple_add_handler,
            ),
            (
                (TupleVariable, ConstantVariable),
                tuple_add_handler,
            ),
        ]
        op_handlers[operator.iadd].extend(list_like_iadd_handlers)

        # List-like expansion (e.g. [1, 2, 3] * 3)
        def expand_list_like(tx, lst, const, options):
            return lst.__class__(
                items=lst.items * const.as_python_constant(),
                mutable_local=MutableLocal(),
                **options,
            )

        list_like_expansion_handlers = [
            ((ListVariable, ConstantVariable), expand_list_like),
            ((TupleVariable, ConstantVariable), expand_list_like),
            (
                (ConstantVariable, ListVariable),
                lambda tx, a, b, options: expand_list_like(tx, b, a, options),
            ),
            (
                (ConstantVariable, TupleVariable),
                lambda tx, a, b, options: expand_list_like(tx, b, a, options),
            ),
        ]
        op_handlers[operator.mul].extend(list_like_expansion_handlers)

        return op_handlers

    @staticmethod
    def _find_binop_handler(op, a, b):
        handlers = BuiltinVariable._binop_handlers()
        if op not in handlers:
            return None

        # Return first handler that matches the type checks
        for (type1, type2), handler in handlers[op]:
            if isinstance(a, type1) and isinstance(b, type2):
                return handler

        return None

    def can_insert_in_graph(self):
        return self.fn in self._fx_graph_functions()

    def __init__(self, fn, **kwargs):
        super().__init__(**kwargs)
        self.fn = fn

    def __str__(self):
        if self.fn is None:
            name = "None"
        else:
            name = self.fn.__name__

        return f"{self.__class__.__name__}({name})"

    def python_type(self):
        return type(self.fn)

    def as_python_constant(self):
        return self.fn

    def as_proxy(self):
        DTYPE = {
            bool: torch.bool,
            int: torch.int64,
            float: torch.float64,
        }
        if self.fn in DTYPE:
            return DTYPE[self.fn]
        return super().as_proxy()

    def reconstruct(self, codegen):
        name = self.fn.__name__
        assert self.fn.__module__ == "builtins"
        assert name not in codegen.tx.f_globals, "shadowed global"
        return [codegen.create_load_global(name, False, add=True)]

    def constant_args(self, *args, **kwargs):
        return check_constant_args(args, kwargs)

    def tensor_args(self, *args, **kwargs):
        return any(
            isinstance(i, variables.TensorVariable)
            for i in itertools.chain(args, kwargs.values())
        ) and not any(
            isinstance(i, variables.GetAttrVariable)
            for i in itertools.chain(args, kwargs.values())
        )

    def unspec_python_args(self, *args, **kwargs):
        return check_unspec_python_args(args, kwargs)

    @staticmethod
    def unwrap_unspec_args_kwargs(args, kwargs):
        return [x.as_python_constant() for x in args], {
            k: v.as_python_constant() for k, v in kwargs.items()
        }

    def call_function(
        self, tx, args: "List[VariableTracker]", kwargs: "Dict[str, VariableTracker]"
    ) -> "VariableTracker":
        from . import UserFunctionVariable
        from .builder import wrap_fx_proxy, wrap_fx_proxy_cls

        args = [v.realize() for v in args]
        kwargs = {k: v.realize() for k, v in kwargs.items()}
        constant_args = check_constant_args(args, kwargs)
        tensor_args = self.tensor_args(*args, **kwargs)
        unspec_python_args = self.unspec_python_args(*args, **kwargs)
        has_constant_handler = self.can_constant_fold_through() and (
            constant_args or unspec_python_args
        )
        assert isinstance(args, (list, tuple))
        assert isinstance(kwargs, dict)

        # args[0] is list and args[1] is unspec
        if self.fn is operator.getitem and not isinstance(
            args[0], variables.TensorVariable
        ):
            tensor_args = False

        if (
            self.can_insert_in_graph()
            and tensor_args
            and not (
                self.fn is operator.getitem
                and isinstance(args[0], ConstDictVariable)
                and isinstance(args[1], variables.TensorVariable)
            )
        ):
            try:
                fn = self.fn

                if self.fn in IN_PLACE_DESUGARING_MAP and isinstance(
                    args[0], variables.ConstantVariable
                ):
                    # In-place operators like += usually mustate tensor
                    # values, but in the edge case of immutable values they
                    # re-bind the variable.
                    #
                    # The easiest way to keep the graph consistent in this
                    # scenario is to de-sugar eagerly.
                    fn, args = IN_PLACE_DESUGARING_MAP[self.fn], [args[0], args[1]]

                if self.fn is operator.getitem and isinstance(args[1], SymNodeVariable):
                    # Standard indexing will force specialization due to
                    # __index__.  Rewrite as a regular torch op which will
                    # trace fine
                    fn, args = torch.select, [
                        args[0],
                        variables.ConstantVariable.create(0),
                        args[1],
                    ]

                # Interaction between ndarray and tensors:
                #   We prefer the tensor op whenever there are tensors involved
                if check_numpy_ndarray_args(args, kwargs) and not any(
                    type(arg) == variables.TensorVariable for arg in args
                ):
                    proxy = tx.output.create_proxy(
                        "call_function",
                        numpy_operator_wrapper(self.fn),
                        *proxy_args_kwargs(args, kwargs),
                    )

                    return wrap_fx_proxy_cls(variables.NumpyNdarrayVariable, tx, proxy)

                proxy = tx.output.create_proxy(
                    "call_function",
                    fn,
                    *proxy_args_kwargs(args, kwargs),
                )
                if any(isinstance(arg, FakeItemVariable) for arg in args):
                    return wrap_fx_proxy_cls(
                        FakeItemVariable,
                        tx,
                        proxy,
                    )
                elif self.unspec_python_args(*args, **kwargs):
                    _args, _kwargs = self.unwrap_unspec_args_kwargs(args, kwargs)
                    raw_value = self.fn(*_args, **_kwargs)

                    need_unwrap = any(
                        x.need_unwrap
                        for x in itertools.chain(args, kwargs.values())
                        if isinstance(x, variables.UnspecializedPythonVariable)
                    )

                    return wrap_fx_proxy_cls(
                        UnspecializedPythonVariable,
                        tx,
                        proxy,
                        raw_value=raw_value,
                        need_unwrap=need_unwrap,
                    )
                elif all(isinstance(x, SymNodeVariable) for x in args):
                    return SymNodeVariable.create(tx, proxy, None)
                else:
                    # Work around for vision_maskrcnn due to precision difference
                    # specialize the dividend when float divide by tensor
                    if self.fn is operator.truediv and isinstance(
                        args[0], variables.UnspecializedPythonVariable
                    ):
                        args[0] = args[0].convert_to_constant(tx)
                    return wrap_fx_proxy(tx, proxy)

            except NotImplementedError:
                unimplemented(f"partial tensor op: {self} {args} {kwargs}")

        # Handle cases like int(torch.seed())
        # Also handle sym_float to sym_int cases
        if self.fn in (int, float) and isinstance(
            args[0], (SymNodeVariable, variables.TensorVariable)
        ):
            if isinstance(args[0], variables.TensorVariable):
                item = args[0].call_method(tx, "item", [], {})
            else:
                item = args[0]
            fn_ = sym_int if self.fn is int else sym_float
            out = wrap_fx_proxy(
                tx=tx,
                proxy=tx.output.create_proxy(
                    "call_function",
                    fn_,
                    (item.as_proxy(),),
                    {},
                ),
            )
            return out

        # Handle `str` on a user defined function
        if self.fn == str and args and isinstance(args[0], (UserFunctionVariable)):
            return variables.ConstantVariable.create(value=str(args[0].fn))

        # Handle binary ops (e.g. __add__ / __radd__, __iadd__, etc.)
        # NB: Tensor args are handled above and not here
        if len(kwargs) == 0 and len(args) == 2:
            # Try to find a handler for the arg types; otherwise, fall through to constant handler
            binop_handler = BuiltinVariable._find_binop_handler(
                self.fn, args[0], args[1]
            )
            if binop_handler:
                res = binop_handler(tx, args[0], args[1], {})
                if res is not None:
                    return res

        handler = getattr(self, f"call_{self.fn.__name__}", None)
        if handler:
            try:
                inspect.signature(handler).bind(tx, *args, **kwargs)
            except TypeError as exc:
                if not has_constant_handler:
                    log.warning(
                        "incorrect arg count %s %s and no constant handler",
                        handler,
                        exc,
                    )
                handler = None

        if handler:
            try:
                result = handler(tx, *args, **kwargs)
                if result is not None:
                    return result
            except Unsupported as exc:
                if not has_constant_handler:
                    raise
                # Actually, we will handle this just fine
                exc.remove_from_stats()

        if has_constant_handler:
            # constant fold
            return variables.ConstantVariable.create(
                self.as_python_constant()(
                    *[x.as_python_constant() for x in args],
                    **{k: v.as_python_constant() for k, v in kwargs.items()},
                ),
            )

        if self.fn is round:
            if len(args) > 0 and isinstance(args[0], SymNodeVariable):
                raise UserError(
                    UserErrorType.STANDARD_LIBRARY,
                    "Calling round() on symbolic value is not supported. "
                    "You can use floor() to implement this functionality",
                    case_name="dynamic_shape_round",
                )
        return super().call_function(tx, args, kwargs)

    def _call_min_max(self, tx, *args):
        if len(args) == 1 and args[0].has_unpack_var_sequence(tx):
            # expand iterable
            items = args[0].unpack_var_sequence(tx)
            return self._call_min_max_seq(tx, items)
        elif len(args) == 2:
            return self._call_min_max_binary(tx, args[0], args[1])
        elif len(args) > 2:
            return self._call_min_max_seq(tx, args)

    def _call_min_max_seq(self, tx, items):
        assert len(items) > 0
        if len(items) == 1:
            return items[0]

        return functools.reduce(functools.partial(self._call_min_max_binary, tx), items)

    def _call_min_max_binary(self, tx, a, b):
        if self.tensor_args(a, b):
            if not isinstance(a, variables.TensorVariable):
                a, b = b, a
            assert isinstance(a, variables.TensorVariable)

            # result of an item call is a scalar convert to a tensor
            if isinstance(a, FakeItemVariable):
                a = variables.TorchVariable(torch.tensor).call_function(tx, [a], {})

            # Dynamic input does not get resolved, rather, gets stored as call_function
            if isinstance(a, SymNodeVariable) or isinstance(b, SymNodeVariable):
                from .builder import wrap_fx_proxy_cls

                return wrap_fx_proxy_cls(
                    type(a),
                    tx=tx,
                    proxy=tx.output.create_proxy(
                        "call_function",
                        self.fn,
                        *proxy_args_kwargs([a, b], {}),
                    ),
                )

            # convert min/max to torch ops
            if b.is_python_constant():
                if isinstance(a, variables.NumpyNdarrayVariable):
                    import numpy as np

                    fn = variables.NumpyVariable(np.clip)
                else:
                    fn = variables.TorchVariable(torch.clamp)
                kwargs = {"min": b} if (self.fn is max) else {"max": b}
                result = fn.call_function(tx, [a], kwargs)
            else:
                if isinstance(a, variables.NumpyNdarrayVariable):
                    import numpy as np

                    fn = {max: np.maximum, min: np.minimum}[self.fn]
                    fn = variables.NumpyVariable(fn)
                else:
                    fn = {max: torch.maximum, min: torch.minimum}[self.fn]
                    fn = variables.TorchVariable(fn)
                result = fn.call_function(tx, [a, b], {})

            # return unspec if both a, b are unspec or const
            if all(
                isinstance(
                    i,
                    (
                        variables.UnspecializedPythonVariable,
                        variables.ConstantVariable,
                    ),
                )
                for i in [a, b]
            ):
                if any(isinstance(val, FakeItemVariable) for val in [a, b]):
                    return variables.FakeItemVariable.from_tensor_variable(result)

                if b.is_python_constant():
                    raw_b = b.as_python_constant()
                else:
                    raw_b = b.raw_value
                if self.fn is max:
                    raw_res = max(a.raw_value, raw_b)
                else:
                    raw_res = min(a.raw_value, raw_b)

                need_unwrap = any(
                    x.need_unwrap
                    for x in [a, b]
                    if isinstance(x, variables.UnspecializedPythonVariable)
                )
                return variables.UnspecializedPythonVariable.from_tensor_variable(
                    result, raw_res, need_unwrap
                )
            # otherwise return tensor
            else:
                return result
        elif isinstance(a, SymNodeVariable) or isinstance(b, SymNodeVariable):
            proxy = tx.output.create_proxy(
                "call_function", self.fn, *proxy_args_kwargs([a, b], {})
            )
            return SymNodeVariable.create(tx, proxy, None)

    call_min = _call_min_max
    call_max = _call_min_max

    def call_abs(self, tx, arg: "VariableTracker"):
        # Call arg.__abs__()
        abs_method = BuiltinVariable(getattr).call_function(
            tx, [arg, ConstantVariable.create("__abs__")], {}
        )
        return abs_method.call_function(tx, [], {})

    def call_range(self, tx, *args):
        if self.unspec_python_args(*args) or self.constant_args(*args):
            return variables.RangeVariable(args)
        elif self._dynamic_args(*args):
            args = [
                variables.ConstantVariable.create(guard_if_dyn(arg)) for arg in args
            ]
            return variables.RangeVariable(args)
        # None no-ops this handler and lets the driving function proceed
        return None

    def _dynamic_args(self, *args, **kwargs):
        return any(isinstance(x, SymNodeVariable) for x in args) or any(
            isinstance(x, SymNodeVariable) for x in kwargs.values()
        )

    def call_slice(self, tx, *args):
        return variables.SliceVariable(args)

    def _dyn_proxy(self, tx, *args, **kwargs):
        from .builder import wrap_fx_proxy

        return wrap_fx_proxy(
            tx,
            tx.output.create_proxy(
                "call_function", self.fn, *proxy_args_kwargs(args, kwargs)
            ),
        )

    def _call_iter_tuple_list(self, tx, obj=None, *args, **kwargs):
        if self._dynamic_args(*args, **kwargs):
            return self._dyn_proxy(tx, *args, **kwargs)

        if isinstance(obj, variables.IteratorVariable):
            # For non-list iterators, we will guard on vars that
            # determine the control flow
            return obj

        # TODO This should probably be treated as a dict, or dicts should also be treated here
        if self.fn == set:
            cls = SetVariable
        else:
            cls = variables.BaseListVariable.cls_for(self.fn)
        if obj is None:
            if cls is SetVariable:
                return cls(
                    [],
                    mutable_local=MutableLocal(),
                )
            else:
                return cls(
                    [],
                    mutable_local=MutableLocal(),
                )
        elif obj.has_unpack_var_sequence(tx):
            if obj.source and not is_constant_source(obj.source):
                if isinstance(obj, TupleIteratorVariable):
                    install_guard(
                        obj.source.make_guard(GuardBuilder.TUPLE_ITERATOR_LEN)
                    )
                else:
                    install_guard(obj.source.make_guard(GuardBuilder.LIST_LENGTH))
            if cls is SetVariable:
                return cls(
                    list(obj.unpack_var_sequence(tx)),
                    mutable_local=MutableLocal(),
                )

            return cls(
                list(obj.unpack_var_sequence(tx)),
                mutable_local=MutableLocal(),
            )

    call_iter = _call_iter_tuple_list
    call_tuple = _call_iter_tuple_list
    call_list = _call_iter_tuple_list
    call_set = _call_iter_tuple_list

    def call_callable(self, tx, arg):
        from .functions import BaseUserFunctionVariable

        if isinstance(
            arg, (variables.UserDefinedClassVariable, BaseUserFunctionVariable)
        ):
            return variables.ConstantVariable.create(True)

    def call_cast(self, _, *args, **kwargs):
        if len(args) == 2:
            return args[1]

        unimplemented(f"unsupported args to builtin cast(): {args} {kwargs}")

    def call_dict(self, tx, *args, **kwargs):
        return BuiltinVariable.call_custom_dict(tx, dict, *args, **kwargs)

    @staticmethod
    def call_custom_dict(tx, user_cls, *args, **kwargs):
        if not kwargs:
            if not args:
                args = ({},)
            assert len(args) == 1
            arg = args[0]
            if isinstance(arg, dict):
                return ConstDictVariable(arg, user_cls, mutable_local=MutableLocal())
            elif isinstance(arg, variables.ConstDictVariable):
                return arg.clone(user_cls=user_cls, mutable_local=MutableLocal())
            elif isinstance(
                arg,
                (
                    ListVariable,
                    TupleVariable,
                    ListIteratorVariable,
                ),
            ):
                items = user_cls()
                for x in arg.unpack_var_sequence(tx):
                    k, v = x.unpack_var_sequence(tx)
                    k = ConstDictVariable.get_key(k)
                    items.update({k: v})
                return ConstDictVariable(items, user_cls, mutable_local=MutableLocal())
        elif not args and kwargs:
            return variables.ConstDictVariable(
                dict(kwargs), user_cls=user_cls, mutable_local=MutableLocal()
            )
        unimplemented(f"dict(): {args} {kwargs}")

    def call_zip(self, tx, *args):
        if all(x.has_unpack_var_sequence(tx) for x in args):
            items = [
                variables.TupleVariable(list(item))
                for item in zip(*[arg.unpack_var_sequence(tx) for arg in args])
            ]
            return variables.TupleVariable(items)

    def call_enumerate(self, tx, *args):
        if len(args) == 1:
            start = 0
        else:
            assert len(args) == 2
            assert isinstance(args[1], variables.ConstantVariable)
            start = args[1].as_python_constant()
        if args[0].has_unpack_var_sequence(tx):
            items = [
                variables.TupleVariable(
                    [variables.ConstantVariable.create(idx), var],
                )
                for idx, var in enumerate(args[0].unpack_var_sequence(tx), start)
            ]
            return variables.TupleVariable(items)

    def call_len(self, tx, *args, **kwargs):
        return args[0].call_method(tx, "__len__", args[1:], kwargs)

    def call_getitem(self, tx, *args, **kwargs):
        return args[0].call_method(tx, "__getitem__", args[1:], kwargs)

    def call_isinstance(self, tx, arg, isinstance_type):
        arg_type = arg.python_type()

        isinstance_type = isinstance_type.as_python_constant()

        if isinstance(arg, variables.TensorVariable) and arg.dtype is not None:

            def _tensor_isinstance(tensor_var, tensor_type):
                def check_type(ty):
                    if ty not in tensortype_to_dtype:
                        return issubclass(arg.python_type(), ty)

                    dtypes = tensortype_to_dtype[ty]
                    return arg.dtype in dtypes

                if type(tensor_type) is tuple:
                    return any(check_type(ty) for ty in tensor_type)
                else:
                    return check_type(tensor_type)

            return variables.ConstantVariable.create(
                _tensor_isinstance(arg, isinstance_type)
            )
        # UserDefinedObject with C extensions can have torch.Tensor attributes,
        # so break graph.
        if isinstance(arg, variables.UserDefinedObjectVariable) and isinstance(
            arg.value, types.MemberDescriptorType
        ):
            unimplemented(
                f"isinstance called on UserDefinedClass {arg} {isinstance_type}"
            )
        # handle __instancecheck__ defined in user class
        if (
            isinstance(arg, variables.UserDefinedObjectVariable)
            and "__instancecheck__" in isinstance_type.__class__.__dict__
        ):
            return variables.ConstantVariable.create(
                isinstance_type.__class__.__instancecheck__(isinstance_type, arg.value)
            )

        try:
            val = issubclass(arg_type, isinstance_type)
        except TypeError:
            val = arg_type is isinstance_type
        return variables.ConstantVariable.create(val)

    def call_issubclass(self, tx, left_ty, right_ty):
        """Checks if first arg is subclass of right arg"""
        left_ty = left_ty.as_python_constant()
        right_ty = right_ty.as_python_constant()

        return variables.ConstantVariable(issubclass(left_ty, right_ty))

    def call_super(self, tx, a, b):
        return variables.SuperVariable(a, b)

    def call_next(self, tx, arg):
        if isinstance(
            arg, (variables.ListIteratorVariable, variables.IteratorVariable)
        ):
            val, next_iter = arg.next_variables(tx)
            return val
        elif isinstance(arg, variables.BaseListVariable):
            return arg.items[0]

    def call_hasattr(self, tx, obj, attr):
        if attr.is_python_constant():
            name = attr.as_python_constant()
            return obj.call_hasattr(tx, name)

    def call_map(self, tx, fn, seq):
        if seq.has_unpack_var_sequence(tx):
            items = [fn.call_function(tx, [x], {}) for x in seq.unpack_var_sequence(tx)]
            return variables.TupleVariable(items)

    def call_sum(self, tx, seq, **kwargs):
        # Special case for sum on tuple of floats and ints
        if (
            isinstance(seq, (variables.ListVariable, variables.TupleVariable))
            and all(
                isinstance(x, variables.ConstantVariable)
                and isinstance(x.value, (int, float))
                for x in seq.items
            )
            and not kwargs
        ):
            new_list = [x.value for x in seq.items]
            return variables.ConstantVariable.create(sum(new_list))
        if seq.has_unpack_var_sequence(tx):
            start = kwargs.pop(
                "start", variables.ConstantVariable.create(0)
            ).as_python_constant()
            assert not kwargs
            items = seq.unpack_var_sequence(tx)[start:]
            return BuiltinVariable(functools.reduce).call_function(
                tx,
                [
                    BuiltinVariable(operator.add),
                    variables.TupleVariable(items),
                    variables.ConstantVariable.create(0),
                ],
                {},
            )

    def call_reduce(self, tx, function, iterable, initializer=None):
        if iterable.has_unpack_var_sequence(tx):
            items = iterable.unpack_var_sequence(tx)
            if initializer is None:
                value, items = items[0], items[1:]
            else:
                value = initializer
            for element in items:
                value = function.call_function(tx, [value, element], {})
            return value

    def call_getattr(
        self, tx, obj: VariableTracker, name_var: VariableTracker, default=None
    ):
        from .. import trace_rules
        from . import (
            ConstantVariable,
            GetAttrVariable,
            PythonModuleVariable,
            TorchInGraphFunctionVariable,
            TorchVariable,
            UserFunctionVariable,
        )
        from .builder import SourcelessBuilder, VariableBuilder

        name = name_var.as_python_constant()

        if not name_var.is_python_constant():
            unimplemented("non-const getattr() name")

        if tx.output.side_effects.is_attribute_mutation(obj):
            try:
                # re-read a pending side effect?
                return tx.output.side_effects.load_attr(obj, name)
            except KeyError:
                pass

        if default is not None:
            hasattr_var = self.call_hasattr(tx, obj, name_var)
            assert hasattr_var.as_python_constant() in (True, False)
            if not hasattr_var.as_python_constant():
                return default

        options = {}
        if obj.source:
            source = AttrSource(obj.source, name)
            options["source"] = source
        else:
            source = None

        if name == "__bases__":
            try:
                value = obj.as_python_constant()
                if isinstance(value, type):
                    bases = value.__bases__
                    if source is not None:
                        tuple_args = [
                            VariableBuilder(tx, GetItemSource(source, i))(b)
                            for i, b in enumerate(bases)
                        ]
                    else:
                        tuple_args = [SourcelessBuilder()(tx, b) for b in bases]

                    return variables.TupleVariable(tuple_args, **options)
            except NotImplementedError:
                pass

        if isinstance(obj, variables.NNModuleVariable):
            return obj.var_getattr(tx, name)
        elif isinstance(obj, variables.TensorVariable) and name == "grad":
            if source:
                # We are going to be raising this tensor as grapharg. So, ensure
                # that we have real grad value instead of fake tensor value.
                # Walk through the inputs of the subgraph and find if we already
                # have the original tensor stored in the graphargs.
                for grapharg in tx.output.graphargs:
                    if grapharg.source == source.base:
                        old_grad = grapharg.example.grad
                        new_grad = obj.as_proxy().node.meta["example_value"].grad

                        def _grad_changed(old, new):
                            if old is None or new is None:
                                return new is not old
                            try:
                                if old.shape != new.shape:
                                    return True
                                if old.stride() != new.stride():
                                    return True
                                return False
                            except TypeError as te:
                                # There is a rare edge case in which
                                # we seem to get symbol mismatches
                                # for jagged tensor comparison.
                                # See PYTORCH_TEST_WITH_DYNAMO=1 python test/test_nestedtensor.py
                                #   -k test_dropout_backward_layout_torch_jagged_cpu
                                unimplemented(str(te))

                        if _grad_changed(old_grad, new_grad):
                            if new_grad is not None:
                                grad_shape_specialized = [
                                    int(x) for x in new_grad.shape
                                ]
                                # We lazily update the grad on the example to its real state as tracked by fake tensor.
                                # This allocation is fine - it is just a hint. It will not make it to runtime, but it coerces
                                # the underlying value to always be correct.
                                grapharg.example.grad = torch.zeros(
                                    grad_shape_specialized, device=new_grad.device
                                )
                            else:
                                grapharg.example.grad = None
                        return VariableBuilder(tx, source)(grapharg.example.grad)
                unimplemented("tensor grad")
            else:
                unimplemented("tensor grad")
        elif isinstance(
            obj,
            (
                variables.TensorVariable,
                variables.NamedTupleVariable,
                variables.ConstantVariable,
                variables.UserDefinedClassVariable,
                variables.UserDefinedObjectVariable,
            ),
        ):
            try:
                return obj.var_getattr(tx, name).clone(source=source)
            except NotImplementedError:
                return GetAttrVariable(obj, name, **options)
        elif isinstance(obj, TorchInGraphFunctionVariable):
            member = getattr(obj.value, name)
            if trace_rules.lookup(member) is not None:
                return trace_rules.lookup(member)(member, **options)
        elif isinstance(obj, TorchVariable):
            member = getattr(obj.value, name)
            if is_utils_checkpoint(member):
                options["source"] = source
                return build_checkpoint_variable(**options)
            elif trace_rules.lookup(member) is not None:
                return trace_rules.lookup(member)(member, **options)
            elif source is not None:
                return VariableBuilder(tx, source)(member)
            else:
                return SourcelessBuilder()(tx, member)
        elif isinstance(obj, (PythonModuleVariable, DummyModule)):
            member = obj.value.__dict__[name]

            if config.replay_record_enabled:
                tx.exec_recorder.record_module_access(obj.value, name, member)

            return VariableBuilder(tx, source)(member)
        elif istype(obj, UserFunctionVariable) and name in ("__name__", "__module__"):
            return ConstantVariable.create(getattr(obj.fn, name))
        else:
            try:
                return obj.var_getattr(tx, name).clone(source=source)
            except NotImplementedError:
                return GetAttrVariable(obj, name, **options)

    def call_setattr(
        self, tx, obj: VariableTracker, name_var: VariableTracker, val: VariableTracker
    ):
        from .distributed import PlacementVariable

        if isinstance(
            obj,
            (
                variables.DataClassVariable,
                variables.CustomizedDictVariable,
                PlacementVariable,
            ),
        ):
            return obj.call_method(tx, "__setattr__", [name_var, val], {})
        elif (
            tx.output.side_effects.is_attribute_mutation(obj)
            and name_var.is_python_constant()
        ):
            name = name_var.as_python_constant()
            if name == "requires_grad" and isinstance(obj, variables.TensorVariable):
                unimplemented(
                    "mutating requires_grad can introduce a new leaf from non-leaf or vice versa in "
                    "the middle of the graph, which aot_autograd does not currently know how to handle. "
                )
            tx.output.side_effects.store_attr(obj, name, val)
            return val
        elif isinstance(obj, variables.UserDefinedObjectVariable):
            unimplemented(
                f"setattr(UserDefinedObjectVariable) {type(obj.value).__setattr__}"
            )
        elif isinstance(obj, variables.NNModuleVariable):
            if not tx.output.is_root_tracer():
                raise AttributeMutationError(
                    "Can't inplace modify module params/buffers inside HigherOrderOp"
                )
            if name_var.is_python_constant() and isinstance(
                val, variables.TensorVariable
            ):
                assigning_fake_val = get_fake_value(val.as_proxy().node, tx)

                try:
                    getattr_var = obj.var_getattr(tx, name_var.as_python_constant())
                except AttributeError:
                    getattr_var = None

                if isinstance(getattr_var, variables.TensorVariable):
                    # get_fake_val will get the same fake tensor
                    existing_fake_attr = get_fake_value(getattr_var.as_proxy().node, tx)

                    # same tensor identiy, setattr is a no-op
                    mod_setattr = inspect.getattr_static(obj.module_type, "__setattr__")
                    if (
                        existing_fake_attr is assigning_fake_val
                        and mod_setattr is torch.nn.Module.__setattr__
                    ):
                        return getattr_var

            obj.convert_to_unspecialized(tx)
        # FIXME (tmanlaibaatar) this is utter hack to unblock HuggingFace export
        # Export generally doesn't want to allow mutations on objects directly,
        # but we don't have good way to do this rn. For now, we make it an undefined
        # behaviour and just set attributes directly on the PretrainedConfig object
        # for now.
        elif isinstance(obj, variables.dicts.HFPretrainedConfigVariable) and tx.export:
            if name_var.is_python_constant() and isinstance(
                val, variables.ConstantVariable
            ):
                setattr(
                    obj.obj, name_var.as_python_constant(), val.as_python_constant()
                )
                return ConstantVariable(None)

    def call_delattr(self, tx, obj: VariableTracker, name_var: VariableTracker):
        return self.call_setattr(tx, obj, name_var, variables.DeletedVariable())

    def call_type(self, tx, obj: VariableTracker):
        from .builder import SourcelessBuilder, VariableBuilder

        try:
            py_type = obj.python_type()
        except NotImplementedError as error:
            raise UserError(
                UserErrorType.INVALID_INPUT,
                str(error),
                case_name="unknown_python_type",
            ) from None

        if obj.source is None:
            return SourcelessBuilder()(tx, py_type)
        else:
            return VariableBuilder(tx, TypeSource(obj.source))(py_type)

    def call_reversed(self, tx, obj: VariableTracker):
        if obj.has_unpack_var_sequence(tx):
            items = list(reversed(obj.unpack_var_sequence(tx)))
            return variables.TupleVariable(items)

    def call_sorted(self, tx, obj: VariableTracker, **kwargs):
        if (
            obj.has_unpack_var_sequence(tx)
            and not isinstance(obj, variables.TensorVariable)
            and all(x.is_python_constant() for x in obj.unpack_var_sequence(tx))
        ):
            function = kwargs.pop("key", None)
            reverse = kwargs.pop(
                "reverse", ConstantVariable.create(False)
            ).as_python_constant()
            assert len(kwargs) == 0
            if function:
                items = sorted(
                    obj.unpack_var_sequence(tx),
                    key=lambda x: function.call_function(
                        tx, [x], {}
                    ).as_python_constant(),
                    reverse=reverse,
                )
            else:
                items = sorted(
                    obj.unpack_var_sequence(tx),
                    key=lambda x: x.as_python_constant(),
                    reverse=reverse,
                )
            return variables.ListVariable(items)

    def call_chain(self, tx, *args):
        if all(obj.has_unpack_var_sequence(tx) for obj in args):
            items = []
            for obj in args:
                items.extend(obj.unpack_var_sequence(tx))
            return variables.TupleVariable(items)

    def call_islice(self, tx, iterable, *args):
        if iterable.has_unpack_var_sequence(tx) and all(
            x.is_python_constant() for x in args
        ):
            const_args = [x.as_python_constant() for x in args]
            items = iterable.unpack_var_sequence(tx)
            items = list(itertools.islice(items, *const_args))
            return variables.TupleVariable(items)

    # neg is a constant fold function, so we only get here if constant fold is not valid
    def call_neg(self, tx, a):
        if isinstance(a, SymNodeVariable):
            return SymNodeVariable.create(
                tx,
                (operator.neg)(a.as_proxy()),
                sym_num=None,
            )
        # None no-ops this handler and lets the driving function proceed
        return None

    def call_id(self, tx, *args):
        if len(args) > 0 and isinstance(args[0], variables.NNModuleVariable):
            nn_mod_variable = args[0]
            mod = tx.output.get_submodule(nn_mod_variable.module_key)
            return variables.ConstantVariable.create(id(mod))
        else:
            unimplemented(f"call_id with args {args}")

    def _comparison(self, tx, left, right):
        """
        Used to implement comparison operators for different types.
        For example, list1 < list2 is implemented differently from tensor1 < tensor2
        """
        from . import (
            BaseListVariable,
            ConstantVariable,
            NNModuleVariable,
            TensorVariable,
            UserDefinedObjectVariable,
            UserFunctionVariable,
        )
        from .lists import SizeVariable
        from .tensor import (
            supported_const_comparison_ops,
            supported_tensor_comparison_ops,
        )

        op = self.fn

        def _unimplemented():
            unimplemented(f"comparison {typestr(left)} {op} {typestr(right)}")

        if (
            all(
                isinstance(x, (NNModuleVariable, ConstantVariable))
                for x in [left, right]
            )
            and op in supported_const_comparison_ops.values()
        ):
            left = (
                tx.output.get_submodule(left.module_key)
                if isinstance(left, NNModuleVariable)
                else left.as_python_constant()
            )
            right = (
                tx.output.get_submodule(right.module_key)
                if isinstance(right, NNModuleVariable)
                else right.as_python_constant()
            )
            return ConstantVariable.create(op(left, right))

        if isinstance(left, UserFunctionVariable):
            if op not in supported_const_comparison_ops.values():
                _unimplemented()
            if not isinstance(right, UserFunctionVariable):
                _unimplemented()
            return ConstantVariable.create(op(left.fn, right.fn))

        # Note, we have a rare BaseListVariable subtype mismatch with valid comparison
        # x = torch.randn([3, 3])
        # x.size() == (3, 3) # True
        # (3, 3) == x.size() # True
        if isinstance(left, (SizeVariable, TupleVariable)) and isinstance(
            right, (TupleVariable, SizeVariable)
        ):
            return BaseListVariable.list_compare(tx, op, left, right)

        if isinstance(left, BaseListVariable):
            if not type(left) == type(right):  # Mismatch in BaseListVariable subclasses
                _unimplemented()
            return BaseListVariable.list_compare(tx, op, left, right)

        if isinstance(left, SetVariable):
            if not type(left) == type(right):  # Mismatch in BaseListVariable subclasses
                _unimplemented()
            return ConstantVariable.create(
                op(left._underlying_items, right._underlying_items)
            )

        if isinstance(left, TensorVariable) or isinstance(right, TensorVariable):
            from .builder import wrap_fx_proxy_cls

            if op is operator.is_ and isinstance(right, TensorVariable):
                return ConstantVariable.create(
                    id(extract_fake_example_value(left.as_proxy().node))
                    == id(extract_fake_example_value(right.as_proxy().node))
                )

            if op not in supported_tensor_comparison_ops.values():
                _unimplemented()
            if (
                isinstance(left, TensorVariable)
                and isinstance(right, TensorVariable)
                and (left.size and right.size) is not None
                and left.size != right.size
            ):
                try:
                    torch.broadcast_shapes(left.size, right.size)
                except RuntimeError:
                    # not broadcastable, can't be compared
                    _unimplemented()
            tensor_cls = left if isinstance(left, TensorVariable) else right
            return wrap_fx_proxy_cls(
                type(tensor_cls),  # handle Ndarrays and Tensors
                tx,
                proxy,
            )

        if isinstance(left, SymNodeVariable) or isinstance(right, SymNodeVariable):
            if op not in supported_tensor_comparison_ops.values():
                _unimplemented()

            proxy = tx.output.create_proxy(
                "call_function", op, (left.as_proxy(), right.as_proxy()), {}
            )
            return SymNodeVariable.create(
                tx,
                proxy,
                sym_num=None,
            )

        if isinstance(left, UserDefinedObjectVariable) and isinstance(
            right, UserDefinedObjectVariable
        ):
            return ConstantVariable.create(op(left.value, right.value))

        if (
            (isinstance(left, StreamVariable) and isinstance(right, StreamVariable))
            or (isinstance(left, EventVariable) and isinstance(right, EventVariable))
        ) and op is operator.eq:
            return ConstantVariable(op(left.value, right.value))

        if op.__name__ == "is_":
            # If the two objects are of different type, we can safely return False
            if type(left) is not type(right):
                return ConstantVariable.create(False)

<<<<<<< HEAD
        if isinstance(left, BuiltinVariable) and isinstance(right, BuiltinVariable):
            return ConstantVariable.create(op(left.fn, right.fn))

        _unimplemented()

    # and_ is a constant fold function, so we only get here if constant fold is not valid
=======
>>>>>>> b412fb9f
    def call_and_(self, tx, a, b):
        # Rely on constant_handler
        if isinstance(a, ConstantVariable) and isinstance(b, ConstantVariable):
            return None
        if isinstance(a, (SymNodeVariable, ConstantVariable)) and isinstance(
            b, (SymNodeVariable, ConstantVariable)
        ):
            return SymNodeVariable.create(
                tx,
                tx.output.create_proxy(
                    "call_function", operator.and_, *proxy_args_kwargs([a, b], {})
                ),
                sym_num=None,
            )
        # None no-ops this handler and lets the driving function proceed
        return None

    def call_or_(self, tx, a, b):
        # Rely on constant_handler
        if isinstance(a, ConstantVariable) and isinstance(b, ConstantVariable):
            return None
        if isinstance(a, (SymNodeVariable, ConstantVariable)) and isinstance(
            b, (SymNodeVariable, ConstantVariable)
        ):
            return SymNodeVariable.create(
                tx,
                tx.output.create_proxy(
                    "call_function", operator.or_, *proxy_args_kwargs([a, b], {})
                ),
                sym_num=None,
            )
        # None no-ops this handler and lets the driving function proceed
        return None

    def call_not_(self, tx, a):
        if isinstance(a, SymNodeVariable):
            return SymNodeVariable.create(
                tx,
                tx.output.create_proxy(
                    "call_function", operator.not_, *proxy_args_kwargs([a], {})
                ),
                sym_num=None,
            )

        if isinstance(a, ListVariable):
            return ConstantVariable.create(len(a.items) == 0)

        return None

    call_eq = _comparison
    call_gt = _comparison
    call_lt = _comparison
    call_ge = _comparison
    call_le = _comparison
    call_ne = _comparison
    call_is_ = _comparison
    call_is_not = _comparison

    def call_all(self, tx, *args, **kwargs):
        from .builder import SourcelessBuilder

        return tx.inline_user_function_return(
            SourcelessBuilder()(tx, polyfill.all), args, kwargs
        )<|MERGE_RESOLUTION|>--- conflicted
+++ resolved
@@ -1479,15 +1479,11 @@
             if type(left) is not type(right):
                 return ConstantVariable.create(False)
 
-<<<<<<< HEAD
         if isinstance(left, BuiltinVariable) and isinstance(right, BuiltinVariable):
             return ConstantVariable.create(op(left.fn, right.fn))
 
         _unimplemented()
 
-    # and_ is a constant fold function, so we only get here if constant fold is not valid
-=======
->>>>>>> b412fb9f
     def call_and_(self, tx, a, b):
         # Rely on constant_handler
         if isinstance(a, ConstantVariable) and isinstance(b, ConstantVariable):
