import functools
import inspect
import itertools
import logging
import math
import operator
import types
from typing import Dict, List

import torch
from torch import sym_float, sym_int

from .. import config, polyfill, variables
from ..allowed_functions import is_allowed
from ..exc import (
    AttributeMutationError,
    unimplemented,
    Unsupported,
    UserError,
    UserErrorType,
)
from ..guards import GuardBuilder
from ..replay_record import DummyModule
from ..source import AttrSource, GetItemSource, is_constant_source, TypeSource
from ..utils import (
    build_checkpoint_variable,
    check_constant_args,
    check_numpy_ndarray_args,
    check_unspec_python_args,
    extract_fake_example_value,
    get_fake_value,
    guard_if_dyn,
    is_utils_checkpoint,
    istype,
    numpy_operator_wrapper,
    proxy_args_kwargs,
    specialize_args_kwargs,
)
from .base import MutableLocal, typestr, VariableTracker
from .constant import ConstantVariable, EnumVariable
<<<<<<< HEAD
from .dicts import ConstDictVariable, SetVariable
=======
from .ctx_manager import EventVariable, StreamVariable
from .dicts import ConstDictVariable
>>>>>>> f6f81a59
from .lists import (
    BaseListVariable,
    ListIteratorVariable,
    ListVariable,
    SizeVariable,
    TupleIteratorVariable,
    TupleVariable,
)
from .tensor import FakeItemVariable, SymNodeVariable, UnspecializedPythonVariable
from .user_defined import UserDefinedVariable

log = logging.getLogger(__name__)


class BuiltinVariable(VariableTracker):
    @staticmethod
    @functools.lru_cache(None)
    def _constant_fold_functions():
        fns = {
            abs,
            all,
            any,
            bool,
            callable,
            chr,
            divmod,
            float,
            int,
            len,
            max,
            min,
            ord,
            pow,
            repr,
            round,
            str,
            str.format,
            sum,
            type,
            operator.pos,
            operator.neg,
            operator.not_,
            operator.invert,
            operator.pow,
            operator.mul,
            operator.matmul,
            operator.floordiv,
            operator.truediv,
            operator.mod,
            operator.add,
            operator.sub,
            operator.getitem,
            operator.lshift,
            operator.rshift,
            operator.and_,
            operator.or_,
            operator.xor,
            operator.ipow,
            operator.imul,
            operator.imatmul,
            operator.ifloordiv,
            operator.itruediv,
            operator.imod,
            operator.iadd,
            operator.isub,
            operator.ilshift,
            operator.irshift,
            operator.iand,
            operator.ixor,
            operator.ior,
            operator.index,
        }
        fns.update(x for x in math.__dict__.values() if isinstance(x, type(math.sqrt)))
        return fns

    def can_constant_fold_through(self):
        return self.fn in self._constant_fold_functions()

    @staticmethod
    @functools.lru_cache(None)
    def _fx_graph_functions():
        fns = {
            operator.pos,
            operator.neg,
            operator.not_,
            operator.invert,
            operator.pow,
            operator.mul,
            operator.matmul,
            operator.floordiv,
            operator.truediv,
            operator.mod,
            operator.add,
            operator.lt,
            operator.gt,
            operator.ge,
            operator.le,
            operator.ne,
            operator.eq,
            operator.sub,
            operator.getitem,
            operator.lshift,
            operator.rshift,
            operator.and_,
            operator.or_,
            operator.xor,
            operator.ipow,
            operator.imul,
            operator.imatmul,
            operator.ifloordiv,
            operator.itruediv,
            operator.imod,
            operator.iadd,
            operator.isub,
            operator.ilshift,
            operator.irshift,
            operator.iand,
            operator.ixor,
            operator.ior,
        }
        return fns

    @staticmethod
    @functools.lru_cache(None)
    def _binops():
        # function -> ([forward name, reverse name, in-place name], in-place op)
        fns = {
            operator.add: (["__add__", "__radd__", "__iadd__"], operator.iadd),
            operator.sub: (["__sub__", "__rsub__", "__isub__"], operator.isub),
            operator.mul: (["__mul__", "__rmul__", "__imul__"], operator.imul),
            operator.truediv: (
                ["__truediv__", "__rtruediv__", "__itruediv__"],
                operator.itruediv,
            ),
            operator.floordiv: (
                ["__floordiv__", "__rfloordiv__", "__ifloordiv__"],
                operator.ifloordiv,
            ),
            operator.mod: (["__mod__", "__rmod__", "__imod__"], operator.imod),
            pow: (["__pow__", "__rpow__", "__ipow__"], operator.ipow),
            operator.pow: (["__pow__", "__rpow__", "__ipow__"], operator.ipow),
            operator.lshift: (
                ["__lshift__", "__rlshift__", "__ilshift__"],
                operator.ilshift,
            ),
            operator.rshift: (
                ["__rshift__", "__rrshift__", "__irshift__"],
                operator.irshift,
            ),
            # NB: The follow binary operators are not supported for now, since the
            # corresponding magic methods aren't defined on SymInt / SymFloat:
            # operator.matmul
            # divmod
            # operator.and_
            # operator.or_
            # operator.xor
        }
        return fns

    @staticmethod
    @functools.lru_cache(None)
    def _binop_handlers():
        # Multiple dispatch mechanism defining custom binop behavior for certain type
        # combinations. Handlers are attempted in order, and will be used if the type checks
        # match. They are expected to have the signature:
        # fn(tx, arg0: VariableTracker, arg1: VariableTracker, options) -> VariableTracker

        # Override table contains: op_fn -> [list of handlers]
        op_handlers = {}
        for (
            op,
            (magic_method_names, in_place_op),
        ) in BuiltinVariable._binops().items():
            op_handlers[op] = []
            op_handlers[in_place_op] = []

            forward_name, reverse_name, inplace_name = magic_method_names

            # User-defined args (highest precedence)
            def user_defined_handler(
                tx,
                a,
                b,
                options,
                forward_name=forward_name,
                reverse_name=reverse_name,
            ):
                # Manually handle reversing logic if needed (e.g. call __radd__)

                # TODO: If we expand this to handle tensor args, we need to manually
                # handle cases like this:
                #
                # class A(int):
                #     def __radd__(self, other):
                #         print("woof")
                # torch.randn(3) + A(3)
                #
                # In this example, A.__radd__() is not called -> nothing is printed, because
                # Tensor.__add__ only does a subtype test against int, ignoring the subclass.
                # To be fully correct, we should not call A.__radd__() here, and there may be
                # other cases to reason about and add exceptions for.
                if isinstance(a, UserDefinedVariable):
                    return a.call_method(tx, forward_name, [b], {})
                else:
                    return b.call_method(tx, reverse_name, [a], {})

            op_handlers[op].append(
                ((UserDefinedVariable, VariableTracker), user_defined_handler)
            )
            op_handlers[op].append(
                ((VariableTracker, UserDefinedVariable), user_defined_handler)
            )

            def user_defined_inplace_handler(
                tx, a, b, options, forward_name=inplace_name
            ):
                return a.call_method(tx, forward_name, [b], {})

            op_handlers[in_place_op].append(
                ((UserDefinedVariable, VariableTracker), user_defined_inplace_handler)
            )
            op_handlers[in_place_op].append(
                ((VariableTracker, UserDefinedVariable), user_defined_inplace_handler)
            )

            # Dynamic shape args
            def dynamic_handler(tx, a, b, options, fn=op):
                from .builder import wrap_fx_proxy

                return wrap_fx_proxy(
                    tx,
                    tx.output.create_proxy(
                        "call_function", fn, *proxy_args_kwargs([a, b], {})
                    ),
                    **options,
                )

            op_handlers[op].append(
                ((SymNodeVariable, VariableTracker), dynamic_handler)
            )
            op_handlers[op].append(
                ((VariableTracker, SymNodeVariable), dynamic_handler)
            )

            # NB: Prefer out-of-place op when calling in-place op to generate valid graph
            op_handlers[in_place_op].append(
                ((SymNodeVariable, VariableTracker), dynamic_handler)
            )
            op_handlers[in_place_op].append(
                ((VariableTracker, SymNodeVariable), dynamic_handler)
            )

        # Special cases - lower precedence but still prefer these over constant folding

        # List-like addition (e.g. [1, 2] + [3, 4])
        def tuple_add_handler(tx, a, b, options):
            return TupleVariable(a.items + list(b.unpack_var_sequence(tx)), **options)

        def size_add_handler(tx, a, b, options):
            return SizeVariable(a.items + list(b.unpack_var_sequence(tx)), **options)

        list_like_addition_handlers = [
            # NB: Prefer the tuple-specific logic over base logic because of
            # some SizeVariable weirdness. Specifically, the tuple-specific logic
            # drops the subclass type (e.g. SizeVariable) and returns TupleVariables.
            (
                (SizeVariable, SizeVariable),
                size_add_handler,
            ),
            (
                (TupleVariable, TupleVariable),
                tuple_add_handler,
            ),
            (
                (TupleVariable, ConstantVariable),
                tuple_add_handler,
            ),
            (
                (ConstantVariable, TupleVariable),
                lambda tx, a, b, options: TupleVariable(
                    list(a.unpack_var_sequence(tx)) + b.items, **options
                ),
            ),
            (
                (BaseListVariable, BaseListVariable),
                lambda tx, a, b, options: type(a)(a.items + b.items, **options),
            ),
        ]
        op_handlers[operator.add].extend(list_like_addition_handlers)

        def list_iadd_handler(tx, a, b, options):
            if not a.mutable_local or not b.has_unpack_var_sequence(tx):
                # Handler doesn't apply
                return None

            return tx.replace_all(
                a,
                ListVariable(
                    list(a.items) + list(b.unpack_var_sequence(tx)),
                    regen_guards=False,
                    **options,
                ),
            )

        list_like_iadd_handlers = [
            (
                (ListVariable, VariableTracker),
                list_iadd_handler,
            ),
            (
                (TupleVariable, TupleVariable),
                tuple_add_handler,
            ),
            (
                (TupleVariable, ConstantVariable),
                tuple_add_handler,
            ),
        ]
        op_handlers[operator.iadd].extend(list_like_iadd_handlers)

        # List-like expansion (e.g. [1, 2, 3] * 3)
        def expand_list_like(tx, lst, const, options):
            return lst.__class__(
                items=lst.items * const.as_python_constant(),
                mutable_local=MutableLocal(),
                **options,
            )

        list_like_expansion_handlers = [
            ((ListVariable, ConstantVariable), expand_list_like),
            ((TupleVariable, ConstantVariable), expand_list_like),
            (
                (ConstantVariable, ListVariable),
                lambda tx, a, b, options: expand_list_like(tx, b, a, options),
            ),
            (
                (ConstantVariable, TupleVariable),
                lambda tx, a, b, options: expand_list_like(tx, b, a, options),
            ),
        ]
        op_handlers[operator.mul].extend(list_like_expansion_handlers)

        return op_handlers

    @staticmethod
    def _find_binop_handler(op, a, b):
        handlers = BuiltinVariable._binop_handlers()
        if op not in handlers:
            return None

        # Return first handler that matches the type checks
        for (type1, type2), handler in handlers[op]:
            if isinstance(a, type1) and isinstance(b, type2):
                return handler

        return None

    def can_insert_in_graph(self):
        return self.fn in self._fx_graph_functions()

    def __init__(self, fn, **kwargs):
        super().__init__(**kwargs)
        self.fn = fn

    def __str__(self):
        if self.fn is None:
            name = "None"
        else:
            name = self.fn.__name__

        return f"{self.__class__.__name__}({name})"

    def python_type(self):
        return type(self.fn)

    def as_python_constant(self):
        return self.fn

    def as_proxy(self):
        DTYPE = {
            bool: torch.bool,
            int: torch.int64,
            float: torch.float64,
        }
        if self.fn in DTYPE:
            return DTYPE[self.fn]
        return super().as_proxy()

    def reconstruct(self, codegen):
        name = self.fn.__name__
        assert self.fn.__module__ == "builtins"
        assert name not in codegen.tx.f_globals, "shadowed global"
        return [codegen.create_load_global(name, False, add=True)]

    def constant_args(self, *args, **kwargs):
        return check_constant_args(args, kwargs)

    def tensor_args(self, *args, **kwargs):
        return any(
            isinstance(i, variables.TensorVariable)
            for i in itertools.chain(args, kwargs.values())
        ) and not any(
            isinstance(i, variables.GetAttrVariable)
            for i in itertools.chain(args, kwargs.values())
        )

    def unspec_python_args(self, *args, **kwargs):
        return check_unspec_python_args(args, kwargs)

    @staticmethod
    def unwrap_unspec_args_kwargs(args, kwargs):
        unwrapped_args = []
        unwrapped_kwargs = {}
        for x in args:
            if isinstance(
                x,
                (variables.UnspecializedPythonVariable,),
            ):
                unwrapped_args.append(x.raw_value)
            else:
                unwrapped_args.append(x.as_python_constant())
        for k, v in kwargs:
            if isinstance(
                x,
                (variables.UnspecializedPythonVariable,),
            ):
                unwrapped_kwargs.update({k: v.raw_value})
            else:
                unwrapped_kwargs.update({k: v.as_python_constant()})
        return unwrapped_args, unwrapped_kwargs

    def call_function(
        self, tx, args: "List[VariableTracker]", kwargs: "Dict[str, VariableTracker]"
    ) -> "VariableTracker":
        from . import UserFunctionVariable
        from .builder import wrap_fx_proxy, wrap_fx_proxy_cls

        constant_args = check_constant_args(args, kwargs)
        tensor_args = self.tensor_args(*args, **kwargs)
        unspec_python_args = self.unspec_python_args(*args, **kwargs)
        options = VariableTracker.propagate(self, args, kwargs.values())
        has_constant_handler = self.can_constant_fold_through() and (
            constant_args or unspec_python_args
        )
        assert isinstance(args, (list, tuple))
        assert isinstance(kwargs, dict)

        # args[0] is list and args[1] is unspec
        if self.fn is operator.getitem and not isinstance(
            args[0], variables.TensorVariable
        ):
            tensor_args = False
            args, kwargs = specialize_args_kwargs(tx, args, kwargs)

        if (
            self.can_insert_in_graph()
            and tensor_args
            and not (
                self.fn is operator.getitem
                and isinstance(args[0], ConstDictVariable)
                and isinstance(args[1], variables.TensorVariable)
            )
        ):
            try:
                fn = self.fn
                if self.fn is operator.iadd and isinstance(
                    args[0], variables.ConstantVariable
                ):
                    # Work around weird bug in hf_T5
                    fn, args = operator.add, [args[1], args[0]]

                if self.fn is operator.getitem and isinstance(args[1], SymNodeVariable):
                    # Standard indexing will force specialization due to
                    # __index__.  Rewrite as a regular torch op which will
                    # trace fine
                    fn, args = torch.select, [
                        args[0],
                        variables.ConstantVariable.create(0),
                        args[1],
                    ]

                # Interaction between ndarray and tensors:
                #   We prefer the tensor op whenever there are tensors involved
                if check_numpy_ndarray_args(args, kwargs) and not any(
                    type(arg) == variables.TensorVariable for arg in args
                ):
                    proxy = tx.output.create_proxy(
                        "call_function",
                        numpy_operator_wrapper(self.fn),
                        *proxy_args_kwargs(args, kwargs),
                    )

                    return wrap_fx_proxy_cls(
                        variables.NumpyNdarrayVariable, tx, proxy, **options
                    )

                proxy = tx.output.create_proxy(
                    "call_function",
                    fn,
                    *proxy_args_kwargs(args, kwargs),
                )
                if any(isinstance(arg, FakeItemVariable) for arg in args):
                    return wrap_fx_proxy_cls(
                        FakeItemVariable,
                        tx,
                        proxy,
                        **options,
                    )
                elif self.unspec_python_args(*args, **kwargs):
                    _args, _kwargs = self.unwrap_unspec_args_kwargs(args, kwargs)
                    raw_value = self.fn(*_args, **_kwargs)

                    need_unwrap = any(
                        x.need_unwrap
                        for x in itertools.chain(args, kwargs.values())
                        if isinstance(x, variables.UnspecializedPythonVariable)
                    )

                    return wrap_fx_proxy_cls(
                        UnspecializedPythonVariable,
                        tx,
                        proxy,
                        raw_value=raw_value,
                        need_unwrap=need_unwrap,
                        **options,
                    )
                elif all(isinstance(x, SymNodeVariable) for x in args):
                    return SymNodeVariable.create(tx, proxy, None, **options)
                else:
                    # Work around for vision_maskrcnn due to precision difference
                    # specialize the dividend when float divide by tensor
                    if self.fn is operator.truediv and isinstance(
                        args[0], variables.UnspecializedPythonVariable
                    ):
                        args[0] = args[0].convert_to_constant(tx)
                    return wrap_fx_proxy(tx, proxy, **options)

            except NotImplementedError:
                unimplemented(f"partial tensor op: {self} {args} {kwargs}")

        # Handle cases like int(torch.seed())
        # Also handle sym_float to sym_int cases
        if self.fn in (int, float) and isinstance(
            args[0], (SymNodeVariable, variables.TensorVariable)
        ):
            if isinstance(args[0], variables.TensorVariable):
                item = args[0].call_method(tx, "item", [], {})
            else:
                item = args[0]
            fn_ = sym_int if self.fn is int else sym_float
            out = wrap_fx_proxy(
                tx=tx,
                proxy=tx.output.create_proxy(
                    "call_function",
                    fn_,
                    (item.as_proxy(),),
                    {},
                ),
                **options,
            )
            return out

        # Handle `str` on a user defined function
        if self.fn == str and args and isinstance(args[0], (UserFunctionVariable)):
            return variables.ConstantVariable.create(value=str(args[0].fn))

        # Handle binary ops (e.g. __add__ / __radd__, __iadd__, etc.)
        # NB: Tensor args are handled above and not here
        if len(kwargs) == 0 and len(args) == 2:
            # Try to find a handler for the arg types; otherwise, fall through to constant handler
            binop_handler = BuiltinVariable._find_binop_handler(
                self.fn, args[0], args[1]
            )
            if binop_handler:
                res = binop_handler(tx, args[0], args[1], options)
                if res is not None:
                    return res

        handler = getattr(self, f"call_{self.fn.__name__}", None)
        if handler:
            try:
                inspect.signature(handler).bind(tx, *args, **kwargs)
            except TypeError as exc:
                if not has_constant_handler:
                    log.warning(
                        "incorrect arg count %s %s and no constant handler",
                        handler,
                        exc,
                    )
                handler = None

        if handler:
            try:
                result = handler(tx, *args, **kwargs)
                if result is not None:
                    return result.add_options(options)
            except Unsupported as exc:
                if not has_constant_handler:
                    raise
                # Actually, we will handle this just fine
                exc.remove_from_stats()

        if has_constant_handler:
            args, kwargs = specialize_args_kwargs(tx, args, kwargs)
            # constant fold
            return variables.ConstantVariable.create(
                self.as_python_constant()(
                    *[x.as_python_constant() for x in args],
                    **{k: v.as_python_constant() for k, v in kwargs.items()},
                ),
                **options,
            )

        if self.fn is round:
            if len(args) > 0 and isinstance(args[0], SymNodeVariable):
                raise UserError(
                    UserErrorType.STANDARD_LIBRARY,
                    "Calling round() on symbolic value is not supported. "
                    "You can use floor() to implement this functionality",
                    case_name="dynamic_shape_round",
                )
        return super().call_function(tx, args, kwargs)

    def _call_min_max(self, tx, *args):
        if len(args) == 1 and args[0].has_unpack_var_sequence(tx):
            # expand iterable
            items = args[0].unpack_var_sequence(tx)
            return self._call_min_max_seq(tx, items)
        elif len(args) == 2:
            return self._call_min_max_binary(tx, args[0], args[1])
        elif len(args) > 2:
            return self._call_min_max_seq(tx, args)

    def _call_min_max_seq(self, tx, items):
        assert len(items) > 0
        if len(items) == 1:
            return items[0]

        return functools.reduce(functools.partial(self._call_min_max_binary, tx), items)

    def _call_min_max_binary(self, tx, a, b):
        if self.tensor_args(a, b):
            if not isinstance(a, variables.TensorVariable):
                a, b = b, a
            assert isinstance(a, variables.TensorVariable)

            # result of an item call is a scalar convert to a tensor
            if isinstance(a, FakeItemVariable):
                a = variables.TorchVariable(torch.tensor).call_function(tx, [a], {})

            # Dynamic input does not get resolved, rather, gets stored as call_function
            if isinstance(a, SymNodeVariable) or isinstance(b, SymNodeVariable):
                from .builder import wrap_fx_proxy_cls

                return wrap_fx_proxy_cls(
                    type(a),
                    tx=tx,
                    proxy=tx.output.create_proxy(
                        "call_function",
                        self.fn,
                        *proxy_args_kwargs([a, b], {}),
                    ),
                    **VariableTracker.propagate(self, [a, b]),
                )

            # convert min/max to torch ops
            if b.is_python_constant():
                if isinstance(a, variables.NumpyNdarrayVariable):
                    import numpy as np

                    fn = variables.NumpyVariable(np.clip)
                else:
                    fn = variables.TorchVariable(torch.clamp)
                kwargs = {"min": b} if (self.fn is max) else {"max": b}
                result = fn.call_function(tx, [a], kwargs)
            else:
                if isinstance(a, variables.NumpyNdarrayVariable):
                    import numpy as np

                    fn = {max: np.maximum, min: np.minimum}[self.fn]
                    fn = variables.NumpyVariable(fn)
                else:
                    fn = {max: torch.maximum, min: torch.minimum}[self.fn]
                    fn = variables.TorchVariable(fn)
                result = fn.call_function(tx, [a, b], {})

            # return unspec if both a, b are unspec or const
            if all(
                isinstance(
                    i,
                    (
                        variables.UnspecializedPythonVariable,
                        variables.ConstantVariable,
                    ),
                )
                for i in [a, b]
            ):
                if any(isinstance(val, FakeItemVariable) for val in [a, b]):
                    return variables.FakeItemVariable.from_tensor_variable(result)

                if b.is_python_constant():
                    raw_b = b.as_python_constant()
                else:
                    raw_b = b.raw_value
                if self.fn is max:
                    raw_res = max(a.raw_value, raw_b)
                else:
                    raw_res = min(a.raw_value, raw_b)

                need_unwrap = any(
                    x.need_unwrap
                    for x in [a, b]
                    if isinstance(x, variables.UnspecializedPythonVariable)
                )
                return variables.UnspecializedPythonVariable.from_tensor_variable(
                    result, raw_res, need_unwrap
                )
            # otherwise return tensor
            else:
                return result
        elif isinstance(a, variables.ConstantVariable) and isinstance(
            b, variables.ConstantVariable
        ):
            if self.fn is max:
                return variables.ConstantVariable.create(max(a.value, b.value))
            else:
                return variables.ConstantVariable.create(min(a.value, b.value))
        elif isinstance(a, SymNodeVariable) or isinstance(b, SymNodeVariable):
            proxy = tx.output.create_proxy(
                "call_function", self.fn, *proxy_args_kwargs([a, b], {})
            )
            return SymNodeVariable.create(tx, proxy, None)
        else:
            unimplemented(f"unsupported min / max over args {str(a)}, {str(b)}")

    call_min = _call_min_max
    call_max = _call_min_max

    def call_abs(self, tx, arg: "VariableTracker"):
        # Call arg.__abs__()
        abs_method = BuiltinVariable(getattr).call_function(
            tx, [arg, ConstantVariable.create("__abs__")], {}
        )
        return abs_method.call_function(tx, [], {})

    def call_range(self, tx, *args):
        if self.unspec_python_args(*args) or self.constant_args(*args):
            args, _ = specialize_args_kwargs(tx, args, {})
            return variables.RangeVariable(args)
        elif self._dynamic_args(*args):
            args = [
                variables.ConstantVariable.create(guard_if_dyn(arg)) for arg in args
            ]
            return variables.RangeVariable(args)
        # None no-ops this handler and lets the driving function proceed
        return None

    def _dynamic_args(self, *args, **kwargs):
        return any(isinstance(x, SymNodeVariable) for x in args) or any(
            isinstance(x, SymNodeVariable) for x in kwargs.values()
        )

    def call_slice(self, tx, *args):
        return variables.SliceVariable(args)

    def _dyn_proxy(self, tx, *args, **kwargs):
        from .builder import wrap_fx_proxy

        options = VariableTracker.propagate(self, args, kwargs.values())
        return wrap_fx_proxy(
            tx,
            tx.output.create_proxy(
                "call_function", self.fn, *proxy_args_kwargs(args, kwargs)
            ),
            **options,
        )

    def _call_iter_tuple_list(self, tx, obj=None, *args, **kwargs):
        if self._dynamic_args(*args, **kwargs):
            return self._dyn_proxy(tx, *args, **kwargs)
        # TODO This should probably be treated as a dict, or dicts should also be treated here
        if self.fn == set:
            cls = SetVariable
        else:
            cls = variables.BaseListVariable.cls_for(self.fn)
        if obj is None:
            if cls is SetVariable:
                return cls(
                    [],
                    mutable_local=MutableLocal(),
                )
            else:
                return cls(
                    [],
                    mutable_local=MutableLocal(),
                )
        elif obj.has_unpack_var_sequence(tx):
            guards = set()
            if obj.source and not is_constant_source(obj.source):
                if isinstance(obj, TupleIteratorVariable):
                    guards.add(obj.source.make_guard(GuardBuilder.TUPLE_ITERATOR_LEN))
                else:
                    guards.add(obj.source.make_guard(GuardBuilder.LIST_LENGTH))
            if cls is SetVariable:
                return cls(
                    list(obj.unpack_var_sequence(tx)),
                    mutable_local=MutableLocal(),
                    guards=guards,
                ).add_options(self, obj)

            return cls(
                list(obj.unpack_var_sequence(tx)),
                mutable_local=MutableLocal(),
                guards=guards,
            ).add_options(self, obj)

    call_iter = _call_iter_tuple_list
    call_tuple = _call_iter_tuple_list
    call_list = _call_iter_tuple_list
    call_set = _call_iter_tuple_list

    @staticmethod
    def is_supported_call_dict_arg(tx, arg):
        return (
            arg is None
            or isinstance(arg, ConstDictVariable)
            or (
                isinstance(
                    arg,
                    (
                        ListVariable,
                        TupleVariable,
                        ListIteratorVariable,
                    ),
                )
                and all(
                    isinstance(x, (ListVariable, TupleVariable))
                    and isinstance(
                        x.unpack_var_sequence(tx)[0], (ConstantVariable, EnumVariable)
                    )
                    for x in arg.unpack_var_sequence(tx)
                )
            )
        )

    def call_callable(self, tx, arg):
        from .functions import BaseUserFunctionVariable

        if isinstance(
            arg, (variables.UserDefinedClassVariable, BaseUserFunctionVariable)
        ):
            return variables.ConstantVariable.create(True).add_options(arg)

    @staticmethod
    def call_dict_helper(tx, user_cls, arg, **options):
        if arg is None or isinstance(arg, dict):
            return ConstDictVariable(
                arg if arg is not None else {}, user_cls, mutable_local=MutableLocal()
            ).add_options(options)
        elif isinstance(arg, variables.ConstDictVariable):
            return arg.clone(
                user_cls=user_cls, mutable_local=MutableLocal()
            ).add_options(options)
        elif isinstance(
            arg,
            (
                ListVariable,
                TupleVariable,
                ListIteratorVariable,
            ),
        ):
            items = user_cls()
            for x in arg.unpack_var_sequence(tx):
                k = x.unpack_var_sequence(tx)[0].as_python_constant()
                v = x.unpack_var_sequence(tx)[1]
                items.update({k: v})
            return ConstDictVariable(
                items, user_cls, mutable_local=MutableLocal()
            ).add_options(options)
        else:
            raise AssertionError("call_dict_helper with illegal arg")

    def call_cast(self, _, *args, **kwargs):
        if len(args) == 2:
            return args[1]

        unimplemented(f"unsupported args to builtin cast(): {args} {kwargs}")

    def call_dict(self, tx, *args, **kwargs):
        if not (args or kwargs):
            return self.call_dict_helper(tx, dict, None)
        elif (
            not kwargs
            and len(args) == 1
            and self.is_supported_call_dict_arg(tx, args[0])
        ):
            return self.call_dict_helper(tx, dict, args[0])
        elif not args and kwargs:
            return variables.ConstDictVariable(
                dict(kwargs), user_cls=dict, mutable_local=MutableLocal()
            )
        else:
            unimplemented(f"dict(): {args} {kwargs}")

    def call_zip(self, tx, *args):
        options = VariableTracker.propagate(self, args)
        if all(x.has_unpack_var_sequence(tx) for x in args):
            items = [
                variables.TupleVariable(list(item), **options)
                for item in zip(*[arg.unpack_var_sequence(tx) for arg in args])
            ]
            return variables.TupleVariable(items, **options)

    def call_enumerate(self, tx, *args):
        options = VariableTracker.propagate(self, args)
        if len(args) == 1:
            start = 0
        else:
            assert len(args) == 2
            assert isinstance(args[1], variables.ConstantVariable)
            start = args[1].as_python_constant()
        if args[0].has_unpack_var_sequence(tx):
            items = [
                variables.TupleVariable(
                    [variables.ConstantVariable.create(idx, **options), var],
                    **options,
                )
                for idx, var in enumerate(args[0].unpack_var_sequence(tx), start)
            ]
            return variables.TupleVariable(items, **options)

    def call_len(self, tx, *args, **kwargs):
        return args[0].call_method(tx, "__len__", args[1:], kwargs)

    def call_getitem(self, tx, *args, **kwargs):
        if self.unspec_python_args(*args, **kwargs):
            args, kwargs = specialize_args_kwargs(tx, args, kwargs)
        return args[0].call_method(tx, "__getitem__", args[1:], kwargs)

    def call_isinstance(self, tx, arg, isinstance_type):
        arg_type = arg.python_type()

        isinstance_type = isinstance_type.as_python_constant()

        if isinstance(arg, variables.TensorVariable) and arg.dtype is not None:
            return variables.ConstantVariable.create(
                arg.call_isinstance(isinstance_type)
            )
        # UserDefinedObject with C extensions can have torch.Tensor attributes,
        # so break graph.
        if isinstance(arg, variables.UserDefinedObjectVariable) and isinstance(
            arg.value, types.MemberDescriptorType
        ):
            unimplemented(
                f"isinstance called on UserDefinedClass {arg} {isinstance_type}"
            )
        # handle __instancecheck__ defined in user class
        if (
            isinstance(arg, variables.UserDefinedObjectVariable)
            and "__instancecheck__" in isinstance_type.__class__.__dict__
        ):
            return variables.ConstantVariable.create(
                isinstance_type.__class__.__instancecheck__(isinstance_type, arg.value)
            )

        try:
            val = issubclass(arg_type, isinstance_type)
        except TypeError:
            val = arg_type is isinstance_type
        return variables.ConstantVariable.create(val)

    def call_issubclass(self, tx, left_ty, right_ty):
        """Checks if first arg is subclass of right arg"""
        left_ty = left_ty.as_python_constant()
        right_ty = right_ty.as_python_constant()

        return variables.ConstantVariable(issubclass(left_ty, right_ty))

    def call_super(self, tx, a, b):
        return variables.SuperVariable(a, b)

    def call_next(self, tx, arg):
        if isinstance(arg, variables.ListIteratorVariable):
            val, next_iter = arg.next_variables()
            tx.replace_all(arg, next_iter)
            return val
        elif isinstance(arg, variables.BaseListVariable):
            return arg.items[0].add_options(self, arg)

    def call_hasattr(self, tx, obj, attr):
        if attr.is_python_constant():
            name = attr.as_python_constant()
            return obj.call_hasattr(tx, name).add_options(self, obj, attr)

    def call_map(self, tx, fn, seq):
        if seq.has_unpack_var_sequence(tx):
            items = [fn.call_function(tx, [x], {}) for x in seq.unpack_var_sequence(tx)]
            return variables.TupleVariable(items).add_options(self, fn, seq)

    def call_sum(self, tx, seq, **kwargs):
        # Special case for sum on tuple of floats and ints
        if (
            isinstance(seq, (variables.ListVariable, variables.TupleVariable))
            and all(
                isinstance(x, variables.ConstantVariable)
                and isinstance(x.value, (int, float))
                for x in seq.items
            )
            and not kwargs
        ):
            new_list = [x.value for x in seq.items]
            return variables.ConstantVariable.create(sum(new_list))
        if seq.has_unpack_var_sequence(tx):
            start = kwargs.pop(
                "start", variables.ConstantVariable.create(0)
            ).as_python_constant()
            assert not kwargs
            items = seq.unpack_var_sequence(tx)[start:]
            return BuiltinVariable(functools.reduce).call_function(
                tx,
                [
                    BuiltinVariable(operator.add),
                    variables.TupleVariable(items),
                    variables.ConstantVariable.create(0).add_options(self, seq),
                ],
                {},
            )

    def call_reduce(self, tx, function, iterable, initializer=None):
        if iterable.has_unpack_var_sequence(tx):
            items = iterable.unpack_var_sequence(tx)
            if initializer is None:
                value, items = items[0], items[1:]
            else:
                value = initializer
            for element in items:
                value = function.call_function(tx, [value, element], {})
            return value

    def call_getattr(
        self, tx, obj: VariableTracker, name_var: VariableTracker, default=None
    ):
        from . import (
            ConstantVariable,
            GetAttrVariable,
            PythonModuleVariable,
            TorchVariable,
            UserFunctionVariable,
        )
        from .builder import SourcelessBuilder, VariableBuilder

        options = VariableTracker.propagate(self, obj, name_var)
        guards = options["guards"]
        name = name_var.as_python_constant()

        if not name_var.is_python_constant():
            unimplemented("non-const getattr() name")

        if tx.output.side_effects.is_attribute_mutation(obj):
            try:
                # re-read a pending side effect?
                return tx.output.side_effects.load_attr(obj, name).add_options(options)
            except KeyError:
                pass

        if default is not None:
            hasattr_var = self.call_hasattr(tx, obj, name_var)
            guards.update(hasattr_var.guards)
            assert hasattr_var.as_python_constant() in (True, False)
            if not hasattr_var.as_python_constant():
                return default.add_guards(guards)

        if obj.source:
            source = AttrSource(obj.source, name)
            options["source"] = source
        else:
            source = None

        if name == "__bases__":
            try:
                value = obj.as_python_constant()
                if isinstance(value, type):
                    bases = value.__bases__
                    if source is not None:
                        tuple_args = [
                            VariableBuilder(tx, GetItemSource(source, i))(b)
                            for i, b in enumerate(bases)
                        ]
                    elif len(bases) == 1 and (
                        bases[0] is object or bases[0] is torch._C.TensorBase
                    ):
                        tuple_args = [SourcelessBuilder()(tx, bases[0])]
                    else:
                        unimplemented(f"unexpected sourceless type bases: {bases}")

                    return variables.TupleVariable(tuple_args, **options)
            except NotImplementedError:
                pass

        if isinstance(obj, variables.NNModuleVariable):
            return obj.var_getattr(tx, name).add_options(options)
        elif isinstance(obj, variables.TensorVariable) and name == "grad":
            if source:
                # We are going to be raising this tensor as grapharg. So, ensure
                # that we have real grad value instead of fake tensor value.
                # Walk through the inputs of the subgraph and find if we already
                # have the original tensor stored in the graphargs.
                for grapharg in tx.output.graphargs:
                    if grapharg.source == source.base:
                        example_value = grapharg.example.grad
                        return VariableBuilder(tx, source)(example_value).add_options(
                            options
                        )
                unimplemented("tensor grad")
            else:
                unimplemented("tensor grad")
        elif isinstance(
            obj,
            (
                variables.TensorVariable,
                variables.NamedTupleVariable,
                variables.ConstantVariable,
                variables.UserDefinedClassVariable,
                variables.UserDefinedObjectVariable,
            ),
        ):
            try:
                return (
                    obj.var_getattr(tx, name).clone(source=source).add_options(options)
                )
            except NotImplementedError:
                return GetAttrVariable(obj, name, **options)
        elif isinstance(obj, TorchVariable):
            member = getattr(obj.value, name)
            if is_utils_checkpoint(member):
                options["source"] = source
                return build_checkpoint_variable(**options)
            elif is_allowed(member):
                return TorchVariable(member, **options)
            elif ConstantVariable.is_literal(member):
                return ConstantVariable.create(member, **options)
            else:
                return VariableBuilder(tx, source)(member).add_guards(guards)
        elif isinstance(obj, (PythonModuleVariable, DummyModule)):
            member = obj.value.__dict__[name]

            if config.replay_record_enabled:
                tx.exec_recorder.record_module_access(obj.value, name, member)

            return VariableBuilder(tx, source)(member).add_guards(guards)
        elif istype(obj, UserFunctionVariable) and name in ("__name__", "__module__"):
            return ConstantVariable.create(
                getattr(obj.fn, name), **VariableTracker.propagate(obj)
            )
        else:
            try:
                return (
                    obj.var_getattr(tx, name).clone(source=source).add_options(options)
                )
            except NotImplementedError:
                return GetAttrVariable(obj, name, **options)

    def call_setattr(
        self, tx, obj: VariableTracker, name_var: VariableTracker, val: VariableTracker
    ):
        from .distributed import PlacementVariable

        if isinstance(
            obj,
            (
                variables.DataClassVariable,
                variables.CustomizedDictVariable,
                PlacementVariable,
            ),
        ):
            return obj.call_method(tx, "__setattr__", [name_var, val], {})
        elif (
            tx.output.side_effects.is_attribute_mutation(obj)
            and name_var.is_python_constant()
        ):
            tx.output.side_effects.store_attr(obj, name_var.as_python_constant(), val)
            return val.add_options(self, obj, name_var)
        elif isinstance(obj, variables.UserDefinedObjectVariable):
            unimplemented(
                f"setattr(UserDefinedObjectVariable) {type(obj.value).__setattr__}"
            )
        elif isinstance(obj, variables.NNModuleVariable):
            if not tx.output.is_root_tracer():
                raise AttributeMutationError(
                    "Can't inplace modify module params/buffers inside HigherOrderOp"
                )
            if name_var.is_python_constant() and isinstance(
                val, variables.TensorVariable
            ):
                assigning_fake_val = get_fake_value(val.as_proxy().node, tx)

                try:
                    getattr_var = obj.var_getattr(tx, name_var.as_python_constant())
                except AttributeError:
                    getattr_var = None

                if isinstance(getattr_var, variables.TensorVariable):
                    # get_fake_val will get the same fake tensor
                    existing_fake_attr = get_fake_value(getattr_var.as_proxy().node, tx)

                    # same tensor identiy, setattr is a no-op
                    mod_setattr = inspect.getattr_static(obj.module_type, "__setattr__")
                    if (
                        existing_fake_attr is assigning_fake_val
                        and mod_setattr is torch.nn.Module.__setattr__
                    ):
                        return getattr_var

            obj.convert_to_unspecialized(tx)
        # FIXME (tmanlaibaatar) this is utter hack to unblock HuggingFace export
        # Export generally doesn't want to allow mutations on objects directly,
        # but we don't have good way to do this rn. For now, we make it an undefined
        # behaviour and just set attributes directly on the PretrainedConfig object
        # for now.
        elif isinstance(obj, variables.dicts.HFPretrainedConfigVariable) and tx.export:
            if name_var.is_python_constant() and isinstance(
                val, variables.ConstantVariable
            ):
                setattr(
                    obj.obj, name_var.as_python_constant(), val.as_python_constant()
                )
                return ConstantVariable(None)

    def call_delattr(self, tx, obj: VariableTracker, name_var: VariableTracker):
        return self.call_setattr(tx, obj, name_var, variables.DeletedVariable())

    def call_type(self, tx, obj: VariableTracker):
        from .builder import VariableBuilder

        try:
            py_type = obj.python_type()
        except NotImplementedError:
            py_type = None

        if istype(obj, variables.TupleVariable):
            return BuiltinVariable(py_type).add_options(self, obj)

        if py_type is not None and obj.source:
            return VariableBuilder(tx, TypeSource(obj.source))(py_type).add_options(
                self, obj
            )

        if py_type is not None:
            return ConstantVariable.create(py_type)

        raise UserError(
            UserErrorType.ANTI_PATTERN,
            f"Can't call type() on generated custom object {obj}. "
            "Please use __class__ instead",
            case_name="type_reflection_method",
        )

    def call_reversed(self, tx, obj: VariableTracker):
        if obj.has_unpack_var_sequence(tx):
            items = list(reversed(obj.unpack_var_sequence(tx)))
            return variables.TupleVariable(
                items, **VariableTracker.propagate(self, obj)
            )

    def call_sorted(self, tx, obj: VariableTracker, **kwargs):
        if (
            obj.has_unpack_var_sequence(tx)
            and not isinstance(obj, variables.TensorVariable)
            and all(x.is_python_constant() for x in obj.unpack_var_sequence(tx))
        ):
            function = kwargs.pop("key", None)
            reverse = kwargs.pop(
                "reverse", ConstantVariable.create(False)
            ).as_python_constant()
            assert len(kwargs) == 0
            if function:
                items = sorted(
                    obj.unpack_var_sequence(tx),
                    key=lambda x: function.call_function(
                        tx, [x], {}
                    ).as_python_constant(),
                    reverse=reverse,
                )
            else:
                items = sorted(
                    obj.unpack_var_sequence(tx),
                    key=lambda x: x.as_python_constant(),
                    reverse=reverse,
                )
            return variables.ListVariable(items, **VariableTracker.propagate(self, obj))

    def call_chain(self, tx, *args):
        if all(obj.has_unpack_var_sequence(tx) for obj in args):
            items = []
            for obj in args:
                items.extend(obj.unpack_var_sequence(tx))
            return variables.TupleVariable(
                items, **VariableTracker.propagate(self, *args)
            )

    def call_islice(self, tx, iterable, *args):
        if iterable.has_unpack_var_sequence(tx) and all(
            x.is_python_constant() for x in args
        ):
            const_args = [x.as_python_constant() for x in args]
            items = iterable.unpack_var_sequence(tx)
            items = list(itertools.islice(items, *const_args))
            return variables.TupleVariable(
                items, **VariableTracker.propagate(self, iterable, *args)
            )

    # neg is a constant fold function, so we only get here if constant fold is not valid
    def call_neg(self, tx, a):
        if isinstance(a, SymNodeVariable):
            return SymNodeVariable.create(
                tx,
                (operator.neg)(a.as_proxy()),
                sym_num=None,
            )
        # None no-ops this handler and lets the driving function proceed
        return None

    def call_id(self, tx, *args):
        if len(args) > 0 and isinstance(args[0], variables.NNModuleVariable):
            nn_mod_variable = args[0]
            mod = tx.output.get_submodule(nn_mod_variable.module_key)
            return variables.ConstantVariable.create(id(mod))
        else:
            unimplemented(f"call_id with args {args}")

    def _comparison(self, tx, left, right):
        """
        Used to implement comparison operators for different types.
        For example, list1 < list2 is implemented differently from tensor1 < tensor2
        """
        from . import (
            BaseListVariable,
            ConstantVariable,
            NNModuleVariable,
            TensorVariable,
            UserDefinedObjectVariable,
            UserFunctionVariable,
        )
        from .lists import SizeVariable
        from .tensor import (
            supported_const_comparison_ops,
            supported_tensor_comparison_ops,
        )

        op = self.fn

        def _unimplemented():
            unimplemented(f"comparison {typestr(left)} {op} {typestr(right)}")

        if (
            all(
                isinstance(x, (NNModuleVariable, ConstantVariable))
                for x in [left, right]
            )
            and op in supported_const_comparison_ops.values()
        ):
            left = (
                tx.output.get_submodule(left.module_key)
                if isinstance(left, NNModuleVariable)
                else left.as_python_constant()
            )
            right = (
                tx.output.get_submodule(right.module_key)
                if isinstance(right, NNModuleVariable)
                else right.as_python_constant()
            )
            return ConstantVariable.create(op(left, right))

        if isinstance(left, UserFunctionVariable):
            if op not in supported_const_comparison_ops.values():
                _unimplemented()
            if not isinstance(right, UserFunctionVariable):
                _unimplemented()
            return ConstantVariable.create(op(left.fn, right.fn))

        # Note, we have a rare BaseListVariable subtype mismatch with valid comparison
        # x = torch.randn([3, 3])
        # x.size() == (3, 3) # True
        # (3, 3) == x.size() # True
        if isinstance(left, (SizeVariable, TupleVariable)) and isinstance(
            right, (TupleVariable, SizeVariable)
        ):
            return BaseListVariable.list_compare(tx, op, left, right)

        if isinstance(left, BaseListVariable):
            if not type(left) == type(right):  # Mismatch in BaseListVariable subclasses
                _unimplemented()
            return BaseListVariable.list_compare(tx, op, left, right)

        if isinstance(left, SetVariable):
            if not type(left) == type(right):  # Mismatch in BaseListVariable subclasses
                _unimplemented()
            return ConstantVariable.create(
                op(left._underlying_items, right._underlying_items)
            )

        if isinstance(left, TensorVariable) or isinstance(right, TensorVariable):
            from .builder import wrap_fx_proxy_cls

            if op is operator.is_ and isinstance(right, TensorVariable):
                return ConstantVariable.create(
                    id(extract_fake_example_value(left.as_proxy().node))
                    == id(extract_fake_example_value(right.as_proxy().node))
                )

            if op not in supported_tensor_comparison_ops.values():
                _unimplemented()
            if (
                isinstance(left, TensorVariable)
                and isinstance(right, TensorVariable)
                and (left.size and right.size) is not None
                and left.size != right.size
            ):
                try:
                    torch.broadcast_shapes(left.size, right.size)
                except RuntimeError:
                    # not broadcastable, can't be compared
                    _unimplemented()
            tensor_cls = left if isinstance(left, TensorVariable) else right
            return wrap_fx_proxy_cls(
                type(tensor_cls),  # handle Ndarrays and Tensors
                tx,
                proxy,
            )

        if isinstance(left, SymNodeVariable) or isinstance(right, SymNodeVariable):
            if op not in supported_tensor_comparison_ops.values():
                _unimplemented()

            proxy = tx.output.create_proxy(
                "call_function", op, (left.as_proxy(), right.as_proxy()), {}
            )
            return SymNodeVariable.create(
                tx,
                proxy,
                sym_num=None,
            )

        if isinstance(left, ConstantVariable) and isinstance(right, ConstantVariable):
            return ConstantVariable.create(op(left.value, right.value))

        if isinstance(left, UserDefinedObjectVariable) and isinstance(
            right, UserDefinedObjectVariable
        ):
            return ConstantVariable.create(op(left.value, right.value))

        if (
            (isinstance(left, StreamVariable) and isinstance(right, StreamVariable))
            or (isinstance(left, EventVariable) and isinstance(right, EventVariable))
        ) and op is operator.eq:
            return ConstantVariable(op(left.value, right.value))

        if op.__name__ == "is_":
            # If the two objects are of different type, we can safely return False
            if type(left) is not type(right):
                return ConstantVariable.create(False)

        _unimplemented()

    # and_ is a constant fold function, so we only get here if constant fold is not valid
    def call_and_(self, tx, a, b):
        if isinstance(a, (SymNodeVariable, ConstantVariable)) and isinstance(
            b, (SymNodeVariable, ConstantVariable)
        ):
            return SymNodeVariable.create(
                tx,
                tx.output.create_proxy(
                    "call_function", operator.and_, *proxy_args_kwargs([a, b], {})
                ),
                sym_num=None,
            )
        # None no-ops this handler and lets the driving function proceed
        return None

    # or_ is a constant fold function, so we only get here if constant fold is not valid
    def call_or_(self, tx, a, b):
        if isinstance(a, (SymNodeVariable, ConstantVariable)) and isinstance(
            b, (SymNodeVariable, ConstantVariable)
        ):
            return SymNodeVariable.create(
                tx,
                tx.output.create_proxy(
                    "call_function", operator.or_, *proxy_args_kwargs([a, b], {})
                ),
                sym_num=None,
            )
        # None no-ops this handler and lets the driving function proceed
        return None

    def call_not_(self, tx, a):
        if isinstance(a, SymNodeVariable):
            return SymNodeVariable.create(
                tx,
                tx.output.create_proxy(
                    "call_function", operator.not_, *proxy_args_kwargs([a], {})
                ),
                sym_num=None,
            )

        if isinstance(a, ListVariable):
            return ConstantVariable.create(len(a.items) == 0).add_options(self, a)

        return None

    call_eq = _comparison
    call_gt = _comparison
    call_lt = _comparison
    call_ge = _comparison
    call_le = _comparison
    call_ne = _comparison
    call_is_ = _comparison
    call_is_not = _comparison

    def call_all(self, tx, *args, **kwargs):
        from .builder import SourcelessBuilder

        return tx.inline_user_function_return(
            SourcelessBuilder()(tx, polyfill.all), args, kwargs
        )<|MERGE_RESOLUTION|>--- conflicted
+++ resolved
@@ -38,12 +38,8 @@
 )
 from .base import MutableLocal, typestr, VariableTracker
 from .constant import ConstantVariable, EnumVariable
-<<<<<<< HEAD
+from .ctx_manager import EventVariable, StreamVariable
 from .dicts import ConstDictVariable, SetVariable
-=======
-from .ctx_manager import EventVariable, StreamVariable
-from .dicts import ConstDictVariable
->>>>>>> f6f81a59
 from .lists import (
     BaseListVariable,
     ListIteratorVariable,
