import functools
import inspect
import itertools
import logging
import math
import operator
import types
from typing import Dict, List

import torch
from torch import sym_float, sym_int

from .. import config, polyfill, variables
from ..exc import (
    AttributeMutationError,
    unimplemented,
    Unsupported,
    UserError,
    UserErrorType,
)
from ..guards import GuardBuilder, install_guard
from ..replay_record import DummyModule
from ..source import AttrSource, GetItemSource, is_constant_source, TypeSource
from ..utils import (
    build_checkpoint_variable,
    check_constant_args,
    check_numpy_ndarray_args,
    check_unspec_python_args,
    extract_fake_example_value,
    get_fake_value,
    guard_if_dyn,
    is_utils_checkpoint,
    istype,
    numpy_operator_wrapper,
    proxy_args_kwargs,
    tensortype_to_dtype,
)
from .base import MutableLocal, typestr, VariableTracker
from .constant import ConstantVariable
from .ctx_manager import EventVariable, StreamVariable
from .dicts import ConstDictVariable, SetVariable
from .lists import (
    BaseListVariable,
    ListIteratorVariable,
    ListVariable,
    SizeVariable,
    TupleIteratorVariable,
    TupleVariable,
)
from .tensor import FakeItemVariable, SymNodeVariable, UnspecializedPythonVariable
from .user_defined import UserDefinedVariable

log = logging.getLogger(__name__)


class BuiltinVariable(VariableTracker):
    @staticmethod
    @functools.lru_cache(None)
    def _constant_fold_functions():
        fns = {
            abs,
            all,
            any,
            bool,
            callable,
            chr,
            divmod,
            float,
            int,
            len,
            max,
            min,
            ord,
            pow,
            repr,
            round,
            str,
            str.format,
            sum,
            type,
            operator.pos,
            operator.neg,
            operator.not_,
            operator.invert,
            operator.pow,
            operator.mul,
            operator.matmul,
            operator.floordiv,
            operator.truediv,
            operator.mod,
            operator.add,
            operator.sub,
            operator.getitem,
            operator.lshift,
            operator.rshift,
            operator.and_,
            operator.or_,
            operator.xor,
            operator.ipow,
            operator.imul,
            operator.imatmul,
            operator.ifloordiv,
            operator.itruediv,
            operator.imod,
            operator.iadd,
            operator.isub,
            operator.ilshift,
            operator.irshift,
            operator.iand,
            operator.ixor,
            operator.ior,
            operator.index,
        }
        fns.update(x for x in math.__dict__.values() if isinstance(x, type(math.sqrt)))
        return fns

    def can_constant_fold_through(self):
        return self.fn in self._constant_fold_functions()

    @staticmethod
    @functools.lru_cache(None)
    def _fx_graph_functions():
        fns = {
            operator.pos,
            operator.neg,
            operator.not_,
            operator.invert,
            operator.pow,
            operator.mul,
            operator.matmul,
            operator.floordiv,
            operator.truediv,
            operator.mod,
            operator.add,
            operator.lt,
            operator.gt,
            operator.ge,
            operator.le,
            operator.ne,
            operator.eq,
            operator.sub,
            operator.getitem,
            operator.lshift,
            operator.rshift,
            operator.and_,
            operator.or_,
            operator.xor,
            operator.ipow,
            operator.imul,
            operator.imatmul,
            operator.ifloordiv,
            operator.itruediv,
            operator.imod,
            operator.iadd,
            operator.isub,
            operator.ilshift,
            operator.irshift,
            operator.iand,
            operator.ixor,
            operator.ior,
        }
        return fns

    @staticmethod
    @functools.lru_cache(None)
    def _binops():
        # function -> ([forward name, reverse name, in-place name], in-place op)
        fns = {
            operator.add: (["__add__", "__radd__", "__iadd__"], operator.iadd),
            operator.sub: (["__sub__", "__rsub__", "__isub__"], operator.isub),
            operator.mul: (["__mul__", "__rmul__", "__imul__"], operator.imul),
            operator.truediv: (
                ["__truediv__", "__rtruediv__", "__itruediv__"],
                operator.itruediv,
            ),
            operator.floordiv: (
                ["__floordiv__", "__rfloordiv__", "__ifloordiv__"],
                operator.ifloordiv,
            ),
            operator.mod: (["__mod__", "__rmod__", "__imod__"], operator.imod),
            pow: (["__pow__", "__rpow__", "__ipow__"], operator.ipow),
            operator.pow: (["__pow__", "__rpow__", "__ipow__"], operator.ipow),
            operator.lshift: (
                ["__lshift__", "__rlshift__", "__ilshift__"],
                operator.ilshift,
            ),
            operator.rshift: (
                ["__rshift__", "__rrshift__", "__irshift__"],
                operator.irshift,
            ),
            # NB: The follow binary operators are not supported for now, since the
            # corresponding magic methods aren't defined on SymInt / SymFloat:
            # operator.matmul
            # divmod
            # operator.and_
            # operator.or_
            # operator.xor
        }
        return fns

    @staticmethod
    @functools.lru_cache(None)
    def _binop_handlers():
        # Multiple dispatch mechanism defining custom binop behavior for certain type
        # combinations. Handlers are attempted in order, and will be used if the type checks
        # match. They are expected to have the signature:
        # fn(tx, arg0: VariableTracker, arg1: VariableTracker, options) -> VariableTracker

        # Override table contains: op_fn -> [list of handlers]
        op_handlers = {}
        for (
            op,
            (magic_method_names, in_place_op),
        ) in BuiltinVariable._binops().items():
            op_handlers[op] = []
            op_handlers[in_place_op] = []

            forward_name, reverse_name, inplace_name = magic_method_names

            # User-defined args (highest precedence)
            def user_defined_handler(
                tx,
                a,
                b,
                options,
                forward_name=forward_name,
                reverse_name=reverse_name,
            ):
                # Manually handle reversing logic if needed (e.g. call __radd__)

                # TODO: If we expand this to handle tensor args, we need to manually
                # handle cases like this:
                #
                # class A(int):
                #     def __radd__(self, other):
                #         print("woof")
                # torch.randn(3) + A(3)
                #
                # In this example, A.__radd__() is not called -> nothing is printed, because
                # Tensor.__add__ only does a subtype test against int, ignoring the subclass.
                # To be fully correct, we should not call A.__radd__() here, and there may be
                # other cases to reason about and add exceptions for.
                if isinstance(a, UserDefinedVariable):
                    return a.call_method(tx, forward_name, [b], {})
                else:
                    return b.call_method(tx, reverse_name, [a], {})

            op_handlers[op].append(
                ((UserDefinedVariable, VariableTracker), user_defined_handler)
            )
            op_handlers[op].append(
                ((VariableTracker, UserDefinedVariable), user_defined_handler)
            )

            def user_defined_inplace_handler(
                tx, a, b, options, forward_name=inplace_name
            ):
                return a.call_method(tx, forward_name, [b], {})

            op_handlers[in_place_op].append(
                ((UserDefinedVariable, VariableTracker), user_defined_inplace_handler)
            )
            op_handlers[in_place_op].append(
                ((VariableTracker, UserDefinedVariable), user_defined_inplace_handler)
            )

            # Dynamic shape args
            def dynamic_handler(tx, a, b, options, fn=op):
                from .builder import wrap_fx_proxy

                return wrap_fx_proxy(
                    tx,
                    tx.output.create_proxy(
                        "call_function", fn, *proxy_args_kwargs([a, b], {})
                    ),
                    **options,
                )

            op_handlers[op].append(
                ((SymNodeVariable, VariableTracker), dynamic_handler)
            )
            op_handlers[op].append(
                ((VariableTracker, SymNodeVariable), dynamic_handler)
            )

            # NB: Prefer out-of-place op when calling in-place op to generate valid graph
            op_handlers[in_place_op].append(
                ((SymNodeVariable, VariableTracker), dynamic_handler)
            )
            op_handlers[in_place_op].append(
                ((VariableTracker, SymNodeVariable), dynamic_handler)
            )

        # Special cases - lower precedence but still prefer these over constant folding

        # List-like addition (e.g. [1, 2] + [3, 4])
        def tuple_add_handler(tx, a, b, options):
            return TupleVariable(a.items + list(b.unpack_var_sequence(tx)), **options)

        def size_add_handler(tx, a, b, options):
            return SizeVariable(a.items + list(b.unpack_var_sequence(tx)), **options)

        list_like_addition_handlers = [
            # NB: Prefer the tuple-specific logic over base logic because of
            # some SizeVariable weirdness. Specifically, the tuple-specific logic
            # drops the subclass type (e.g. SizeVariable) and returns TupleVariables.
            (
                (SizeVariable, SizeVariable),
                size_add_handler,
            ),
            (
                (TupleVariable, TupleVariable),
                tuple_add_handler,
            ),
            (
                (TupleVariable, ConstantVariable),
                tuple_add_handler,
            ),
            (
                (ConstantVariable, TupleVariable),
                lambda tx, a, b, options: TupleVariable(
                    list(a.unpack_var_sequence(tx)) + b.items, **options
                ),
            ),
            (
                (BaseListVariable, BaseListVariable),
                lambda tx, a, b, options: type(a)(a.items + b.items, **options),
            ),
        ]
        op_handlers[operator.add].extend(list_like_addition_handlers)

        def list_iadd_handler(tx, a, b, options):
            if not a.mutable_local or not b.has_unpack_var_sequence(tx):
                # Handler doesn't apply
                return None

            return tx.replace_all(
                a,
                ListVariable(
                    list(a.items) + list(b.unpack_var_sequence(tx)),
                    **options,
                ),
            )

        list_like_iadd_handlers = [
            (
                (ListVariable, VariableTracker),
                list_iadd_handler,
            ),
            (
                (TupleVariable, TupleVariable),
                tuple_add_handler,
            ),
            (
                (TupleVariable, ConstantVariable),
                tuple_add_handler,
            ),
        ]
        op_handlers[operator.iadd].extend(list_like_iadd_handlers)

        # List-like expansion (e.g. [1, 2, 3] * 3)
        def expand_list_like(tx, lst, const, options):
            return lst.__class__(
                items=lst.items * const.as_python_constant(),
                mutable_local=MutableLocal(),
                **options,
            )

        list_like_expansion_handlers = [
            ((ListVariable, ConstantVariable), expand_list_like),
            ((TupleVariable, ConstantVariable), expand_list_like),
            (
                (ConstantVariable, ListVariable),
                lambda tx, a, b, options: expand_list_like(tx, b, a, options),
            ),
            (
                (ConstantVariable, TupleVariable),
                lambda tx, a, b, options: expand_list_like(tx, b, a, options),
            ),
        ]
        op_handlers[operator.mul].extend(list_like_expansion_handlers)

        return op_handlers

    @staticmethod
    def _find_binop_handler(op, a, b):
        handlers = BuiltinVariable._binop_handlers()
        if op not in handlers:
            return None

        # Return first handler that matches the type checks
        for (type1, type2), handler in handlers[op]:
            if isinstance(a, type1) and isinstance(b, type2):
                return handler

        return None

    def can_insert_in_graph(self):
        return self.fn in self._fx_graph_functions()

    def __init__(self, fn, **kwargs):
        super().__init__(**kwargs)
        self.fn = fn

    def __str__(self):
        if self.fn is None:
            name = "None"
        else:
            name = self.fn.__name__

        return f"{self.__class__.__name__}({name})"

    def python_type(self):
        return type(self.fn)

    def as_python_constant(self):
        return self.fn

    def as_proxy(self):
        DTYPE = {
            bool: torch.bool,
            int: torch.int64,
            float: torch.float64,
        }
        if self.fn in DTYPE:
            return DTYPE[self.fn]
        return super().as_proxy()

    def reconstruct(self, codegen):
        name = self.fn.__name__
        assert self.fn.__module__ == "builtins"
        assert name not in codegen.tx.f_globals, "shadowed global"
        return [codegen.create_load_global(name, False, add=True)]

    def constant_args(self, *args, **kwargs):
        return check_constant_args(args, kwargs)

    def tensor_args(self, *args, **kwargs):
        return any(
            isinstance(i, variables.TensorVariable)
            for i in itertools.chain(args, kwargs.values())
        ) and not any(
            isinstance(i, variables.GetAttrVariable)
            for i in itertools.chain(args, kwargs.values())
        )

    def unspec_python_args(self, *args, **kwargs):
        return check_unspec_python_args(args, kwargs)

    @staticmethod
    def unwrap_unspec_args_kwargs(args, kwargs):
        return [x.as_python_constant() for x in args], {
            k: v.as_python_constant() for k, v in kwargs.items()
        }

    def call_function(
        self, tx, args: "List[VariableTracker]", kwargs: "Dict[str, VariableTracker]"
    ) -> "VariableTracker":
        from . import UserFunctionVariable
        from .builder import wrap_fx_proxy, wrap_fx_proxy_cls

        args = [v.realize() for v in args]
        kwargs = {k: v.realize() for k, v in kwargs.items()}
        constant_args = check_constant_args(args, kwargs)
        tensor_args = self.tensor_args(*args, **kwargs)
        unspec_python_args = self.unspec_python_args(*args, **kwargs)
        has_constant_handler = self.can_constant_fold_through() and (
            constant_args or unspec_python_args
        )
        assert isinstance(args, (list, tuple))
        assert isinstance(kwargs, dict)

        # args[0] is list and args[1] is unspec
        if self.fn is operator.getitem and not isinstance(
            args[0], variables.TensorVariable
        ):
            tensor_args = False

        if (
            self.can_insert_in_graph()
            and tensor_args
            and not (
                self.fn is operator.getitem
                and isinstance(args[0], ConstDictVariable)
                and isinstance(args[1], variables.TensorVariable)
            )
        ):
            try:
                fn = self.fn
                if self.fn is operator.iadd and isinstance(
                    args[0], variables.ConstantVariable
                ):
                    # Work around weird bug in hf_T5
                    fn, args = operator.add, [args[1], args[0]]

                if self.fn is operator.getitem and isinstance(args[1], SymNodeVariable):
                    # Standard indexing will force specialization due to
                    # __index__.  Rewrite as a regular torch op which will
                    # trace fine
                    fn, args = torch.select, [
                        args[0],
                        variables.ConstantVariable.create(0),
                        args[1],
                    ]

                # Interaction between ndarray and tensors:
                #   We prefer the tensor op whenever there are tensors involved
                if check_numpy_ndarray_args(args, kwargs) and not any(
                    type(arg) == variables.TensorVariable for arg in args
                ):
                    proxy = tx.output.create_proxy(
                        "call_function",
                        numpy_operator_wrapper(self.fn),
                        *proxy_args_kwargs(args, kwargs),
                    )

                    return wrap_fx_proxy_cls(variables.NumpyNdarrayVariable, tx, proxy)

                proxy = tx.output.create_proxy(
                    "call_function",
                    fn,
                    *proxy_args_kwargs(args, kwargs),
                )
                if any(isinstance(arg, FakeItemVariable) for arg in args):
                    return wrap_fx_proxy_cls(
                        FakeItemVariable,
                        tx,
                        proxy,
                    )
                elif self.unspec_python_args(*args, **kwargs):
                    _args, _kwargs = self.unwrap_unspec_args_kwargs(args, kwargs)
                    raw_value = self.fn(*_args, **_kwargs)

                    need_unwrap = any(
                        x.need_unwrap
                        for x in itertools.chain(args, kwargs.values())
                        if isinstance(x, variables.UnspecializedPythonVariable)
                    )

                    return wrap_fx_proxy_cls(
                        UnspecializedPythonVariable,
                        tx,
                        proxy,
                        raw_value=raw_value,
                        need_unwrap=need_unwrap,
                    )
                elif all(isinstance(x, SymNodeVariable) for x in args):
                    return SymNodeVariable.create(tx, proxy, None)
                else:
                    # Work around for vision_maskrcnn due to precision difference
                    # specialize the dividend when float divide by tensor
                    if self.fn is operator.truediv and isinstance(
                        args[0], variables.UnspecializedPythonVariable
                    ):
                        args[0] = args[0].convert_to_constant(tx)
                    return wrap_fx_proxy(tx, proxy)

            except NotImplementedError:
                unimplemented(f"partial tensor op: {self} {args} {kwargs}")

        # Handle cases like int(torch.seed())
        # Also handle sym_float to sym_int cases
        if self.fn in (int, float) and isinstance(
            args[0], (SymNodeVariable, variables.TensorVariable)
        ):
            if isinstance(args[0], variables.TensorVariable):
                item = args[0].call_method(tx, "item", [], {})
            else:
                item = args[0]
            fn_ = sym_int if self.fn is int else sym_float
            out = wrap_fx_proxy(
                tx=tx,
                proxy=tx.output.create_proxy(
                    "call_function",
                    fn_,
                    (item.as_proxy(),),
                    {},
                ),
            )
            return out

        # Handle `str` on a user defined function
        if self.fn == str and args and isinstance(args[0], (UserFunctionVariable)):
            return variables.ConstantVariable.create(value=str(args[0].fn))

        # Handle binary ops (e.g. __add__ / __radd__, __iadd__, etc.)
        # NB: Tensor args are handled above and not here
        if len(kwargs) == 0 and len(args) == 2:
            # Try to find a handler for the arg types; otherwise, fall through to constant handler
            binop_handler = BuiltinVariable._find_binop_handler(
                self.fn, args[0], args[1]
            )
            if binop_handler:
                res = binop_handler(tx, args[0], args[1], {})
                if res is not None:
                    return res

        handler = getattr(self, f"call_{self.fn.__name__}", None)
        if handler:
            try:
                inspect.signature(handler).bind(tx, *args, **kwargs)
            except TypeError as exc:
                if not has_constant_handler:
                    log.warning(
                        "incorrect arg count %s %s and no constant handler",
                        handler,
                        exc,
                    )
                handler = None

        if handler:
            try:
                result = handler(tx, *args, **kwargs)
                if result is not None:
                    return result
            except Unsupported as exc:
                if not has_constant_handler:
                    raise
                # Actually, we will handle this just fine
                exc.remove_from_stats()

        if has_constant_handler:
            # constant fold
            return variables.ConstantVariable.create(
                self.as_python_constant()(
                    *[x.as_python_constant() for x in args],
                    **{k: v.as_python_constant() for k, v in kwargs.items()},
                ),
            )

        if self.fn is round:
            if len(args) > 0 and isinstance(args[0], SymNodeVariable):
                raise UserError(
                    UserErrorType.STANDARD_LIBRARY,
                    "Calling round() on symbolic value is not supported. "
                    "You can use floor() to implement this functionality",
                    case_name="dynamic_shape_round",
                )
        return super().call_function(tx, args, kwargs)

    def _call_min_max(self, tx, *args):
        if len(args) == 1 and args[0].has_unpack_var_sequence(tx):
            # expand iterable
            items = args[0].unpack_var_sequence(tx)
            return self._call_min_max_seq(tx, items)
        elif len(args) == 2:
            return self._call_min_max_binary(tx, args[0], args[1])
        elif len(args) > 2:
            return self._call_min_max_seq(tx, args)

    def _call_min_max_seq(self, tx, items):
        assert len(items) > 0
        if len(items) == 1:
            return items[0]

        return functools.reduce(functools.partial(self._call_min_max_binary, tx), items)

    def _call_min_max_binary(self, tx, a, b):
        if self.tensor_args(a, b):
            if not isinstance(a, variables.TensorVariable):
                a, b = b, a
            assert isinstance(a, variables.TensorVariable)

            # result of an item call is a scalar convert to a tensor
            if isinstance(a, FakeItemVariable):
                a = variables.TorchVariable(torch.tensor).call_function(tx, [a], {})

            # Dynamic input does not get resolved, rather, gets stored as call_function
            if isinstance(a, SymNodeVariable) or isinstance(b, SymNodeVariable):
                from .builder import wrap_fx_proxy_cls

                return wrap_fx_proxy_cls(
                    type(a),
                    tx=tx,
                    proxy=tx.output.create_proxy(
                        "call_function",
                        self.fn,
                        *proxy_args_kwargs([a, b], {}),
                    ),
                )

            # convert min/max to torch ops
            if b.is_python_constant():
                if isinstance(a, variables.NumpyNdarrayVariable):
                    import numpy as np

                    fn = variables.NumpyVariable(np.clip)
                else:
                    fn = variables.TorchVariable(torch.clamp)
                kwargs = {"min": b} if (self.fn is max) else {"max": b}
                result = fn.call_function(tx, [a], kwargs)
            else:
                if isinstance(a, variables.NumpyNdarrayVariable):
                    import numpy as np

                    fn = {max: np.maximum, min: np.minimum}[self.fn]
                    fn = variables.NumpyVariable(fn)
                else:
                    fn = {max: torch.maximum, min: torch.minimum}[self.fn]
                    fn = variables.TorchVariable(fn)
                result = fn.call_function(tx, [a, b], {})

            # return unspec if both a, b are unspec or const
            if all(
                isinstance(
                    i,
                    (
                        variables.UnspecializedPythonVariable,
                        variables.ConstantVariable,
                    ),
                )
                for i in [a, b]
            ):
                if any(isinstance(val, FakeItemVariable) for val in [a, b]):
                    return variables.FakeItemVariable.from_tensor_variable(result)

                if b.is_python_constant():
                    raw_b = b.as_python_constant()
                else:
                    raw_b = b.raw_value
                if self.fn is max:
                    raw_res = max(a.raw_value, raw_b)
                else:
                    raw_res = min(a.raw_value, raw_b)

                need_unwrap = any(
                    x.need_unwrap
                    for x in [a, b]
                    if isinstance(x, variables.UnspecializedPythonVariable)
                )
                return variables.UnspecializedPythonVariable.from_tensor_variable(
                    result, raw_res, need_unwrap
                )
            # otherwise return tensor
            else:
                return result
        elif isinstance(a, variables.ConstantVariable) and isinstance(
            b, variables.ConstantVariable
        ):
            if self.fn is max:
                return variables.ConstantVariable.create(max(a.value, b.value))
            else:
                return variables.ConstantVariable.create(min(a.value, b.value))
        elif isinstance(a, SymNodeVariable) or isinstance(b, SymNodeVariable):
            proxy = tx.output.create_proxy(
                "call_function", self.fn, *proxy_args_kwargs([a, b], {})
            )
            return SymNodeVariable.create(tx, proxy, None)
        else:
            unimplemented(f"unsupported min / max over args {str(a)}, {str(b)}")

    call_min = _call_min_max
    call_max = _call_min_max

    def call_abs(self, tx, arg: "VariableTracker"):
        # Call arg.__abs__()
        abs_method = BuiltinVariable(getattr).call_function(
            tx, [arg, ConstantVariable.create("__abs__")], {}
        )
        return abs_method.call_function(tx, [], {})

    def call_range(self, tx, *args):
        if self.unspec_python_args(*args) or self.constant_args(*args):
            return variables.RangeVariable(args)
        elif self._dynamic_args(*args):
            args = [
                variables.ConstantVariable.create(guard_if_dyn(arg)) for arg in args
            ]
            return variables.RangeVariable(args)
        # None no-ops this handler and lets the driving function proceed
        return None

    def _dynamic_args(self, *args, **kwargs):
        return any(isinstance(x, SymNodeVariable) for x in args) or any(
            isinstance(x, SymNodeVariable) for x in kwargs.values()
        )

    def call_slice(self, tx, *args):
        return variables.SliceVariable(args)

    def _dyn_proxy(self, tx, *args, **kwargs):
        from .builder import wrap_fx_proxy

        return wrap_fx_proxy(
            tx,
            tx.output.create_proxy(
                "call_function", self.fn, *proxy_args_kwargs(args, kwargs)
            ),
        )

    def _call_iter_tuple_list(self, tx, obj=None, *args, **kwargs):
        if self._dynamic_args(*args, **kwargs):
            return self._dyn_proxy(tx, *args, **kwargs)

        if isinstance(obj, variables.IteratorVariable):
            # For non-list iterators, we will guard on vars that
            # determine the control flow
            return obj

        # TODO This should probably be treated as a dict, or dicts should also be treated here
        if self.fn == set:
            cls = SetVariable
        else:
            cls = variables.BaseListVariable.cls_for(self.fn)
        if obj is None:
            if cls is SetVariable:
                return cls(
                    [],
                    mutable_local=MutableLocal(),
                )
            else:
                return cls(
                    [],
                    mutable_local=MutableLocal(),
                )
        elif obj.has_unpack_var_sequence(tx):
            if obj.source and not is_constant_source(obj.source):
                if isinstance(obj, TupleIteratorVariable):
                    install_guard(
                        obj.source.make_guard(GuardBuilder.TUPLE_ITERATOR_LEN)
                    )
                else:
                    install_guard(obj.source.make_guard(GuardBuilder.LIST_LENGTH))
            if cls is SetVariable:
                return cls(
                    list(obj.unpack_var_sequence(tx)),
                    mutable_local=MutableLocal(),
                )

            return cls(
                list(obj.unpack_var_sequence(tx)),
                mutable_local=MutableLocal(),
            )

    call_iter = _call_iter_tuple_list
    call_tuple = _call_iter_tuple_list
    call_list = _call_iter_tuple_list
    call_set = _call_iter_tuple_list

    def call_callable(self, tx, arg):
        from .functions import BaseUserFunctionVariable

        if isinstance(
            arg, (variables.UserDefinedClassVariable, BaseUserFunctionVariable)
        ):
            return variables.ConstantVariable.create(True)

    def call_cast(self, _, *args, **kwargs):
        if len(args) == 2:
            return args[1]

        unimplemented(f"unsupported args to builtin cast(): {args} {kwargs}")

    def call_dict(self, tx, *args, **kwargs):
        return BuiltinVariable.call_custom_dict(tx, dict, *args, **kwargs)

    @staticmethod
    def call_custom_dict(tx, user_cls, *args, **kwargs):
        if not kwargs:
            if not args:
                args = ({},)
            assert len(args) == 1
            arg = args[0]
            if isinstance(arg, dict):
                return ConstDictVariable(arg, user_cls, mutable_local=MutableLocal())
            elif isinstance(arg, variables.ConstDictVariable):
                return arg.clone(user_cls=user_cls, mutable_local=MutableLocal())
            elif isinstance(
                arg,
                (
                    ListVariable,
                    TupleVariable,
                    ListIteratorVariable,
                ),
            ):
                items = user_cls()
                for x in arg.unpack_var_sequence(tx):
                    k, v = x.unpack_var_sequence(tx)
                    k = ConstDictVariable.get_key(k)
                    items.update({k: v})
                return ConstDictVariable(items, user_cls, mutable_local=MutableLocal())
        elif not args and kwargs:
            return variables.ConstDictVariable(
                dict(kwargs), user_cls=user_cls, mutable_local=MutableLocal()
            )
        unimplemented(f"dict(): {args} {kwargs}")

    def call_zip(self, tx, *args):
        if all(x.has_unpack_var_sequence(tx) for x in args):
            items = [
                variables.TupleVariable(list(item))
                for item in zip(*[arg.unpack_var_sequence(tx) for arg in args])
            ]
            return variables.TupleVariable(items)

    def call_enumerate(self, tx, *args):
        if len(args) == 1:
            start = 0
        else:
            assert len(args) == 2
            assert isinstance(args[1], variables.ConstantVariable)
            start = args[1].as_python_constant()
        if args[0].has_unpack_var_sequence(tx):
            items = [
                variables.TupleVariable(
                    [variables.ConstantVariable.create(idx), var],
                )
                for idx, var in enumerate(args[0].unpack_var_sequence(tx), start)
            ]
            return variables.TupleVariable(items)

    def call_len(self, tx, *args, **kwargs):
        return args[0].call_method(tx, "__len__", args[1:], kwargs)

    def call_getitem(self, tx, *args, **kwargs):
        return args[0].call_method(tx, "__getitem__", args[1:], kwargs)

    def call_isinstance(self, tx, arg, isinstance_type):
        arg_type = arg.python_type()

        isinstance_type = isinstance_type.as_python_constant()

        if isinstance(arg, variables.TensorVariable) and arg.dtype is not None:

            def _tensor_isinstance(tensor_var, tensor_type):
                def check_type(ty):
                    if ty not in tensortype_to_dtype:
                        return issubclass(arg.python_type(), ty)

                    dtypes = tensortype_to_dtype[ty]
                    return arg.dtype in dtypes

                if type(tensor_type) is tuple:
                    return any(check_type(ty) for ty in tensor_type)
                else:
                    return check_type(tensor_type)

            return variables.ConstantVariable.create(
                _tensor_isinstance(arg, isinstance_type)
            )
        # UserDefinedObject with C extensions can have torch.Tensor attributes,
        # so break graph.
        if isinstance(arg, variables.UserDefinedObjectVariable) and isinstance(
            arg.value, types.MemberDescriptorType
        ):
            unimplemented(
                f"isinstance called on UserDefinedClass {arg} {isinstance_type}"
            )
        # handle __instancecheck__ defined in user class
        if (
            isinstance(arg, variables.UserDefinedObjectVariable)
            and "__instancecheck__" in isinstance_type.__class__.__dict__
        ):
            return variables.ConstantVariable.create(
                isinstance_type.__class__.__instancecheck__(isinstance_type, arg.value)
            )

        try:
            val = issubclass(arg_type, isinstance_type)
        except TypeError:
            val = arg_type is isinstance_type
        return variables.ConstantVariable.create(val)

    def call_issubclass(self, tx, left_ty, right_ty):
        """Checks if first arg is subclass of right arg"""
        left_ty = left_ty.as_python_constant()
        right_ty = right_ty.as_python_constant()

        return variables.ConstantVariable(issubclass(left_ty, right_ty))

    def call_super(self, tx, a, b):
        return variables.SuperVariable(a, b)

    def call_next(self, tx, arg):
        if isinstance(
            arg, (variables.ListIteratorVariable, variables.IteratorVariable)
        ):
            val, next_iter = arg.next_variables(tx)
            return val
        elif isinstance(arg, variables.BaseListVariable):
            return arg.items[0]

    def call_hasattr(self, tx, obj, attr):
        if attr.is_python_constant():
            name = attr.as_python_constant()
            return obj.call_hasattr(tx, name)

    def call_map(self, tx, fn, seq):
        if seq.has_unpack_var_sequence(tx):
            items = [fn.call_function(tx, [x], {}) for x in seq.unpack_var_sequence(tx)]
            return variables.TupleVariable(items)

    def call_sum(self, tx, seq, **kwargs):
        # Special case for sum on tuple of floats and ints
        if (
            isinstance(seq, (variables.ListVariable, variables.TupleVariable))
            and all(
                isinstance(x, variables.ConstantVariable)
                and isinstance(x.value, (int, float))
                for x in seq.items
            )
            and not kwargs
        ):
            new_list = [x.value for x in seq.items]
            return variables.ConstantVariable.create(sum(new_list))
        if seq.has_unpack_var_sequence(tx):
            start = kwargs.pop(
                "start", variables.ConstantVariable.create(0)
            ).as_python_constant()
            assert not kwargs
            items = seq.unpack_var_sequence(tx)[start:]
            return BuiltinVariable(functools.reduce).call_function(
                tx,
                [
                    BuiltinVariable(operator.add),
                    variables.TupleVariable(items),
                    variables.ConstantVariable.create(0),
                ],
                {},
            )

    def call_reduce(self, tx, function, iterable, initializer=None):
        if iterable.has_unpack_var_sequence(tx):
            items = iterable.unpack_var_sequence(tx)
            if initializer is None:
                value, items = items[0], items[1:]
            else:
                value = initializer
            for element in items:
                value = function.call_function(tx, [value, element], {})
            return value

    def call_getattr(
        self, tx, obj: VariableTracker, name_var: VariableTracker, default=None
    ):
        from .. import trace_rules
        from . import (
            ConstantVariable,
            GetAttrVariable,
            PythonModuleVariable,
            TorchVariable,
            UserFunctionVariable,
        )
        from .builder import SourcelessBuilder, VariableBuilder

        name = name_var.as_python_constant()

        if not name_var.is_python_constant():
            unimplemented("non-const getattr() name")

        if tx.output.side_effects.is_attribute_mutation(obj):
            try:
                # re-read a pending side effect?
                return tx.output.side_effects.load_attr(obj, name)
            except KeyError:
                pass

        if default is not None:
            hasattr_var = self.call_hasattr(tx, obj, name_var)
            assert hasattr_var.as_python_constant() in (True, False)
            if not hasattr_var.as_python_constant():
                return default

        options = {}
        if obj.source:
            source = AttrSource(obj.source, name)
            options["source"] = source
        else:
            source = None

        if name == "__bases__":
            try:
                value = obj.as_python_constant()
                if isinstance(value, type):
                    bases = value.__bases__
                    if source is not None:
                        tuple_args = [
                            VariableBuilder(tx, GetItemSource(source, i))(b)
                            for i, b in enumerate(bases)
                        ]
                    elif len(bases) == 1 and (
                        bases[0] is object or bases[0] is torch._C.TensorBase
                    ):
                        tuple_args = [SourcelessBuilder()(tx, bases[0])]
                    else:
                        unimplemented(f"unexpected sourceless type bases: {bases}")

                    return variables.TupleVariable(tuple_args, **options)
            except NotImplementedError:
                pass

        if isinstance(obj, variables.NNModuleVariable):
            return obj.var_getattr(tx, name)
        elif isinstance(obj, variables.TensorVariable) and name == "grad":
            if source:
                # We are going to be raising this tensor as grapharg. So, ensure
                # that we have real grad value instead of fake tensor value.
                # Walk through the inputs of the subgraph and find if we already
                # have the original tensor stored in the graphargs.
                for grapharg in tx.output.graphargs:
                    if grapharg.source == source.base:
                        example_value = grapharg.example.grad
                        return VariableBuilder(tx, source)(example_value)
                unimplemented("tensor grad")
            else:
                unimplemented("tensor grad")
        elif isinstance(
            obj,
            (
                variables.TensorVariable,
                variables.NamedTupleVariable,
                variables.ConstantVariable,
                variables.UserDefinedClassVariable,
                variables.UserDefinedObjectVariable,
            ),
        ):
            try:
                return obj.var_getattr(tx, name).clone(source=source)
            except NotImplementedError:
                return GetAttrVariable(obj, name, **options)
        elif isinstance(obj, TorchVariable):
            member = getattr(obj.value, name)
            if is_utils_checkpoint(member):
                options["source"] = source
                return build_checkpoint_variable(**options)
            elif trace_rules.lookup(member) is not None:
                return trace_rules.lookup(member)(member, **options)
            elif source is not None:
                return VariableBuilder(tx, source)(member)
            else:
                return SourcelessBuilder()(tx, member)
        elif isinstance(obj, (PythonModuleVariable, DummyModule)):
            member = obj.value.__dict__[name]

            if config.replay_record_enabled:
                tx.exec_recorder.record_module_access(obj.value, name, member)

            return VariableBuilder(tx, source)(member)
        elif istype(obj, UserFunctionVariable) and name in ("__name__", "__module__"):
            return ConstantVariable.create(getattr(obj.fn, name))
        else:
            try:
                return obj.var_getattr(tx, name).clone(source=source)
            except NotImplementedError:
                return GetAttrVariable(obj, name, **options)

    def call_setattr(
        self, tx, obj: VariableTracker, name_var: VariableTracker, val: VariableTracker
    ):
        from .distributed import PlacementVariable

        if isinstance(
            obj,
            (
                variables.DataClassVariable,
                variables.CustomizedDictVariable,
                PlacementVariable,
            ),
        ):
            return obj.call_method(tx, "__setattr__", [name_var, val], {})
        elif (
            tx.output.side_effects.is_attribute_mutation(obj)
            and name_var.is_python_constant()
        ):
            name = name_var.as_python_constant()
            if name == "data" and all(
                isinstance(t, variables.TensorVariable)
                # and not (t.source is None or is_constant_source(t.source))
                for t in [val, obj]
            ):
                unimplemented(
                    ".data assignment to a tracked tensors can introduce aliasing, hence we "
                    "need to graph break to apply the aliasing (or track new aliased tensors) "
                    "to continue to trace the graph"
                )
            tx.output.side_effects.store_attr(obj, name, val)
            return val
        elif isinstance(obj, variables.UserDefinedObjectVariable):
            unimplemented(
                f"setattr(UserDefinedObjectVariable) {type(obj.value).__setattr__}"
            )
        elif isinstance(obj, variables.NNModuleVariable):
            if not tx.output.is_root_tracer():
                raise AttributeMutationError(
                    "Can't inplace modify module params/buffers inside HigherOrderOp"
                )
            if name_var.is_python_constant() and isinstance(
                val, variables.TensorVariable
            ):
                assigning_fake_val = get_fake_value(val.as_proxy().node, tx)

                try:
                    getattr_var = obj.var_getattr(tx, name_var.as_python_constant())
                except AttributeError:
                    getattr_var = None

                if isinstance(getattr_var, variables.TensorVariable):
                    # get_fake_val will get the same fake tensor
                    existing_fake_attr = get_fake_value(getattr_var.as_proxy().node, tx)

                    # same tensor identiy, setattr is a no-op
                    mod_setattr = inspect.getattr_static(obj.module_type, "__setattr__")
                    if (
                        existing_fake_attr is assigning_fake_val
                        and mod_setattr is torch.nn.Module.__setattr__
                    ):
                        return getattr_var

            obj.convert_to_unspecialized(tx)
        # FIXME (tmanlaibaatar) this is utter hack to unblock HuggingFace export
        # Export generally doesn't want to allow mutations on objects directly,
        # but we don't have good way to do this rn. For now, we make it an undefined
        # behaviour and just set attributes directly on the PretrainedConfig object
        # for now.
        elif isinstance(obj, variables.dicts.HFPretrainedConfigVariable) and tx.export:
            if name_var.is_python_constant() and isinstance(
                val, variables.ConstantVariable
            ):
                setattr(
                    obj.obj, name_var.as_python_constant(), val.as_python_constant()
                )
                return ConstantVariable(None)

    def call_delattr(self, tx, obj: VariableTracker, name_var: VariableTracker):
        return self.call_setattr(tx, obj, name_var, variables.DeletedVariable())

    def call_type(self, tx, obj: VariableTracker):
        from .builder import VariableBuilder

        try:
            py_type = obj.python_type()
<<<<<<< HEAD
        except NotImplementedError:
            py_type = None

        if istype(obj, variables.TupleVariable):
            return BuiltinVariable(py_type)

        if py_type is not None and obj.source:
            return VariableBuilder(tx, TypeSource(obj.source))(py_type)

        if py_type is not None:
            return ConstantVariable.create(py_type)

        raise UserError(
            UserErrorType.ANTI_PATTERN,
            f"Can't call type() on generated custom object {obj}. "
            "Please use __class__ instead",
            case_name="type_reflection_method",
        )
=======
        except NotImplementedError as error:
            raise UserError(
                UserErrorType.INVALID_INPUT,
                str(error),
                case_name="unknown_python_type",
            ) from None

        if obj.source is None:
            return SourcelessBuilder()(tx, py_type)
        else:
            return VariableBuilder(tx, TypeSource(obj.source))(py_type)
>>>>>>> b3308c48

    def call_reversed(self, tx, obj: VariableTracker):
        if obj.has_unpack_var_sequence(tx):
            items = list(reversed(obj.unpack_var_sequence(tx)))
            return variables.TupleVariable(items)

    def call_sorted(self, tx, obj: VariableTracker, **kwargs):
        if (
            obj.has_unpack_var_sequence(tx)
            and not isinstance(obj, variables.TensorVariable)
            and all(x.is_python_constant() for x in obj.unpack_var_sequence(tx))
        ):
            function = kwargs.pop("key", None)
            reverse = kwargs.pop(
                "reverse", ConstantVariable.create(False)
            ).as_python_constant()
            assert len(kwargs) == 0
            if function:
                items = sorted(
                    obj.unpack_var_sequence(tx),
                    key=lambda x: function.call_function(
                        tx, [x], {}
                    ).as_python_constant(),
                    reverse=reverse,
                )
            else:
                items = sorted(
                    obj.unpack_var_sequence(tx),
                    key=lambda x: x.as_python_constant(),
                    reverse=reverse,
                )
            return variables.ListVariable(items)

    def call_chain(self, tx, *args):
        if all(obj.has_unpack_var_sequence(tx) for obj in args):
            items = []
            for obj in args:
                items.extend(obj.unpack_var_sequence(tx))
            return variables.TupleVariable(items)

    def call_islice(self, tx, iterable, *args):
        if iterable.has_unpack_var_sequence(tx) and all(
            x.is_python_constant() for x in args
        ):
            const_args = [x.as_python_constant() for x in args]
            items = iterable.unpack_var_sequence(tx)
            items = list(itertools.islice(items, *const_args))
            return variables.TupleVariable(items)

    # neg is a constant fold function, so we only get here if constant fold is not valid
    def call_neg(self, tx, a):
        if isinstance(a, SymNodeVariable):
            return SymNodeVariable.create(
                tx,
                (operator.neg)(a.as_proxy()),
                sym_num=None,
            )
        # None no-ops this handler and lets the driving function proceed
        return None

    def call_id(self, tx, *args):
        if len(args) > 0 and isinstance(args[0], variables.NNModuleVariable):
            nn_mod_variable = args[0]
            mod = tx.output.get_submodule(nn_mod_variable.module_key)
            return variables.ConstantVariable.create(id(mod))
        else:
            unimplemented(f"call_id with args {args}")

    def _comparison(self, tx, left, right):
        """
        Used to implement comparison operators for different types.
        For example, list1 < list2 is implemented differently from tensor1 < tensor2
        """
        from . import (
            BaseListVariable,
            ConstantVariable,
            NNModuleVariable,
            TensorVariable,
            UserDefinedObjectVariable,
            UserFunctionVariable,
        )
        from .lists import SizeVariable
        from .tensor import (
            supported_const_comparison_ops,
            supported_tensor_comparison_ops,
        )

        op = self.fn

        def _unimplemented():
            unimplemented(f"comparison {typestr(left)} {op} {typestr(right)}")

        if (
            all(
                isinstance(x, (NNModuleVariable, ConstantVariable))
                for x in [left, right]
            )
            and op in supported_const_comparison_ops.values()
        ):
            left = (
                tx.output.get_submodule(left.module_key)
                if isinstance(left, NNModuleVariable)
                else left.as_python_constant()
            )
            right = (
                tx.output.get_submodule(right.module_key)
                if isinstance(right, NNModuleVariable)
                else right.as_python_constant()
            )
            return ConstantVariable.create(op(left, right))

        if isinstance(left, UserFunctionVariable):
            if op not in supported_const_comparison_ops.values():
                _unimplemented()
            if not isinstance(right, UserFunctionVariable):
                _unimplemented()
            return ConstantVariable.create(op(left.fn, right.fn))

        # Note, we have a rare BaseListVariable subtype mismatch with valid comparison
        # x = torch.randn([3, 3])
        # x.size() == (3, 3) # True
        # (3, 3) == x.size() # True
        if isinstance(left, (SizeVariable, TupleVariable)) and isinstance(
            right, (TupleVariable, SizeVariable)
        ):
            return BaseListVariable.list_compare(tx, op, left, right)

        if isinstance(left, BaseListVariable):
            if not type(left) == type(right):  # Mismatch in BaseListVariable subclasses
                _unimplemented()
            return BaseListVariable.list_compare(tx, op, left, right)

        if isinstance(left, SetVariable):
            if not type(left) == type(right):  # Mismatch in BaseListVariable subclasses
                _unimplemented()
            return ConstantVariable.create(
                op(left._underlying_items, right._underlying_items)
            )

        if isinstance(left, TensorVariable) or isinstance(right, TensorVariable):
            from .builder import wrap_fx_proxy_cls

            if op is operator.is_ and isinstance(right, TensorVariable):
                return ConstantVariable.create(
                    id(extract_fake_example_value(left.as_proxy().node))
                    == id(extract_fake_example_value(right.as_proxy().node))
                )

            if op not in supported_tensor_comparison_ops.values():
                _unimplemented()
            if (
                isinstance(left, TensorVariable)
                and isinstance(right, TensorVariable)
                and (left.size and right.size) is not None
                and left.size != right.size
            ):
                try:
                    torch.broadcast_shapes(left.size, right.size)
                except RuntimeError:
                    # not broadcastable, can't be compared
                    _unimplemented()
            tensor_cls = left if isinstance(left, TensorVariable) else right
            return wrap_fx_proxy_cls(
                type(tensor_cls),  # handle Ndarrays and Tensors
                tx,
                proxy,
            )

        if isinstance(left, SymNodeVariable) or isinstance(right, SymNodeVariable):
            if op not in supported_tensor_comparison_ops.values():
                _unimplemented()

            proxy = tx.output.create_proxy(
                "call_function", op, (left.as_proxy(), right.as_proxy()), {}
            )
            return SymNodeVariable.create(
                tx,
                proxy,
                sym_num=None,
            )

        if isinstance(left, ConstantVariable) and isinstance(right, ConstantVariable):
            return ConstantVariable.create(op(left.value, right.value))

        if isinstance(left, UserDefinedObjectVariable) and isinstance(
            right, UserDefinedObjectVariable
        ):
            return ConstantVariable.create(op(left.value, right.value))

        if (
            (isinstance(left, StreamVariable) and isinstance(right, StreamVariable))
            or (isinstance(left, EventVariable) and isinstance(right, EventVariable))
        ) and op is operator.eq:
            return ConstantVariable(op(left.value, right.value))

        if op.__name__ == "is_":
            # If the two objects are of different type, we can safely return False
            if type(left) is not type(right):
                return ConstantVariable.create(False)

        _unimplemented()

    def call_and_(self, tx, a, b):
        # Rely on constant_handler
        if isinstance(a, ConstantVariable) and isinstance(b, ConstantVariable):
            return None
        if isinstance(a, (SymNodeVariable, ConstantVariable)) and isinstance(
            b, (SymNodeVariable, ConstantVariable)
        ):
            return SymNodeVariable.create(
                tx,
                tx.output.create_proxy(
                    "call_function", operator.and_, *proxy_args_kwargs([a, b], {})
                ),
                sym_num=None,
            )
        # None no-ops this handler and lets the driving function proceed
        return None

    def call_or_(self, tx, a, b):
        # Rely on constant_handler
        if isinstance(a, ConstantVariable) and isinstance(b, ConstantVariable):
            return None
        if isinstance(a, (SymNodeVariable, ConstantVariable)) and isinstance(
            b, (SymNodeVariable, ConstantVariable)
        ):
            return SymNodeVariable.create(
                tx,
                tx.output.create_proxy(
                    "call_function", operator.or_, *proxy_args_kwargs([a, b], {})
                ),
                sym_num=None,
            )
        # None no-ops this handler and lets the driving function proceed
        return None

    def call_not_(self, tx, a):
        if isinstance(a, SymNodeVariable):
            return SymNodeVariable.create(
                tx,
                tx.output.create_proxy(
                    "call_function", operator.not_, *proxy_args_kwargs([a], {})
                ),
                sym_num=None,
            )

        if isinstance(a, ListVariable):
            return ConstantVariable.create(len(a.items) == 0)

        return None

    call_eq = _comparison
    call_gt = _comparison
    call_lt = _comparison
    call_ge = _comparison
    call_le = _comparison
    call_ne = _comparison
    call_is_ = _comparison
    call_is_not = _comparison

    def call_all(self, tx, *args, **kwargs):
        from .builder import SourcelessBuilder

        return tx.inline_user_function_return(
            SourcelessBuilder()(tx, polyfill.all), args, kwargs
        )<|MERGE_RESOLUTION|>--- conflicted
+++ resolved
@@ -51,6 +51,23 @@
 from .user_defined import UserDefinedVariable
 
 log = logging.getLogger(__name__)
+
+
+IN_PLACE_DESUGARING_MAP = {
+    operator.iadd: operator.add,
+    operator.isub: operator.sub,
+    operator.imul: operator.mul,
+    operator.ifloordiv: operator.floordiv,
+    operator.itruediv: operator.truediv,
+    operator.imod: operator.mod,
+    operator.imatmul: operator.imatmul,
+    operator.ilshift: operator.lshift,
+    operator.irshift: operator.rshift,
+    operator.ipow: operator.pow,
+    operator.iand: operator.and_,
+    operator.ior: operator.or_,
+    operator.ixor: operator.xor,
+}
 
 
 class BuiltinVariable(VariableTracker):
@@ -487,11 +504,17 @@
         ):
             try:
                 fn = self.fn
-                if self.fn is operator.iadd and isinstance(
+
+                if self.fn in IN_PLACE_DESUGARING_MAP and isinstance(
                     args[0], variables.ConstantVariable
                 ):
-                    # Work around weird bug in hf_T5
-                    fn, args = operator.add, [args[1], args[0]]
+                    # In-place operators like += usually mustate tensor
+                    # values, but in the edge case of immutable values they
+                    # re-bind the variable.
+                    #
+                    # The easiest way to keep the graph consistent in this
+                    # scenario is to de-sugar eagerly.
+                    fn, args = IN_PLACE_DESUGARING_MAP[self.fn], [args[0], args[1]]
 
                 if self.fn is operator.getitem and isinstance(args[1], SymNodeVariable):
                     # Standard indexing will force specialization due to
@@ -1078,12 +1101,8 @@
                             VariableBuilder(tx, GetItemSource(source, i))(b)
                             for i, b in enumerate(bases)
                         ]
-                    elif len(bases) == 1 and (
-                        bases[0] is object or bases[0] is torch._C.TensorBase
-                    ):
-                        tuple_args = [SourcelessBuilder()(tx, bases[0])]
                     else:
-                        unimplemented(f"unexpected sourceless type bases: {bases}")
+                        tuple_args = [SourcelessBuilder()(tx, b) for b in bases]
 
                     return variables.TupleVariable(tuple_args, **options)
             except NotImplementedError:
@@ -1099,8 +1118,40 @@
                 # have the original tensor stored in the graphargs.
                 for grapharg in tx.output.graphargs:
                     if grapharg.source == source.base:
-                        example_value = grapharg.example.grad
-                        return VariableBuilder(tx, source)(example_value)
+                        old_grad = grapharg.example.grad
+                        new_grad = obj.as_proxy().node.meta["example_value"].grad
+
+                        def _grad_changed(old, new):
+                            if old is None or new is None:
+                                return new is not old
+                            try:
+                                if old.shape != new.shape:
+                                    return True
+                                if old.stride() != new.stride():
+                                    return True
+                                return False
+                            except TypeError as te:
+                                # There is a rare edge case in which
+                                # we seem to get symbol mismatches
+                                # for jagged tensor comparison.
+                                # See PYTORCH_TEST_WITH_DYNAMO=1 python test/test_nestedtensor.py
+                                #   -k test_dropout_backward_layout_torch_jagged_cpu
+                                unimplemented(str(te))
+
+                        if _grad_changed(old_grad, new_grad):
+                            if new_grad is not None:
+                                grad_shape_specialized = [
+                                    int(x) for x in new_grad.shape
+                                ]
+                                # We lazily update the grad on the example to its real state as tracked by fake tensor.
+                                # This allocation is fine - it is just a hint. It will not make it to runtime, but it coerces
+                                # the underlying value to always be correct.
+                                grapharg.example.grad = torch.zeros(
+                                    grad_shape_specialized, device=new_grad.device
+                                )
+                            else:
+                                grapharg.example.grad = None
+                        return VariableBuilder(tx, source)(grapharg.example.grad)
                 unimplemented("tensor grad")
             else:
                 unimplemented("tensor grad")
@@ -1163,15 +1214,10 @@
             and name_var.is_python_constant()
         ):
             name = name_var.as_python_constant()
-            if name == "data" and all(
-                isinstance(t, variables.TensorVariable)
-                # and not (t.source is None or is_constant_source(t.source))
-                for t in [val, obj]
-            ):
+            if name == "requires_grad" and isinstance(obj, variables.TensorVariable):
                 unimplemented(
-                    ".data assignment to a tracked tensors can introduce aliasing, hence we "
-                    "need to graph break to apply the aliasing (or track new aliased tensors) "
-                    "to continue to trace the graph"
+                    "mutating requires_grad can introduce a new leaf from non-leaf or vice versa in "
+                    "the middle of the graph, which aot_autograd does not currently know how to handle. "
                 )
             tx.output.side_effects.store_attr(obj, name, val)
             return val
@@ -1225,30 +1271,10 @@
         return self.call_setattr(tx, obj, name_var, variables.DeletedVariable())
 
     def call_type(self, tx, obj: VariableTracker):
-        from .builder import VariableBuilder
+        from .builder import SourcelessBuilder, VariableBuilder
 
         try:
             py_type = obj.python_type()
-<<<<<<< HEAD
-        except NotImplementedError:
-            py_type = None
-
-        if istype(obj, variables.TupleVariable):
-            return BuiltinVariable(py_type)
-
-        if py_type is not None and obj.source:
-            return VariableBuilder(tx, TypeSource(obj.source))(py_type)
-
-        if py_type is not None:
-            return ConstantVariable.create(py_type)
-
-        raise UserError(
-            UserErrorType.ANTI_PATTERN,
-            f"Can't call type() on generated custom object {obj}. "
-            "Please use __class__ instead",
-            case_name="type_reflection_method",
-        )
-=======
         except NotImplementedError as error:
             raise UserError(
                 UserErrorType.INVALID_INPUT,
@@ -1260,7 +1286,6 @@
             return SourcelessBuilder()(tx, py_type)
         else:
             return VariableBuilder(tx, TypeSource(obj.source))(py_type)
->>>>>>> b3308c48
 
     def call_reversed(self, tx, obj: VariableTracker):
         if obj.has_unpack_var_sequence(tx):
