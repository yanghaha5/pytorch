import collections
import dataclasses
import inspect
from typing import Any, Dict, List, Optional

import torch.nn

from . import utils, variables
from .bytecode_transformation import (
    create_call_function,
    create_call_method,
    create_instruction,
)
from .codegen import PyCodegen
from .exc import unimplemented
from .source import LocalSource, Source
from .utils import object_new
from .variables.base import VariableTracker


@dataclasses.dataclass
class MutableSideEffects:
    """
    VariableTracker.mutable_local marker to indicate a list passed as
    an input that if we mutate we need to re-apply those mutations after
    the graph runs.
    """

    source: Source
    is_modified: bool = False

    def __hash__(self):
        return id(self)

    def __eq__(self, other):
        return self is other


@dataclasses.dataclass
class AttributeMutation:
    """
    VariableTracker.mutable_local marker to track changes to attributes
    """

    source: Source


class AttributeMutationExisting(AttributeMutation):
    def __hash__(self):
        return id(self)

    def __eq__(self, other):
        return self is other


@dataclasses.dataclass
class AttributeMutationNew(AttributeMutation):
    cls_source: Source

    def __hash__(self):
        return id(self)

    def __eq__(self, other):
        return self is other


class SideEffects:
    """
    Track side effects (list mutation, setattr, etc) that need to be
    applied after an FX graph is run.
    """

    id_to_variable: Dict[int, VariableTracker]
    store_attr_mutations: Dict[AttributeMutation, Dict[str, VariableTracker]]
    keepalive: List[Any]

    def __init__(
        self,
        id_to_variable=None,
        store_attr_mutations=None,
        keepalive=None,
        save_for_backward=None,
    ):
        super().__init__()
        self.id_to_variable = id_to_variable or collections.OrderedDict()
        self.store_attr_mutations = store_attr_mutations or collections.OrderedDict()
        self.keepalive = keepalive or []
        self.save_for_backward = save_for_backward or []

    def __eq__(self, other: object) -> bool:
        assert isinstance(other, SideEffects)
        # NB: do NOT test keepalive
        return (
            self.id_to_variable == other.id_to_variable
            and self.store_attr_mutations == other.store_attr_mutations
            and self.save_for_backward == other.save_for_backward
        )

    def diff(self, other: "SideEffects") -> Optional[str]:
        if self.id_to_variable != other.id_to_variable:
            sk_itv = self.id_to_variable.keys()
            ok_itv = other.id_to_variable.keys()
            if sk_itv != ok_itv:
                return f"id_to_variable keys: {sk_itv} != {ok_itv}"
            # Feel free to augment this with more fancy diffing logic
            # if needed for debugging
            return "id_to_variable: unknown diff"
        elif self.store_attr_mutations != other.store_attr_mutations:
            sk_sam = self.store_attr_mutations.keys()
            ok_sam = other.store_attr_mutations.keys()
            if sk_sam != ok_sam:
                return f"store_attr_mutations keys: {sk_sam} != {ok_sam}"
            return "store_attr_mutations: unknown diff"
        elif self.save_for_backward != other.save_for_backward:
            return "save_for_backward"
        else:
            return None

    def clone(self):
        """Create a shallow copy"""
        return self.__class__(
            id_to_variable=collections.OrderedDict(self.id_to_variable),
            store_attr_mutations=collections.OrderedDict(
                (k, collections.OrderedDict(v))
                for k, v in self.store_attr_mutations.items()
            ),
            keepalive=list(self.keepalive),
            save_for_backward=self.save_for_backward,
        )

    def apply(self, fn, cache=None, skip_fn=lambda _: False):
        if cache is None:
            cache = dict()

        self.id_to_variable = collections.OrderedDict(
            (k, VariableTracker.apply(fn, v, cache, skip_fn))
            for k, v in self.id_to_variable.items()
        )
        self.store_attr_mutations = collections.OrderedDict(
            (k, VariableTracker.apply(fn, v, cache, skip_fn))
            for k, v in self.store_attr_mutations.items()
        )
        self.save_for_backward = VariableTracker.apply(
            fn, self.save_for_backward, cache, skip_fn
        )

    def __contains__(self, item):
        return id(item) in self.id_to_variable

    def __getitem__(self, item):
        return self.id_to_variable[id(item)]

    def store_attr(self, item: VariableTracker, name: str, value: VariableTracker):
        assert self.is_attribute_mutation(item)
        if item.mutable_local not in self.store_attr_mutations:
            self.store_attr_mutations[item.mutable_local] = collections.OrderedDict()
        self.store_attr_mutations[item.mutable_local][name] = value

    def load_attr(self, item, name):
        assert self.is_attribute_mutation(item)
        return self.store_attr_mutations[item.mutable_local][name]

    def store_cell(self, cellvar, value):
        assert isinstance(cellvar, variables.NewCellVariable)
        assert isinstance(value, variables.VariableTracker)
        self.store_attr(cellvar, "cell_contents", value)

    def load_cell(self, cellvar):
        assert isinstance(cellvar, variables.NewCellVariable)
        return self.load_attr(cellvar, "cell_contents")

    def load_global(self, gvar: VariableTracker, name: str):
        assert isinstance(gvar, variables.VariableTracker)
        return self.load_attr(gvar, name)

    def store_global(self, gvar: VariableTracker, name: str, value: VariableTracker):
        assert isinstance(gvar, variables.VariableTracker)
        assert isinstance(value, variables.VariableTracker)
        self.store_attr(gvar, name, value)

    @staticmethod
    def cls_supports_mutation_side_effects(cls):
        return inspect.getattr_static(cls, "__setattr__", None) in (
            object.__setattr__,
            torch.nn.Module.__setattr__,
        )

    def is_attribute_mutation(self, item):
        return isinstance(item.mutable_local, AttributeMutation)

    def is_modified(self, item):
        if isinstance(item.mutable_local, AttributeMutationNew):
            return True
        if self.is_attribute_mutation(item):
            return item.mutable_local in self.store_attr_mutations
        return item.mutable_local.is_modified

    def _track_obj(
        self,
        source: Source,
        item: Any,
        variable: VariableTracker,
        mutable_cls=MutableSideEffects,
    ):
        """Start tracking a new variable for mutation"""
        variable = variable.clone(mutable_local=mutable_cls(source), source=source)
        self.id_to_variable[id(item)] = variable
        self.keepalive.append(item)
        return variable

    track_list = _track_obj
    track_dict = _track_obj

    def track_object_existing(
        self,
        source: Source,
        item: Any,
        variable: VariableTracker,
    ):
        return self._track_obj(
            source, item, variable, mutable_cls=AttributeMutationExisting
        )

    def track_object_new(
        self,
        cls_source: Source,
        user_cls: Any,
        variable_cls: Any,
        options,
    ):
        if user_cls is torch.autograd.function.FunctionCtx:
            obj = torch.autograd.Function()
        else:
            obj = object_new(user_cls)
        variable = variable_cls(
            obj,
            mutable_local=AttributeMutationNew(None, cls_source),
            **options,
        )
        self.id_to_variable[id(obj)] = variable
        self.keepalive.append(obj)
        return variable

    def track_cell_new(
        self,
    ):
        obj = object()
        variable = variables.NewCellVariable(
            mutable_local=AttributeMutationNew(None, None),
        )
        self.id_to_variable[id(obj)] = variable
        self.keepalive.append(obj)
        return variable

    def track_cell_existing(self, source: Source, item: Any):
        variable = variables.NewCellVariable(
            mutable_local=AttributeMutationExisting(source),
        )
        self.id_to_variable[id(item)] = variable
        self.keepalive.append(item)
        return variable

    def track_global_existing(self, source: Source, item: Any):
        variable = variables.NewGlobalVariable(
            mutable_local=AttributeMutationExisting(source),
        )
        self.id_to_variable[id(item)] = variable
        self.keepalive.append(item)
        return variable

    def track_save_for_backward(self, ctx, args):
        assert isinstance(ctx, variables.AutogradFunctionContextVariable)
        self.save_for_backward.append((ctx, args))

    def prune_dead_object_new(self, tx):
        live_new_objects = set()
        skip_obj = None

        def visit(var: VariableTracker):
            if (
                isinstance(var.mutable_local, AttributeMutationNew)
                and var.mutable_local is not skip_obj
            ):
                live_new_objects.add(var.mutable_local)
            return var

        def is_live(var: VariableTracker):
            if isinstance(var, AttributeMutationNew):
                return var in live_new_objects
            if isinstance(var, VariableTracker):
                return is_live(var.mutable_local)
            return True

        VariableTracker.apply(visit, (tx.stack, tx.symbolic_locals))
        for var in self.id_to_variable.values():
            if not isinstance(var.mutable_local, AttributeMutationNew):
                VariableTracker.apply(visit, var)

        for skip_obj, setattrs in self.store_attr_mutations.items():
            VariableTracker.apply(visit, setattrs)

        self.id_to_variable = collections.OrderedDict(
            (k, v) for k, v in self.id_to_variable.items() if is_live(v)
        )
        self.store_attr_mutations = collections.OrderedDict(
            (k, v) for k, v in self.store_attr_mutations.items() if is_live(k)
        )

    def mutation(self, oldvar, newvar):
        return newvar.clone(
            mutable_local=MutableSideEffects(oldvar.mutable_local.source, True)
        )

    def _get_modified_vars(self):
        return [var for var in self.id_to_variable.values() if self.is_modified(var)]

    def codegen_save_tempvars(self, cg: PyCodegen):
        for var in self._get_modified_vars():
            if isinstance(
                var.mutable_local, (AttributeMutationExisting, AttributeMutationNew)
            ) and isinstance(var, variables.NewCellVariable):
                cg.load_import_from(utils.__name__, "make_cell")
                cg.extend_output(create_call_function(0, True))
                cg.add_cache(var)
                if isinstance(var.mutable_local, AttributeMutationNew):
                    var.mutable_local.source = LocalSource(cg.tempvars[var])
            elif isinstance(var.mutable_local, AttributeMutationNew):
<<<<<<< HEAD
                cg.load_import_from(utils.__name__, "object_new")
=======
                if isinstance(var, variables.AutogradFunctionContextVariable):
                    unimplemented("AutogradFunctionContextVariable escaped")
                if "__call_nn_module_init" in self.store_attr_mutations.get(
                    var.mutable_local, {}
                ):
                    assert isinstance(var, variables.UnspecializedNNModuleVariable)
                    cg.load_import_from(utils.__name__, "nn_module_new")
                else:
                    cg.load_import_from(utils.__name__, "object_new")
>>>>>>> 28621208
                cg(var.mutable_local.cls_source)
                cg.extend_output(create_call_function(1, True))
                cg.add_cache(var)
                var.mutable_local.source = LocalSource(cg.tempvars[var])
            elif var in cg.tempvars:
                assert cg.tempvars.get(var) is None
                # subsequent usage should point to the original variable
                cg(var.mutable_local.source)
                cg.add_cache(var)

        for ctx, args in self.save_for_backward:
            cg(ctx.source)
            cg.extend_output(
                [create_instruction("LOAD_METHOD", argval="save_for_backward")]
            )
            for arg in args:
                cg(arg)
            cg.extend_output(
                [
                    *create_call_method(len(args)),
                    create_instruction("POP_TOP"),
                ]
            )

    def codegen_update_mutated(self, cg: PyCodegen):
        suffixes = []
        for var in self._get_modified_vars():
            if isinstance(var, variables.ListVariable):
                # old[:] = new
                cg(var, allow_cache=False)
                cg(var.mutable_local.source)
                cg.extend_output(
                    [
                        cg.create_load_const(None),
                        cg.create_load_const(None),
                        create_instruction("BUILD_SLICE", 2),
                    ]
                )
                suffixes.append([create_instruction("STORE_SUBSCR")])
            elif isinstance(var, variables.ConstDictVariable):
                cg.tx.output.update_co_names("clear")
                cg.tx.output.update_co_names("update")

                cg(var.mutable_local.source)
                cg.extend_output([create_instruction("LOAD_METHOD", "update")])
                cg(var, allow_cache=False)

                cg(var.mutable_local.source)
                cg.extend_output([create_instruction("LOAD_METHOD", "clear")])

                suffixes.append(
                    create_call_method(0)  # clear
                    + [
                        create_instruction("POP_TOP"),
                    ]
                    + create_call_method(1)  # update
                    + [
                        create_instruction("POP_TOP"),
                    ]
                )
            elif self.is_attribute_mutation(var):
                for name, value in self.store_attr_mutations.get(
                    var.mutable_local, {}
                ).items():
                    if isinstance(var, variables.NewGlobalVariable):
                        cg.tx.output.update_co_names(name)
                        cg(value)
                        suffixes.append([create_instruction("STORE_GLOBAL", name)])
                    else:
                        cg.tx.output.update_co_names(name)
                        cg(value)
                        cg(var.mutable_local.source)
                        suffixes.append([create_instruction("STORE_ATTR", name)])
            else:
                raise AssertionError(type(var))

        # do all the actual mutations at the very end to handle dependencies
        for suffix in reversed(suffixes):
            cg.extend_output(suffix)

    def is_empty(self):
        return not (
            any(map(self.is_modified, self.id_to_variable.values()))
            or self.save_for_backward
        )<|MERGE_RESOLUTION|>--- conflicted
+++ resolved
@@ -325,9 +325,6 @@
                 if isinstance(var.mutable_local, AttributeMutationNew):
                     var.mutable_local.source = LocalSource(cg.tempvars[var])
             elif isinstance(var.mutable_local, AttributeMutationNew):
-<<<<<<< HEAD
-                cg.load_import_from(utils.__name__, "object_new")
-=======
                 if isinstance(var, variables.AutogradFunctionContextVariable):
                     unimplemented("AutogradFunctionContextVariable escaped")
                 if "__call_nn_module_init" in self.store_attr_mutations.get(
@@ -337,7 +334,6 @@
                     cg.load_import_from(utils.__name__, "nn_module_new")
                 else:
                     cg.load_import_from(utils.__name__, "object_new")
->>>>>>> 28621208
                 cg(var.mutable_local.cls_source)
                 cg.extend_output(create_call_function(1, True))
                 cg.add_cache(var)
@@ -373,7 +369,7 @@
                     [
                         cg.create_load_const(None),
                         cg.create_load_const(None),
-                        create_instruction("BUILD_SLICE", 2),
+                        create_instruction("BUILD_SLICE", arg=2),
                     ]
                 )
                 suffixes.append([create_instruction("STORE_SUBSCR")])
@@ -382,19 +378,17 @@
                 cg.tx.output.update_co_names("update")
 
                 cg(var.mutable_local.source)
-                cg.extend_output([create_instruction("LOAD_METHOD", "update")])
+                cg.extend_output([create_instruction("LOAD_METHOD", argval="update")])
                 cg(var, allow_cache=False)
 
                 cg(var.mutable_local.source)
-                cg.extend_output([create_instruction("LOAD_METHOD", "clear")])
+                cg.extend_output([create_instruction("LOAD_METHOD", argval="clear")])
 
                 suffixes.append(
-                    create_call_method(0)  # clear
-                    + [
+                    [
+                        *create_call_method(0),  # clear
                         create_instruction("POP_TOP"),
-                    ]
-                    + create_call_method(1)  # update
-                    + [
+                        *create_call_method(1),  # update
                         create_instruction("POP_TOP"),
                     ]
                 )
@@ -405,12 +399,16 @@
                     if isinstance(var, variables.NewGlobalVariable):
                         cg.tx.output.update_co_names(name)
                         cg(value)
-                        suffixes.append([create_instruction("STORE_GLOBAL", name)])
+                        suffixes.append(
+                            [create_instruction("STORE_GLOBAL", argval=name)]
+                        )
+                    elif name == "__call_nn_module_init":
+                        pass  # handled in codegen_save_tempvars
                     else:
                         cg.tx.output.update_co_names(name)
                         cg(value)
                         cg(var.mutable_local.source)
-                        suffixes.append([create_instruction("STORE_ATTR", name)])
+                        suffixes.append([create_instruction("STORE_ATTR", argval=name)])
             else:
                 raise AssertionError(type(var))
 
