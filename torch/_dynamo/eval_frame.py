--- conflicted
+++ resolved
@@ -926,17 +926,14 @@
 
     remove_from_cache(f)
     constraint_violation_error = None
+    if tracing_mode != "symbolic":
+        assume_static_by_default = True
     with patch(f"{__name__}.most_recent_backend", None), config.patch(
         summarize_dim_constraints=True,
         specialize_int=True,
         assume_static_by_default=assume_static_by_default,
-<<<<<<< HEAD
-        dynamic_shapes=tracing_mode == "symbolic",
-    ):
-=======
         automatic_dynamic_shapes=False,
     ), torch._guards.export_fake_mode(fake_mode):
->>>>>>> 8c54cd43
         opt_f = optimize_assert(
             dynamo_normalization_capturing_compiler,
             hooks=Hooks(
