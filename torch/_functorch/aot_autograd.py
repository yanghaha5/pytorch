import collections
import dataclasses
import itertools
import logging
import warnings
import pprint
from contextlib import contextmanager, nullcontext
from dataclasses import dataclass
from enum import Enum
from functools import partial, wraps
from typing import Any, Callable, Dict, List, Optional, Set, Tuple, Union, NewType
from unittest.mock import patch

from functorch import make_fx

import torch
import torch.fx.traceback as fx_traceback
import torch.nn as nn
import torch.utils._pytree as pytree
import torch.utils.dlpack
from torch import Tensor
from torch._subclasses.meta_utils import safe_is_leaf
from torch._dispatch.python import enable_python_dispatcher
from torch._dynamo import compiled_autograd
from torch._dynamo.utils import dynamo_timed, lazy_format_graph_code, preserve_rng_state
from torch._guards import detect_fake_mode, tracing
from torch._prims_common import CUDARngStateHelper
from torch._logging import getArtifactLogger
from torch._subclasses import FakeTensor, FakeTensorMode
from torch._subclasses.fake_tensor import is_fake
from torch._subclasses.functional_tensor import FunctionalTensor, FunctionalTensorMode
from torch.fx import immutable_collections, Interpreter
from torch.fx.experimental.proxy_tensor import is_sym_node, py_sym_types
from torch.fx.experimental.symbolic_shapes import (
    ShapeEnv, is_concrete_int, fx_placeholder_vals, definitely_true, definitely_false, sym_eq
)
from torch.multiprocessing.reductions import StorageWeakRef
from torch.nn.utils import stateless
from torch.utils._python_dispatch import is_traceable_wrapper_subclass, transform_subclass
from torch._decomp.decompositions_for_rng import PhiloxStateTracker, rng_decompositions
from . import config
from .partitioners import default_partition
from torch._guards import TracingContext, DuplicateInputs, Source
from torch.utils.weak import WeakIdRef

original_zip = zip

def strict_zip(*iterables, strict=True, **kwargs):
    if not strict:
        return original_zip(*iterables, **kwargs)

    shortest_length = min(len(it) for it in iterables)
    for iterable in iterables:
        if len(iterable) != shortest_length:
            raise ValueError("The iterables have different lengths and strict mode is enabled.")

    return original_zip(*iterables, **kwargs)

zip = strict_zip

log = logging.getLogger(__name__)
aot_joint_log = getArtifactLogger(__name__, "aot_joint_graph")
aot_graphs_log = getArtifactLogger(__name__, "aot_graphs")

MutationType = Enum(
    "MutationType", ("none", "metadata_only", "data", "data_and_metadata")
)
OutputType = Enum(
    "OutputType", (
        # output is not an alias
        "non_alias",
        # output aliases an input
        "alias_of_input",
        # output **is** an input tensor
        "is_input",
        # output has a ._base tensor, which is a graph intermediate.
        # We need to return its ._base as a graph output,
        # so its requires_grad info is populated correctly.
        # Instructs the runtime code to regenerate the current output
        # from a base tensor, graph_intermediates[base_idx]
        "alias_of_intermediate_save_as_output",
        # Same as above; but we don't need to explicitly add its ._base
        # as a graph output, because it already **is** a graph output.
        "alias_of_intermediate",
        # Same as above; but the output's ._base is **already** a user output.
        # Instructs the runtime code to regenerate the current output from
        # a base tensor, user_outputs[base_idx]
        "alias_of_intermediate_base_is_user_output",
        # See Note [Intermediate Bases Optimization]
        "unsafe_view_alias",
        # output is an alias, but has a custom autograd.Function backward.
        # In this case, we don't want to do view-replay, since we won't be able to replay the custom function.
        # Instead, we'll treat this output "normally", and trace its backward into the graph.
        "custom_function_view",
    )
)

pytree._register_pytree_node(
    immutable_collections.immutable_list,
    lambda x: (list(x), None),
    lambda x, c: immutable_collections.immutable_list(x),
)
pytree._register_pytree_node(
    immutable_collections.immutable_dict,
    lambda x: (list(x.values()), list(x.keys())),
    lambda x, c: immutable_collections.immutable_dict(
        dict(zip(c, x))
    ),
)

def partial_asdict(obj: Any) -> Any:
    if dataclasses.is_dataclass(obj):
        return {field.name: getattr(obj, field.name) for field in dataclasses.fields(obj)}
    elif isinstance(obj, (list, tuple)):
        return obj.__class__([partial_asdict(item) for item in obj])
    elif isinstance(obj, dict):
        return {k: partial_asdict(v) for k, v in obj.items()}
    else:
        return obj

aten = torch.ops.aten

# This global counter increments every time we compile a graph with
# AOTAutograd.  You can use this to correlate runtime error messages
# with compile time (e.g., if you get an error at runtime saying
# compiled graph 3 failed, you can set a breakpoint at compile time
# for this graph number to investigate further at compile time.)
#
# NB: this is different from get_aot_compilation_context, which tracks
# each underlying graph that is compiled.  In contrast, AOT_COUNTER
# corresponds to top-level invocations of aot_module/aot_function;
# one counter is allocated per entire compiled block (but this block
# may involve compiling multiple subgraphs; e.g., for forwards/backwards)
AOT_COUNTER = itertools.count()

KNOWN_TYPES = tuple(
    [torch.Tensor, int, str, float, bool, type(None)] + list(py_sym_types)
)

# Set up hooks so that during backward the fx's stack_trace is properly set
callback_set = False

def setup_stacktrace_preservation_hooks(roots: List):
    def iter_graph(roots):
        if not roots:
            return
        seen = set()
        q = collections.deque()
        for node in roots:
            if node is not None:
                seen.add(node)
                q.append(node)

        while q:
            node = q.popleft()
            for fn, _idx in node.next_functions:
                if fn in seen or fn is None:
                    continue
                seen.add(fn)
                q.append(fn)

            yield node

    def get_callback(saved_stack_):
        def callback():
            global callback_set
            fx_traceback.set_stack_trace(saved_stack_)
            callback_set = False

        return callback

    def get_prehook(stack_, seq_nr):
        def prehook(grad_output):
            global callback_set

            if not callback_set:
                torch.autograd.variable.Variable._execution_engine.queue_callback(
                    get_callback(fx_traceback.format_stack())
                )
                callback_set = True

            fx_traceback.set_stack_trace(stack_)
            fx_traceback.set_grad_fn_seq_nr(seq_nr)

        return prehook

    def get_posthook(special_stack_, seq_nr):
        def posthook(grad_input, grad_output):
            fx_traceback.set_stack_trace(special_stack_)
            fx_traceback.reset_grad_fn_seq_nr()

        return posthook

    for node in iter_graph(roots):
        forward_node_stack = node.metadata.get("traceback_", [])
        node.register_prehook(get_prehook(forward_node_stack,
                              node._sequence_nr()))

        special_stack = forward_node_stack.copy()
        special_stack.append(
            "Gradient addition node due to multiple use of tensor around:"
        )
        node.register_hook(get_posthook(special_stack, node._sequence_nr()))


# ~~~~~~~~~~~~~~~~~~~~~~~~~~~~~~~~~~~~~~~~~~~~~~~~~~~~~~~~~~~~~~~~~~~~~~~~~~~~~~~~~~~~~~~~~~~~~~~~~~~~~~~~~~~~~~~~~~~~~
# ~~~~~~~~~~~~~~~~~~~~~~~~~~~~~~~~~~~~~~~~~~~~~~~~~~~~~~~~~~~~~~~~~~~~~~~~~~~~~~~~~~~~~~~~~~~~~~~~~~~~~~~~~~~~~~~~~~~~~
#
# AOT Autograd contains a pretty non-trivial amount of logic to handle edge cases around aliasing and mutation
# that are external to the graph (they show up as side effects in some way when you run the graph).
#
# Take a look at `test_aotdispatch.py TestAOTAutograd.test_input_mutation*` tests for some examples functions
# and what they're compiled graphs looks like.
# Below is a very long comment detailing several edge cases, and showing how AOT Autograd handles them.
#
# Note [AOT Autograd: input data mutations]
#
# If we compile a function that mutates inputs, then those input mutations are real side effects
# that a user expects to see after running the compiled graph.
# However, the graph that we want to send to a backend needs to be *entirely* functional.
# The way we reconcile this difference is that we remove the mutations completely from the graph that we compile
# but we update the graph to return (updated_inputs, user_outputs).
# In the epilogue that runs after the compiled graph is executed, we copy the updated inputs back to the originals.
#
# Example: original user code:
# def f(x):
#     x.mul_(2)
#     out = x.mul(3)
#     return out
#
# After AOT Autograd compiles, we end up with a:
# (a) compiled graph
# (b) autograd.Function.forward() method, that executes the compiled graph
# (c) wrapper function, that calls the autograd.Function.forward() and performs the epilogue
#
# The output of (a, b, c) are all written below.
#
# def compiled_forward_graph(x):
#     x_updated = x.mul(2)
#     out = x_updated.mul(3)
#     return x_updated, out
#
# # x_updated gets a gradient in the compiled backward
# def compiled_backward_graph(grad_x_updated, grad_out):
#     grad_x = ...
#     return grad_x
#
# def autograd.Function.forward(x):
#     x_updated, out = compiled_forward_graph(x)
#     return x_updated, out
#
# def compiled_wrapper(x):
#     x_updated, out = autograd.Function.apply(x)
#     x.copy_(x_updated)
#     return out
#
# Another important thing to note is that updated inputs (due to data mutations) *do* participate
# in the compiled backward graph! Since the compiled forward graph gets N extra outputs
# (due to updated inputs showing up as graph outputs),
# The compiled backward gets an additional N inputs.
# That way, during the x.copy_(x_updated) bit in the epilogue, gradients will flow from the updated input
# back to the original input.


# Note [AOT Autograd: input metadata mutations]
#
# For the same reason as input mutations, we also don't put input metadata mutations in the graph.
# Instead, we return the updated version of the input (a view), and mutate the input's metadata outside of the graph
#
# Example: original user code:
# def f(x):
#     x.t_()
#     out = x.mul(3)
#     return out
#
# AOT Autograd output (compiled graph, autograd.Function.forward(), wrapper function):
# def compiled_forward_graph(x):
#     x_updated = x.t()
#     out = x_updated.mul(3)
#     return x_updated, out
#
# # x_updated does *not* get a gradient in the compiled backward
# def compiled_backward_graph(grad_out):
#     grad_x = ...
#     return grad_x
#
# def autograd.Function.forward(x):
#     x_updated, out = compiled_forward_graph(x)
#     return x_updated, out
#
# def compiled_wrapper(x):
#     x_updated, out = autograd.Function.apply(x)
#     x.as_strided_(x_updated)
#     return out


# Note [AOT Autograd: outputs aliasing inputs or intermediates!]
#
# AOT Autograd needs special handling for outputs that alias graph inputs or intermediates!
# Why?
# (1) autograd.Function.forward() has a limitation, where views that returned in the forward cannot later be mutated.
# (2) views don't need to be compiled in the graph anyway - it's cheap to generate them outside of the compiled graph,
#     in an epilogue.
# For outputs that alias inputs, we do the following:
# (a) *still* return the aliased output as a graph output
# (b) In the AOT Autograd wrapper/epilogue, we don't return that aliased output. Instead, we use it to regenerate the output.
#
# For outputs that alias *intermediates*, we do the following:
# (a) Return the output in the compiled forward, **and** return it's ._base (a graph intermediates) as an output in the forward
# (b) Use (output, graph_intermediate) to regenerate the alias, and return that to the user (instead of the compiled fw output).
# You might wonder why we return the aliased output directly in the graph (and making the graph compute it),
# only to not return it and instead generate a fresh alias off of the intermediate,
# instead of (say) just storing metadata about the size/stride of the output somewhere to generate the alias. There are two reasons:
# (1) Getting the actual alias tensor allows us to use view-replay to generate the alias, instead of an as_strided() call
# (2) Inductor (and other backends) are free to change the memory format of graph outputs, if it results in better performance.
#     This can result in problems if a user later tries to .view() that output expecting it to have one set of strides,
#     when it has a different set of strides.
#     By including the view op directly in the graph, inductor takes that into account when deciding what memory format
#     the graph intermediate should be.
#
# Another important thing to note is how our traced backward() graph handles aliases.
# (this applies to outputs aliasing inputs, outputs aliasing intermediates,
#  *and* updated inputs returned in the compiled forward due to metadata-only mutations).
# Any outputs that alias (either inputs or intermediates) do NOT participate in the compiled backward graph
# It would be wasteful to include them in the compiled backward(), because we regenerate them eagerly
# at the end of the forward.
#
# Example: original user code:
# def f(x):
#     out1 = x.t()
#     intermediate = x.mul(2)
#     out2 = intermediate.view(-1)
#     return out1, out2
#
# AOT Autograd output (compiled graph, autograd.Function.forward(), wrapper function):
# def compiled_forward_graph(x):
#     out1 = x.t()
#     intermediate = x.mul(2)
#     out2 = intermediate.view(-1)
#     # the compiled graph also returns the intermediate
#     return out1, out2, intermediate
#
# # intermediate gets a gradient in the compiled backward.
# # both output aliases (out1 and out2) do not.
# def compiled_backward_graph(grad_intermediate):
#     grad_x = ...
#     return grad_x
#
# def autograd.Function.forward(x):
#     out1, out2, intermediate = compiled_forward_graph(x)
#     return out1, out2, intermediate
#
# def compiled_wrapper(x):
#     out1, out2, intermediate = autograd.Function.apply(x)
#     # regenerate out1 from the input
#     out1_regenerated = out1._view_func(x)
#     # regenerate out1 from the intermediate
#     out2_regenerated = out2._view_func(intermediate)
#     return out1_regenerated, out2_regenerated


# Note [AOT Autograd: mutations to inputs that alias other inputs]
#
# Another edge case that is (only partially) handled today is when an input is mutated, but itself aliases another input.
# AOT Autograd needs to **ensure** that functionalization knows that the two inputs are aliased to each other.
# That way, when the aliased input is accessed later in the graph, functionalization knows to "update" the alias
# given the mutation that occurred.
#
# This is handled by updating the calling convention: we create a "synthetic base" that becomes a new input
# in the compiled function, and we regenerate the original (aliased) inputs directly off of the base
# inside of the compiled function.
#
# This logic is fully encapsulated in aot_wrapper_synthetic_base()
#
# Example: original user code:
# def f(x, x_view):
#     x.mul_(2)
#     out = x * x_view
#     return out
# f(x, x.view(-1))
#
# AOT Autograd output (compiled graph, autograd.Function.forward(), wrapper function):
# def compiled_forward_graph(base)
#     x = generate_x(base)
#     x_view = generate_x_view(base)
#     x_updated = x.mul(2)
#     x_view_updated = x_updated.view(-1)
#     out = x_updated * x_view_updated
#     return x_updated, out
#
# # The calling convention change from (aliases) -> (base) happens
# # *outside* of the autograd.Function.forward().
# # That means the forward() only has 1 input (base),
# # and the backward() only has 1 output (grad_base)
# def compiled_backward_graph(grad_out):
#     grad_base = ...
#     return grad_base
#
# def autograd.Function.forward(base):
#     x_updated, out = compiled_forward_graph(base)
#     return x_updated, out
#
# # The compiled wrapper is where we create synthetic bases.
# # The info on which inputs are mutated is also tracked *before* synthetic base creation.
# def compiled_wrapper(x, x_view):
#     base = merge_view_inputs(x, x_view)
#     x_updated, out = autograd.Function.apply(base)
#     # x and x_view are aliased in eager mode, so this mutation to x will automatically affect x_view.
#     x.copy_(x_updated)
#     return out


# Note [AOT Autograd: Views to avoid tangents aliasing inputs]
#
# We view every forward output when creating out tangent tensors to handle the problematic
# case in which a subclass does extra aliasing between graph outputs/inputs in a way that
# is not visible above the sublass.
#
# Ordinarily, when constructing the joint function that we want to trace in AOTAutograd,
# we're guaranteed that the tangent tensors that we pass
# into the joint are distinct tensors from the primals. This is because when
# decide which forward outputs to create tangents for, we only create tangents
# for forward outputs that are not aliases of inputs (See Note
# [AOT Autograd: outputs aliasing inputs or intermediates!]).
#
# However, when wrapper tensor subclasses enter the picture, it is possible
# to have an output of the forward that is a subclass that is not an
# input / alias of an input, but one of its inner tensors is an alias!
# NestedTensor is an example: Performing an out-of-place pointwise op on a
# NestedTensor constructs a fresh NestedTensor that holds onto the input's
# offsets tensor directly.
#
# Having tangent tensors that are the same as the (primal) forward inputs,
# can cause problems during tracing as make_fx() will specialize on our
# duplicate inputs: If we passed in the same tensor for primals_1 and
# tangents_1 during tracing, make_fx() will happily sub out all usages of
# tangents_1 with primals_1 in the graph, which is not what we want.
#
# To work around this, we view every forward output when creating out tangent
# tensors so that tangents can never be the same as forward inputs even if
# forward inputs alias forward outputs.
#
#
# ~~~~~~~~~~~~~~~~~~~~~~~~~~~~~~~~~~~~~~~~~~~~~~~~~~~~~~~~~~~~~~~~~~~~~~~~~~~~~~~~~~~~~~~~~~~~~~~~~~~~~~~~~~~~~~~~~~~~~
# ~~~~~~~~~~~~~~~~~~~~~~~~~~~~~~~~~~~~~~~~~~~~~~~~~~~~~~~~~~~~~~~~~~~~~~~~~~~~~~~~~~~~~~~~~~~~~~~~~~~~~~~~~~~~~~~~~~~~~


# This class stores info about every user output.
@dataclass(frozen=True)
class OutputAliasInfo:
    # Tells us if this output is:
    # (1) a regular (non-aliased) output
    # (2) an alias of a forward input
    # (3) **is** a forward input (special case of "alias_of_input")
    # (4) an alias of an intermediate (aka an alias of an output of the inner traced forward)
    # (5) an alias of an intermediate, that explicitly requires returning the intermediate
    #     as a graph output
    # (6) an alias of an intermediate, where that intermediate is also a user output
    output_type: OutputType
    # The raw type of the output (torch.Tensor, SymInt, etc)
    raw_type: type
    # If (1) above, then
    # - base_idx is None
    # If (2) or (3) above, then
    # - Tells us that the base of this alias is user_fwd_input[base_idx]
    #   (This is an index into the inputs *before* we make synthetic bases)
    # If (4) or (5) above, then
    # - Tells us that the base of this alias is output_graph_intermediates[base_idx]
    #   here, this refers to the index of the *direct* traced
    # If (6) above, then:
    # - Tells us that the base of this alias is output_user_fwds[base_idx]
    #   here, this refers to the index of the *direct* traced
    base_idx: Optional[int]
    # If it is a Tensor, what the dynamic dims are (otherwise is None)
    dynamic_dims: Optional[Set[int]]
    # requires_grad
    requires_grad: bool


class MutationType(Enum):
    NOT_MUTATED = 1
    MUTATED_IN_GRAPH = 2
    MUTATED_OUT_GRAPH = 3


# This class tells us info about user inputs.
@dataclass(frozen=True)
class InputAliasInfo:
    is_leaf: bool
    mutates_data: bool
    mutates_metadata: bool
    mutations_hidden_from_autograd: bool
    # This can only happen from a call to aten.set_() on a graph input.
    mutates_storage_metadata: bool
    requires_grad: bool
    mutation_type: MutationType

    def __post_init__(self):
        if self.mutates_storage_metadata:
            # For convenience, we guarantee that this is always true.
            # In practice, If we call .set_(), then at runtime there is no need
            # to additionally fix  up the tensor metadata, since our runtime
            # call to inp.set_(updated_inp) will already have the right metadata
            assert self.mutates_metadata


@dataclasses.dataclass
class SubclassCreationMeta:
    """
    Used for AOTDispatch.
    This dataclass gives us the information we need to reconstruct a tensor subclass
    from our flat inputs.
    Why is this important? The graph that we'd like to trace out contains flat tensor inputs,
    But the user's original model may have subclass inputs and outputs.
    So we need to wrap/unwrap subclasses as necessary to translate between the user's
    view (subclass inps/outs), and the backend compiler's view (graph with no subclass args).

    Complications arise mostly from the fact that a subclass can hold more than one inner tensor;
    So for a given subclass input/output, we need to carefully track which indices map
    to the subclass tensor in the corresponding "dense-tensor-only" graph.
    """

    # In the inner graph that only takes in dense tensor inputs,
    # this maps to the first index of "tensors that should go in this subclass wrapper"
    flat_tensor_start_idx: int
    # The number of tensors that live in this subclass wrapper
    arg_count: int
    # Stores the original subclass itself.
    # This is needed because we need the autograd metadata on the original subclass
    # (this is guaranteed to be a wrapper subclass that holds a fake tensor,
    #  so holding onto this at runtime shouldn't leak memory)
    original_subclass: torch.Tensor
    # meta and inner_keys are produced by the subclass's __tensor_flatten__.
    # We need to keep them around to plumb them into __tensor_unflatten__.
    meta: Any
    inner_keys: List[any]

    def creation_fn(self, all_args, *, is_runtime: bool):
        curr_args = all_args[self.flat_tensor_start_idx:self.flat_tensor_start_idx + self.arg_count]
        assert len(curr_args) == len(self.inner_keys), f'inner_keys: {str(self.inner_keys)}. len(curr_args): {len(curr_args)}'
        out = type(self.original_subclass).__tensor_unflatten__(dict(zip(self.inner_keys, curr_args)), self.meta)
        if not is_runtime:
            # After wrapping up the inner dense tensors into a subclass, we need to make sure that our new wrapper
            # has correct autograd metadata, since we'll be tracing through the autograd engine with the subclass.
            # We don't trace through the autograd engine at runtime though, so no need
            # to compute this extra metadata then!
            torch._mirror_autograd_meta_to(self.original_subclass, out)

        return out

    def __post_init__(self):
        # sanity assert to make sure we don't leak memory
        assert is_fake(self.original_subclass)


# This class encapsulates all aliasing + mutation info we need about the forward graph
# See a more detailed overview of the edge case handling at
# https://docs.google.com/document/d/19UoIh_SVrMy_b2Sx5ZaeOJttm6P0Qmyss2rdBuyfoic/edit
@dataclass(eq=False)
class ViewAndMutationMeta:
    # length = # user inputs
    # This gives us info about every input, and what sort of mutation happened to it (if any)
    input_info: List[InputAliasInfo]

    # length = # user outputs
    # This gives us info about every output (mostly around whether it aliases other tensors)
    output_info: List[OutputAliasInfo]

    # length = the number of intermediate bases appended as outputs to the end of the forward graph.
    # Note: this is not necessarily the same thing as:
    #   len([x for x in output_info if x.output_type == OutputType.alias_of_intermediate])
    # Because outputs might share a ._base, or an output's ._base might itself be
    # another user output (in both cases, we won't redundantly append bases to the end of the graph)
    num_intermediate_bases: int

    # For inference only: instructs us to keep data-only input mutations directly in the graph
    keep_input_mutations: int

    # length = (# inputs w data mutations) + (# user outputs that are non_aliasing tensors)
    #        + (# intermediate bases)
    # These are the FakeTensor (or potential SymInt) outputs that we traced from our
    # metadata pass of the user's forward function.
    # Their only use today is to pass them as a best-guess for tangents when tracing the joint.
    # Stashing them as part of our "metadata" makes it simpler if we want to run our analysis
    # pass once, and re-use the output throughout AOTAutograd
    traced_tangents: List[Any]

    # Each of these is a list telling us about subclasses for the inputs/outputs/grad_outs
    # They are used throughout AOTDispatch to tell us how to generate a list of subclass tensors,
    # Given a (potentially larger) list of plain torch tensors.

    # Taking subclass_inp_meta as an example:
    #   subclass_inp_meta[i] = j (an int) tells us:
    #     "The i'th user input is not a subclass, and corresponds to inputs[j] of the plain-tensor graph."
    #   subclass_inp_meta[i] = SubclassCreationMeta(flat_tensor_start_idx=3, arg_count=2)
    #     "The i'th user input is subclass holding two inner tensors, which are
    #      inputs[3] and inputs[4] of the plain-tensor graph".

    # length = # user inputs
    subclass_inp_meta: List[Union[int, SubclassCreationMeta]]
    # So, the full set of outputs to the forward graph looks something like:
    # (*mutated_inps, *user_outs, *intermediate_bases, *saved_for_bw_tensors)
    # where the first 3 of those 4 can be subclasses
    # (but not saved_for_bw tensors, since these are internal to the compiler
    # and not user visible, so there's no point in wrapping/unwrapping them at runtime).
    # This list contains subclass information on all of the fw graph outputs
    # except for saved_for_bw_tensors.
    subclass_fw_graph_out_meta: List[Union[int, SubclassCreationMeta]]
    # length = # backward graph inputs
    subclass_tangent_meta: List[Union[int, SubclassCreationMeta]]
    # TODO: we should kill this
    # (need to default it to not break internal)
    is_train: bool = False
    # We're plumbing this requires_subclass_dispatch here is because it's painful to support input mutations
    # on subclasses, and that info isn't easily available.
    requires_subclass_dispatch: bool = False

    num_symints_saved_for_bw: Optional[int] = None

    # The grad_enabled mutation that will be emitted in the runtime_wrapper epilogue
    # NOTE: AOTAutograd will assume that the ambient `is_grad_enabled` is the grad mode
    # that is intended to be in effect prior to running the graph, in keeping with
    # equivalence to eager mode. It is the responsibility of upstream graph acquisition
    # to reset the grad mode to its pre-graph value prior to calling aot_autograd.
    grad_enabled_mutation: Optional[bool] = None

    def __post_init__(self):
        mutated_inp_indices = [
            i for i, m in enumerate(self.input_info)
            if m.mutation_type in (MutationType.MUTATED_IN_GRAPH, MutationType.MUTATED_OUT_GRAPH)
        ]
        # pre-compute the indices of the inputs that are mutated.
        # When keep_input_mutations is set, we don't need to worry about our epilogue
        # handling data-only mutations, because we keep them directly in the graph.

        # TODO (tmanlaibaatar) Ideally input mutation type should be calculated
        # based on requires_subclass_dispatch argument but this is not easy to do because you would
        # have to pass around this argument multiple level down.
        if not self.requires_subclass_dispatch:
            mutated_inp_runtime_indices = [
                i for i, m in enumerate(self.input_info)
                if (m.mutation_type == MutationType.MUTATED_OUT_GRAPH)
            ]
        else:
            mutated_inp_runtime_indices = mutated_inp_indices

        mutated_graph_handled_indices = [
            i for i, m in enumerate(self.input_info)
            if m.mutation_type == MutationType.MUTATED_IN_GRAPH and not self.requires_subclass_dispatch
        ]
        self.mutated_graph_handled_indices = mutated_graph_handled_indices
        self.num_mutated_graph_handled_indices = len(self.mutated_graph_handled_indices)

        aliased_out_indices = [
            i
            for i, m in enumerate(self.output_info)
            if m.output_type not in [OutputType.non_alias, OutputType.unsafe_view_alias, OutputType.custom_function_view]
        ]
        unsafe_view_out_indices = [
            i for i, m in enumerate(self.output_info) if m.output_type is OutputType.unsafe_view_alias
        ]

        self.mutated_inp_indices = mutated_inp_indices
        # This is pre-computed in post_init for perf.
        # It contains the index of every element
        # of input_info that corresponds to a mutation (data or metadata or both)
        self.mutated_inp_runtime_indices = mutated_inp_runtime_indices
        self.num_mutated_inp_runtime_indices = len(self.mutated_inp_runtime_indices)

        assert (
            self.num_mutated_graph_handled_indices + self.num_mutated_inp_runtime_indices ==
            len(mutated_inp_indices)
        )

        # This is pre-computed for perf.
        # It contains the index of every element
        # of output_info that corresponds to an alias (either of an input or intermediate)
        self.aliased_out_indices = aliased_out_indices
        self.unsafe_view_out_indices = unsafe_view_out_indices
        self.num_outputs = len(self.output_info)
        self.num_outputs_non_aliased = len(
            [x for x in self.output_info
             if x.output_type in [OutputType.non_alias, OutputType.unsafe_view_alias, OutputType.custom_function_view]]
        )
        self.num_outputs_aliased_to_inputs = len(
            [
                x
                for x in self.output_info
                if x.output_type in [
                    OutputType.alias_of_input,
                    OutputType.is_input,
                ]
            ]
        )
        self.num_unsafe_view_outputs = len(self.unsafe_view_out_indices)
        self.num_outputs_aliased_to_intermediates = len(
            [
                x
                for x in self.output_info
                if x.output_type in [
                    OutputType.alias_of_intermediate,
                    OutputType.alias_of_intermediate_save_as_output,
                    OutputType.alias_of_intermediate_base_is_user_output,
                ]
            ]
        )
        self.num_outputs_aliased = (
            self.num_outputs_aliased_to_inputs + self.num_outputs_aliased_to_intermediates
        )
        self.num_mutated_data_inputs = len(
            [x for x in self.input_info if x.mutates_data]
        )

        self.num_mutated_metadata_inputs = len(
            [
                x
                for x in self.input_info
                if x.mutates_metadata
            ]
        )
        self.num_mutated_metadata_only_inputs = len(
            [
                x
                for x in self.input_info
                if not x.mutates_data and x.mutates_metadata
            ]
        )
        self.num_mutated_inputs = self.num_mutated_data_inputs + self.num_mutated_metadata_only_inputs
        self.dynamic_outputs = any(
            o.dynamic_dims for o in self.output_info
        )
        # See Note: [AOTAutograd Backward Guards]
        # This is pre-computed for fast asserts on the types of our grad_outputs in the backward.
        # Eventually, we should kill this and replace with real backward guards.
        # (we want to precompute the "runtime" types, so replace FakeTensor with torch.Tensor)
        self.output_types = [torch.Tensor if isinstance(x, FakeTensor) else type(x) for x in self.traced_tangents]

        self.is_rng_op_functionalized = config.functionalize_rng_ops
        # All of the above metadata is collected by tracing the fw function.
        # However, extra outputs for rng offsets behave differently. Both fwd
        # and bwd graphs have their own outputs for the total consumed offsets.
        # Unlike mutated inputs, we don't have to worry about sending the right
        # set of tensors between fwd and bwd. Fwd and bwd offsets are
        # independent and simpler to handle. Therefore, we track them
        # separately.
        self.num_outputs_rng_offset = 1 if self.is_rng_op_functionalized else 0

        # Our forward() returns both (mutated_inputs, outputs, output_intermediate_bases, saved_tensors, saved_symints)
        self.num_forward_returns = self.num_mutated_inp_runtime_indices + self.num_outputs + self.num_intermediate_bases
        # In case of functionalization of rng ops, the fw_module returns one
        # additional output for rng offset. This rng offset is used right
        # away to advance the rng state, and is not passed on to the raw
        # outputs. However, we need to know the exact boundary to identify
        # which tensors to be saved for the bwd graph.  num_forward captures
        # this information.
        self.num_forward = self.num_forward_returns + self.num_outputs_rng_offset

    @property
    def tensors_saved_for_backwards_slice(self):
        assert self.num_symints_saved_for_bw is not None
        if self.num_symints_saved_for_bw > 0:
            return slice(self.num_forward, -self.num_symints_saved_for_bw)
        else:
            return slice(self.num_forward, None)

    @property
    def symints_saved_for_backwards_slice(self):
        assert self.num_symints_saved_for_bw is not None
        if self.num_symints_saved_for_bw > 0:
            return slice(-self.num_symints_saved_for_bw, None)
        else:
            return slice(0, 0)  # empty slice

    def __eq__(self, other):
        if not isinstance(other, ViewAndMutationMeta):
            return NotImplemented
        return (self.input_info == other.input_info and
                self.output_info == other.output_info and
                self.num_intermediate_bases == other.num_intermediate_bases and
                self.keep_input_mutations == other.keep_input_mutations and
                self.is_rng_op_functionalized == other.is_rng_op_functionalized and
                self.num_outputs_rng_offset == other.num_outputs_rng_offset and
                len(self.traced_tangents) == len(other.traced_tangents) and
                all(x.shape == y.shape and x.dtype == y.dtype for x, y, in zip(self.traced_tangents, other.traced_tangents)))

@dataclass(eq=False)
class SubclassMeta:
    # A copy of all forward metadata, but computed on the *dense* tensor forward (after desugaring subclasses)
    # So for example, if the user had a model containing two `TwoTensor` inputs,
    # Then `SubclassMeta.fw_metadata.input_infos` would have length 4 here.
    fw_metadata: ViewAndMutationMeta

    # Note: [Computing Subclass Metadata about grad_inputs]
    # Given a list of flattened, plain tensor grad_inputs, this tells us how to reconstruct the grad_input subclasses
    #
    # You might think: why not just assume that all grad_inputs will have the same subclass-ness as the original inputs?
    # (AOTAutograd generally assumes other properties, e.g. that grad_outputs are contiguous)
    #
    # This doesn't really work though. take this example:
    #
    # def f(DoubleTensor, DenseTensor):
    #     return DoubleTensor  * DenseTensor
    #
    # In the above example, the .grad field of *both* DoubleTensor and DenseTensor will be a DoubleTensor.
    # When we trace out a joint fw-bw graph, we'll end up returning two subclasses for the two grad_inputs.
    # This means that our backward graph will return 4 outputs (two dense tensors for each DoubleTensor grad_input)
    # and we need to properly store the metadata that tells us how to turn these 4 outputs back into DoubleTensors.
    #
    # Note that this info **cannot** easily be figured out from ViewAndMutationMeta.
    # We can only compute this info by tracing the entire joint and examining the grad_inputs that we computed.
    #
    # See Note: [AOTAutograd Backward Guards]
    # This will also eventually require us to install backward guards,
    # in case we made incorrect assumptions about the subclass-ness of our grad_outputs
    #
    # Optional field because we don't compute for inference graphs
    grad_input_metas: Optional[List[Union[int, SubclassCreationMeta]]]

    def __init__(self):
        # The fields in this class get set after its construction.
        pass


# This class exists because:
# - the autograd.Function.forward() in aot autograd returns outputs that might alias inputs
# - we only care about the metadata on those aliases, so we can regenerate them.
#   We do not want them to participate in the autograd.Function.
# We do that by wrapping them in an opaque class, so the autograd.Function
# does not know to treat them as tensors.
@dataclass(frozen=True)
class TensorAlias:
    alias: torch.Tensor


def has_same_metadata(t1, t2):
    return (
        definitely_true(sym_eq(t1.size(), t2.size()))
        and definitely_true(sym_eq(t1.stride(), t2.stride()))
        and definitely_true(t1.storage_offset() == t2.storage_offset())
        and definitely_true(t1.storage_offset() == t2.storage_offset())
        and t1.is_conj() == t2.is_conj()
        and t1.is_neg() == t2.is_neg()
    )


def gen_alias_from_base(aliased_base_tensor, target_meta_tensor, target_requires_grad):
    # Try to do view-replay if possible.
    # fall back to .as_strided() if we can't.
    if target_meta_tensor._base is not None:
        # The base that we want to replay our view off of might have a different shape than the view's original base.
        b = target_meta_tensor._base
        abt = aliased_base_tensor
        # Don't unnecessarily call as_strided if nothing changed; as_strided's
        # backward is poorly implemented and slow
        if abt is not b and (
            abt.size() != b.size() or
            abt.stride() != b.stride() or
            abt.storage_offset() != b.storage_offset()
        ):
            reshaped_base_tensor = aliased_base_tensor.as_strided(
                b.size(), b.stride(), b.storage_offset()
            )
        else:
            reshaped_base_tensor = aliased_base_tensor
        out = target_meta_tensor._view_func(reshaped_base_tensor)
        # This shape mismatch can happen due to a bug in inplace/view handling in autograd.
        # Try putting a breakpoint here and running
        # `test/functorch/test_aotdispatch TestAOTAutograd.test_output_all_alias_types`
        # Also, https://github.com/pytorch/pytorch/issues/49825
        #
        # As a stopgap, we'll fall back to as_strided.
        if out is not None and out.shape == target_meta_tensor.shape:
            if aliased_base_tensor.requires_grad and not target_requires_grad:
                out = out.detach()
            elif not aliased_base_tensor.requires_grad and target_requires_grad:
                out.requires_grad_(True)
            return out
    size = target_meta_tensor.size()
    stride = target_meta_tensor.stride()
    storage_offset = target_meta_tensor.storage_offset()
    if aliased_base_tensor.is_complex() and not target_meta_tensor.is_complex():
        aliased_out = torch.view_as_real(aliased_base_tensor).as_strided(
            size, stride, storage_offset
        )
    elif not aliased_base_tensor.is_complex() and target_meta_tensor.is_complex():
        aliased_out = torch.view_as_complex(aliased_base_tensor).as_strided(
            size, stride, storage_offset
        )
    else:
        aliased_out = aliased_base_tensor.as_strided(size, stride, storage_offset)
    # For outputs aliasing inputs, we need to check if the requires-gradness has changed.
    if aliased_base_tensor.requires_grad and not target_requires_grad:
        aliased_out = aliased_out.detach()
    elif not aliased_base_tensor.requires_grad and target_requires_grad:
        aliased_out.requires_grad_(True)
    return aliased_out

def to_fun(t):
    if isinstance(t, Tensor):
        if is_traceable_wrapper_subclass(t):
            # See Note [Functionalization always runs last]
            # This means that if we want to "functionalize" a subclass, we need to ensure that the functional wrapper
            # goes at the bottom.
            # recurse here, so we can support nested wrapper subclasses
            out = transform_subclass(t, lambda _, inner_t: to_fun(inner_t))
            torch._mirror_autograd_meta_to(t, out)
            return out
        else:
            return FunctionalTensor.to_functional(t)
    else:
        return t

def sync_functional_tensor(t):
    if is_traceable_wrapper_subclass(t):
        attrs, ctx = t.__tensor_flatten__()
        for attr in attrs:
            sync_functional_tensor(getattr(t, attr))
    else:
        torch._sync(t)

# When subclasses are involved, t here will usually look something like:
# SubclassA(SubclassB(FunctionalTensor(_to_functional_tensor(FakeTensor))))
def from_fun(t):
    if isinstance(t, Tensor) and is_traceable_wrapper_subclass(t):
        # See Note [Functionalization always runs last]
        # This means that if we want to "functionalize" a subclass, we need to ensure that the functional wrapper
        # goes at the bottom.
        # recurse here, so we can support nested wrapper subclasses
        out = transform_subclass(t, lambda _, inner_t: from_fun(inner_t))
        torch._mirror_autograd_meta_to(t, out)
        return out

    if not isinstance(t, FunctionalTensor):
        # quick sanity assert
        if isinstance(t, torch.Tensor):
            assert not torch._is_functional_tensor(t)
        return t
    sync_functional_tensor(t)
    return torch._from_functional_tensor(t.elem)

def is_fun(t):
    if isinstance(t, Tensor) and is_traceable_wrapper_subclass(t):
        # See Note [Functionalization always runs last]
        # This means that if we want to "functionalize" a subclass, we need to ensure that the functional wrapper
        # goes at the bottom.
        # recurse here, so we can support nested wrapper subclasses
        t_attrs, _ = t.__tensor_flatten__()
        t_inners = [getattr(t, attr) for attr in t_attrs]
        any_fun = any(is_fun(x) for x in t_inners)
        all_fun = all(is_fun(x) for x in t_inners)
        assert any_fun == all_fun
        return any_fun

    return isinstance(t, FunctionalTensor)

# t here is either
# (1) A FunctionalTensor(_to_functional_tensor(FakeTensor))
# (2) A traceable tensor subclass that holds a FunctionalTensor
# (3) Not a tensor
def has_data_mutation(t):
    if is_traceable_wrapper_subclass(t):
        attrs, _ = t.__tensor_flatten__()
        # A tensor subclass was updated if any of its inner elements were updated
        return any(has_data_mutation(getattr(t, attr)) for attr in attrs)
    else:
        if isinstance(t, torch.Tensor):
            assert isinstance(t, FunctionalTensor)
            return torch._functionalize_has_data_mutation(t.elem)
        return False

def are_all_mutations_hidden_from_autograd(t):
    if is_traceable_wrapper_subclass(t):
        attrs, _ = t.__tensor_flatten__()
        # If all inner elements are mutations hidden from autograd, then it is a mutation hidden from autograd.
        return all(are_all_mutations_hidden_from_autograd(getattr(t, attr)) for attr in attrs)
    elif isinstance(t, torch.Tensor):
        assert isinstance(t, FunctionalTensor)
        return torch._functionalize_are_all_mutations_hidden_from_autograd(t.elem)
    else:
        return False

# f_arg here is either
# (1) A FunctionalTensor(_to_functional_tensor(FakeTensor))
# (2) A traceable tensor subclass that holds a FunctionalTensor
# (3) Not a tensor
# Assumption: arg promises to be the "original" tensor wrapped by f_arg
# Note: "storage mutations" coming from set_() are a type of metadata mutation. So:
# - check_only_storage_mutation=True: only return true if there was a storage mutation
# - check_only_storage_mutation=Flse: return true if there was any metadata mutation (including a storage mutation)
def has_metadata_mutation(f_arg, arg, *, check_only_storage_mutation: bool):
    if is_traceable_wrapper_subclass(f_arg):
        attrs, _ = f_arg.__tensor_flatten__()
        # A tensor subclass was updated if any of its inner elements were updated
        f_inner_ts = [getattr(f_arg, attr) for attr in attrs]
        inner_ts = [getattr(arg, attr) for attr in attrs]
        return any(has_metadata_mutation(f_inner_t, inner_t, check_only_storage_mutation=check_only_storage_mutation)
                   for f_inner_t, inner_t in zip(f_inner_ts, inner_ts))
    else:
        if not isinstance(f_arg, torch.Tensor):
            assert not isinstance(arg, torch.Tensor)
            return False
        assert isinstance(f_arg, FunctionalTensor)
        assert isinstance(arg, FakeTensor)

        arg_after = torch._from_functional_tensor(f_arg.elem)
        # This is true if the current tensor experienced at least one set_() call
        maybe_storage_changed = torch._functionalize_was_storage_changed(f_arg.elem)
        # However, multiple set_() calls can cancel out. So we also check whether the
        # storage of the tensor has changed.
        # Note: if an input experienced two set_() calls that cancel out, **and**
        # it experiences an data mutation, we pessimistically think that the set_()
        # call is necessary here. We could in theory fix this, but this will
        # hopefully never happen in user code, and is not needed for fsdp.
        same_storages = StorageWeakRef(arg.untyped_storage()) == StorageWeakRef(arg_after.untyped_storage())
        has_storage_metadata_mutation = maybe_storage_changed and not same_storages
        if check_only_storage_mutation:
            return has_storage_metadata_mutation

        # storage metadata mutation is a type of metadata mutation, so return true if we saw one
        if has_storage_metadata_mutation:
            return True

        maybe_metadata_mutated = torch._functionalize_has_metadata_mutation(f_arg.elem)
        # This is true if the current tensor experienced at least one metadata mutation.
        # So if false, we know there was no metadata mutation
        if not maybe_metadata_mutated:
            return False

        # However, multi metadata mutations can cancel out.
        # So we also check if the concrete sizes/strides on the tensor have changed.
        same_sizes = arg.shape == arg_after.shape
        same_strides = arg.stride() == arg_after.stride()
        same_offsets = arg.storage_offset() == arg_after.storage_offset()
        has_metadata_mutation_ = maybe_metadata_mutated and not (same_sizes and same_strides and same_offsets)
        # We consider a tensor to have been metadata mutated if its storage was mutated through a set_() call.
        return has_metadata_mutation_


def _get_hints(exprs):
    """
    Get the hints of a list/tuple of int/SymInt.
    """
    if isinstance(exprs, (list, tuple)):
        return type(exprs)(_get_hints(e) for e in exprs)
    elif isinstance(exprs, torch.SymInt):
        return exprs.node.shape_env.size_hint(exprs.node.expr)
    else:
        return exprs

def requires_subclass_dispatch(args, fw_metadata: ViewAndMutationMeta) -> bool:
    args_flattened = pytree.arg_tree_leaves(*args)
    any_subclass_args = any(is_traceable_wrapper_subclass(x) for x in args_flattened if isinstance(x, Tensor))
    any_subclass_outputs = any(is_traceable_wrapper_subclass(x) for x in fw_metadata.traced_tangents if isinstance(x, Tensor))
    # This tells us whether or not we need to perform any unwrapping/wrapping of tensor subclasses at runtime.
    return any_subclass_args or any_subclass_outputs

# Given a flat list of arguments, some of which may be tensor subclasses,
# computes metadata about "how to reconstruct the current list of subclasses,
# if we were given their flattened dense tensors instead"
def create_subclass_meta(curr_args: List[Any]) -> List[Union[int, SubclassCreationMeta]]:
    idx = 0
    infos = []
    for a in curr_args:
        if isinstance(a, torch.Tensor) and is_traceable_wrapper_subclass(a):
            attrs, meta = a.__tensor_flatten__()
            start_idx = idx
            cnt = len(attrs)
            curr_cnt = cnt
            infos.append(SubclassCreationMeta(
                flat_tensor_start_idx=start_idx,
                arg_count=curr_cnt,
                original_subclass=a,
                meta=meta,
                inner_keys=attrs,
            ))
        else:
            infos.append(idx)
            cnt = 1
        idx += cnt
    return infos

def _get_autocast_states():
    return [
        torch.is_autocast_enabled(),
        torch.is_autocast_cpu_enabled(),
        torch.get_autocast_gpu_dtype(),
        torch.get_autocast_cpu_dtype(),
        torch.is_autocast_cache_enabled(),
    ]


# This is a version of functionalization that is specifically designed
# for the AOTAutograd use case.
#
# Unlike functorch's variant, this doesn't use the functorch level system,
# instead it directly uses PyTorch's conventional dispatcher to hit the
# functionalization key.  In particular, this means that FunctionalTensorWrapper
# can have autograd data stored directly on it.
#
# In typical AOTAutograd usage, the dispatch key order will look like:
#
#   Autograd - Functionalization ~~~~> Proxy Mode - Fake Tensor
#       outer tensor                        inner tensor
#
# Returns:
# - ViewAndMutationMeta, telling us metadata about the inputs and outputs, and
#   The list of outputs from the forward, but **only** the outputs that we need
#   to pass in as tangents into the backward.
#   Specifically, aliased outputs from the forward get regenerated, and don't participate
#   in the compiled backward function.
def run_functionalized_fw_and_collect_metadata(
    f,
    *,
    keep_input_mutations: bool,
    # TODO: refactor to kill this flag
    is_train: bool = False,
    requires_subclass_dispatch: bool = False,
) -> ViewAndMutationMeta:
    memo = {}

    def _to_fun(t):
        if isinstance(t, Tensor):
            if t in memo:
                return memo[t]
            r = to_fun(t)
            memo[t] = r
            return r
        else:
            return t

    @wraps(f)
    def inner(*flat_args):
        # This function is meant to be run with the forward, which expects a flat list of tensor/symint/other args.
        assert all(isinstance(a, KNOWN_TYPES) for a in flat_args)

        input_info: List[InputAliasInfo] = []
        output_info: List[OutputAliasInfo] = []

        flat_f_args = pytree.tree_map(_to_fun, flat_args)

        prior_grad_enabled = torch.is_grad_enabled()
        prior_autocast_states = _get_autocast_states()

        # See Note [Disabling Functionalize TLS Above Python Functionalization]
        disable_above = torch._C._ExcludeDispatchKeyGuard(torch._C.DispatchKeySet(torch._C.DispatchKey.Functionalize))
        with disable_above, FunctionalTensorMode():
            # precondition: The passed in function already handles unflattening inputs + flattening outputs
            flat_f_outs = f(*flat_f_args)

        if prior_autocast_states != _get_autocast_states():
            raise RuntimeError(
                "AOTAutograd does not support tracing graphs that mutate the autocast state. "
                "Dynamo will only insert autocast context managers (e.g. with torch.autocast(..)) into the graph, "
                "which will unwind all of their mutations to autocast state before the graph exits. "
                "If you encounter this error while using torch.compile, please file a bug."
            )

        # Inspect the state of the input tensor functional wrapper to detect input mutation info
        # If inp[i] has a metadata-only mutation, then maybe_inputs_with_mutated_metadata[i] contains the updated version
        for (i, (arg, f_arg)) in enumerate(zip(flat_args, flat_f_args)):
            if not isinstance(arg, Tensor):
                new_arg = arg
            else:
                new_arg = from_fun(f_arg)
            mutates_metadata = has_metadata_mutation(f_arg, arg, check_only_storage_mutation=False)
            mutates_storage_metadata = has_metadata_mutation(f_arg, arg, check_only_storage_mutation=True)
            mutates_data = has_data_mutation(f_arg)
            mutations_hidden_from_autograd = are_all_mutations_hidden_from_autograd(f_arg)

            # Here, we're saying that if an input experienced a set call, inp.set_(other),
            # then we can effectively not have to worry about whether its data was mutated.
            # There are 3 cases:
            # (1) We mutate inp *after* the set_() call. other is a graph intermediate.
            #     In this case, we're not really mutating the input storage of "inp";
            #     we're mutating the storage of an intermdiate value (other),
            #     and slamming that storage into the input tensor. So no data mutation is necessary.
            # (2) We mutate inp *after* the set_() call. other is a graph *input*.
            #     In this case, the data mutation will be properly handled in the runtime
            #     epilogue during the processing of "other"
            # (3) We mutate inp *before* the set_() call.
            #     This case is *not* currently handled.
            #     TODO: discuss this in the PR. Both supporting this, and detecting + erroring out,
            #     seem painful to get working.
            if mutates_storage_metadata:
                mutates_data = False

            requires_grad = isinstance(f_arg, torch.Tensor) and f_arg.requires_grad

            input_info.append(InputAliasInfo(
                is_leaf=isinstance(arg, torch.Tensor) and safe_is_leaf(arg),
                mutates_data=mutates_data,
                mutates_metadata=mutates_metadata,
                mutations_hidden_from_autograd=mutations_hidden_from_autograd,
                mutates_storage_metadata=mutates_storage_metadata,
<<<<<<< HEAD
                requires_grad=isinstance(f_arg, torch.Tensor) and f_arg.requires_grad,
=======
                requires_grad=requires_grad,
                mutation_type=_get_mutation_type(keep_input_mutations, is_train, mutates_data, mutates_metadata, requires_grad)
>>>>>>> 522788eb
            ))

        # If a function involves creating a tensor, and returning a view of it, such that its _base is the intermediate,
        # We need to make sure our graph returns the _base as a graph output, and we manually recreate the view
        # to return to the user. Why? The backend compiler is free to (incorrectly) not set requires_grad
        # on the base tensor, but we are obligated to properly set requires-gradness on the real output.

        inp_storage_refs = {
            StorageWeakRef(inpt.untyped_storage()): idx
            for idx, inpt in enumerate(flat_f_args)
            if isinstance(inpt, torch.Tensor)
        }

        # We need inp tensor id's to be able to tell if an outputs **are** inputs.
        inp_tensor_ids = {
            id(inpt) for inpt in flat_f_args if isinstance(inpt, torch.Tensor)
        }
        # We need output tensor id's to tell if any output._base` attributes **are** other outputs.
        # (This is also a dict because we need to know that output's index, so we can regenerate
        # the alias from it).
        out_tensor_ids = {id(o): i for i, o in enumerate(flat_f_outs)}

        # Keep track of which outputs alias other outputs
        out_tensor_alias_counts = collections.defaultdict(int)
        # This tells us, for a given group of outputs that alias each other,
        # whether they e.g. all came from an unbind call
        num_aliased_tensors_that_are_multi_output_views = collections.defaultdict(int)
        out_storage_to_tensors = collections.defaultdict(set)
        for o in flat_f_outs:
            if isinstance(o, torch.Tensor):
                curr_storage = StorageWeakRef(o.untyped_storage())
                out_tensor_alias_counts[curr_storage] += 1
                # Note: [AOTAutograd: differentiable outputs that alias each other from a multi-output view call]
                # This is an optimization on top of the "alias of intermediates" logic,
                # which you can read more about under Note [AOT Autograd: outputs aliasing inputs or intermediates!]
                #
                # Before describing the optimization: this is important for AOTAutograd to have good
                # perf around, multi-output views. HOWEVER:
                # - There is a more generic change to AOTAutograd that we'd like to make, that subsumes this case,
                #   around using pre-dispatch tracing to partition out a graph so we can faithfully replay all
                #   views without having to regenerate them at runtime.
                # - It's loosely described in this doc (more details will be added soon):
                #   https://docs.google.com/document/d/1DlfFq8TKbuAn2zyJxLfoW-X1qkkm5PLdHFtySo03QAk/edit
                # - Once that change lands, we should just rip out this "optimization", since:
                #   (1) It will be fully unnecessary
                #   (2) Although it is only a few lines of code, it is a bit difficult to reason about
                #       its correctness with the autograd engine in all cases.
                #
                #
                # What is this optimization? Consider the below case:
                # def f(x):
                #     intermediate = x.mul(2)
                #     # x and intermediate here require grad
                #     o1, o2, ... o10 = intermediate.unbind(-1)
                #     return intermediate, o1, o2, ... o10
                # Now, the "intermediate base" handling in AOTAutograd implies that we must do the following:
                #   (1) return "intermediate as an extra output of the compiled graph
                #   (2) regenerate each aliased output off of "intermediate", **outside** of the autograd.Function.
                # The reason AOTAutograd ordinarily does this is for safety: the autograd engine needs to know
                # that o1 through o10 are all aliased, and if we blindly return o1 through o10 from the autograd.Function,
                # this information will be hidden.
                # In particular, mutating one alias might require autograd to update autograd metadata on the other aliases
                # (like their grad_fn, for example, when the autograd engine needs to do view-replay).
                #
                # However, intermediate_base logic can be bad for backward performance (we sometimes generate
                # as_strided calls during the intermediate base logic, which can have a slow backward formula).
                # Is it possible to find a set of conditions where it is **safe** to hide the output aliasing from autograd?
                #
                # For a set of outputs of the graph that alias each other, o_1...o_k, consider:
                # (1) They came from the same multi-output view op, e.g. o_1, ..., o_k = intermediate.unbind(0)
                # (2) If there are any other aliases of o_1 through o_k (in the example above, intermediate),
                #     **at most** 1 can escape from the graph (e.g. there is not some other graph input/output
                #     o_other, that aliases these outputs)
                # (3) o_1...o_k all require_grad, they all share the same ._base, and their ._base requires grad.
                #     This condition is important because it's what causes slowness in the intermediate_base
                #     codepath of aot_autograd. Ordinarily, o_1...o_k would all get a grad_fn, and
                #     aot_autograd's view-replay might give each output an AsStridedBackward as its grad_fn.
                #     "K" AsStridedBackward calls will be *much* slower than a single UnbindBackward.
                # In this setup, is it possible to mutate one of the outputs o_i in a way that would affect the autograd meta
                # of the other aliases?
                #
                # Claim: No! Consider a few example (which I'm pretty sure cover all cases of mutation w.r.t. autograd):
                # (a) What happens if we mutate any of o_1 through o_k directly?
                #     Autograd raises an error:
                #     "RuntimeError: Output 0 of UnbindBackward0 is a view and is being modified inplace. This view is
                #      the output of a function that returns multiple views. Such functions do not allow the output
                #      views to be modified inplace. You should replace the inplace operation by an out-of-place one."
                # (b) What if we take a view of o_k and mutate it, o_k.view(o_k.shape).mul_(2)?
                #     Autograd raises the same error- the "multi-output-view"ness of an alias propagates to future views.
                # (c) What if we mutate o_k under no_grad?
                #     Autograd raises the same error
                # (d) What if we detach and mutate, e.g. o_k.detach().mul_(2)?
                #     Autograd allows this, *but* autograd updates all alias's grad_fn's to be error functions when accessed.
                #     Autograd raises the same error
                # (e) What if we try to mutate another alias of o_1...o_k, that was **not** created from a multi-output view?
                #     We promised that there is at most **one** such alias, e.g. intermediate in the example above.
                #     You can mutate intermediate, but in eager mode this will change the grad_fn of o_1...o_k
                #     to be error fn's.
                #     Since intermediate was the *only* non-multi-output-alias, there are no other aliases
                #     of `intermediate` around that were produced by the compiled fn and have a valid grad_fn.
                #
                # Coming back to this optimization:
                # Given that it is not possible for mutating one of these aliases to affect the autograd metadata of another alias
                # without causing an error in eager mode, we will simple hide the aliasing from autograd during torch.compile
                # if all of the above conditions are met.
                # This has the slight downside that it's possible to write some "bad" code that autograd will raise an error on
                # in eager but fail to during torch.compile, but it has the benefit that this code has much better performance.
                # NOTE: if and when we eventually update AOTAutograd to do the "view graph slicing" defined here:
                # https://docs.google.com/document/d/1DlfFq8TKbuAn2zyJxLfoW-X1qkkm5PLdHFtySo03QAk/edit,
                # then this optimization will probably matter less and might be ok to remove.
                is_cur_tensor_multi_out_view = isinstance(o, FunctionalTensor) \
                    and torch._functionalize_is_multi_output_view(o.elem)
                if is_cur_tensor_multi_out_view:
                    num_aliased_tensors_that_are_multi_output_views[curr_storage] += 1
                out_storage_to_tensors[curr_storage].add(o)

        # maps the id of an intermediate base to its index in the output of the compiled forward
        intermediate_base_tensor_id_to_output_idx: Dict[int, int] = {}
        intermediate_bases: List[torch.Tensor] = []
        for o in flat_f_outs:
            curr_storage = None if not isinstance(o, torch.Tensor) else StorageWeakRef(o.untyped_storage())
            outs_with_identical_metadata_that_require_grad = [] if not isinstance(o, torch.Tensor) else [
                curr for curr in out_storage_to_tensors[curr_storage]
                if has_same_metadata(o, curr) and curr.requires_grad and o is not curr
            ]
            is_result_of_custom_autograd_fn = False
            if isinstance(o, torch.Tensor):
                # Need to check for both custom cpp (CppFunction) and python (BackwardCFunction) autograd fns
                if type(o.grad_fn).__name__ == "CppFunction":
                    is_result_of_custom_autograd_fn = True
                if isinstance(o.grad_fn, torch.autograd.function.BackwardCFunction):
                    is_result_of_custom_autograd_fn = True

            if not isinstance(o, torch.Tensor):
                output_type = OutputType.non_alias
                base_idx = None
            elif curr_storage in inp_storage_refs and o.grad_fn is not None \
                    and is_result_of_custom_autograd_fn:
                output_type = OutputType.custom_function_view
                base_idx = None
            elif curr_storage in inp_storage_refs:
                base_idx = inp_storage_refs[curr_storage]
                is_input_tensor = id(o) in inp_tensor_ids
                num_aliased_outs = out_tensor_alias_counts[curr_storage]
                num_multi_output_view_outs = num_aliased_tensors_that_are_multi_output_views[curr_storage]
                num_aliased_outs_that_are_not_multi_output_views = num_aliased_outs - num_multi_output_view_outs
                if o.grad_fn is not None and num_aliased_outs_that_are_not_multi_output_views == 0:
                    # See Note: [AOTAutograd: differentiable outputs that alias each other from a multi-output view call]
                    # In particular, given:
                    # def f(x):
                    #     return list(x.unbind(0))
                    # The main reason we ordinarily try to regenerate these output aliases outside of the
                    # compiled autograd.Function is because if any of the outputs are later mutated,
                    # autograd needs to perform view-replay to regenerate them.
                    # However, autograd does not allow users to mutate multi-output views
                    # in any way that can change the autograd metadata of other aliases.
                    # So we hide this aliasing from autograd here.
                    aot_graphs_log.info("Encountered AOTAutograd case: differentiable outputs that \
alias each other from a multi-output view call")
                    output_type = OutputType.non_alias
                elif is_input_tensor:
                    output_type = OutputType.is_input
                else:
                    output_type = OutputType.alias_of_input

            # We only need to handle the intermediate base case when both
            # the intermediate base and the output require gradients.
            # See Note [AOT Autograd: outputs aliasing inputs or intermediates!]
            elif (
                o._base is not None
                and o.requires_grad
                and o._base.requires_grad
            ):
                num_aliased_outs = out_tensor_alias_counts[curr_storage]
                num_multi_output_view_outs = num_aliased_tensors_that_are_multi_output_views[curr_storage]
                num_aliased_outs_that_are_not_multi_output_views = num_aliased_outs - num_multi_output_view_outs
                # Note: [AOTAutograd: differentiable outputs that alias each other from a multi-output view call]
                if out_tensor_alias_counts[curr_storage] == 1 or num_aliased_outs_that_are_not_multi_output_views <= 1:
                    # Note [Intermediate Bases Optimization]
                    # Normally if we have an output that aliases an intermediate,
                    # we need to add the extra "intermediate base" logic further down
                    # to prevent autograd from yelling at us if the user later tries to
                    # mutate that output.
                    # However, the common case here is if we have an output that aliases an intermediate,
                    # but doesn't alias any other outputs.
                    # In that case, autograd shouldn't have to worry about the aliasing at all
                    # (if that output is mutated, there are no other live aliases for autograd to worry about).
                    # The "intermediate bases" can hurt inductor perf by forcing more variables to become outputs.
                    # So as an optimization, we won't do intermediate base handling in this case.
                    # Instead, we'll hide the aliasing from autograd using aten._unsafe_view().
                    if out_tensor_alias_counts[curr_storage] != 1 and num_aliased_outs_that_are_not_multi_output_views <= 1:
                        aot_graphs_log.info("Encountered AOTAutograd case: differentiable outputs that alias each other \
from a multi-output view call")
                    output_type = OutputType.unsafe_view_alias
                    base_idx = None
                else:
                    # First, check if o's ._base is an existing output
                    maybe_existing_out_idx = out_tensor_ids.get(id(o._base), None)
                    if maybe_existing_out_idx is not None:
                        # Special case where the output is an alias of a graph intermediate, but that intermediate
                        # is itself also a user output.
                        output_type = OutputType.alias_of_intermediate_base_is_user_output
                        base_idx = maybe_existing_out_idx
                    else:
                        # Next, check if o's ._base is an intermediate base that we already returned
                        maybe_existing_base_output_idx = intermediate_base_tensor_id_to_output_idx.get(
                            id(o._base), None
                        )
                        if maybe_existing_base_output_idx is not None:
                            output_type = OutputType.alias_of_intermediate
                            base_idx = maybe_existing_base_output_idx
                        else:
                            # Otherwise, take o._base and explicitly return it as an output in the compiled graph
                            new_out_idx = len(intermediate_bases)
                            base_idx = new_out_idx
                            # Indicate to the logic later on (when we trace the joint)
                            # that this particular output should get it's ._base appended to the forward graph outputs
                            output_type = OutputType.alias_of_intermediate_save_as_output
                            intermediate_base_tensor_id_to_output_idx[id(o._base)] = new_out_idx
                            intermediate_bases.append(o._base)
            elif (
                # See https://github.com/pytorch/pytorch/issues/100348 for this case.
                # This protects against the specific case where a user fn returns (output, output.detach())
                out_tensor_alias_counts[curr_storage] > 1
                and len(outs_with_identical_metadata_that_require_grad) > 0
                and not o.requires_grad
            ):
                assert len(outs_with_identical_metadata_that_require_grad) > 0
                # In theory we could use any of these tensors to regenerate the aliased outputs from,
                # since they all alias each other and have identical metatadata
                out_alias = outs_with_identical_metadata_that_require_grad[0]
                existing_out_idx = out_tensor_ids[id(out_alias)]
                output_type = OutputType.alias_of_intermediate_base_is_user_output
                base_idx = existing_out_idx
            else:
                output_type = OutputType.non_alias
                base_idx = None

            if isinstance(o, torch.Tensor):
                dynamic_dims = {i for i, s in enumerate(o.shape) if not is_concrete_int(s)}
            else:
                dynamic_dims = None
            out_info = OutputAliasInfo(
                output_type=output_type,
                raw_type=type(o),
                base_idx=base_idx,
                dynamic_dims=dynamic_dims,
                requires_grad=isinstance(o, torch.Tensor) and o.requires_grad
            )
            output_info.append(out_info)

        # See Note [AOT Autograd: Views to avoid tangents aliasing inputs]
        def view_avoid_dupes_with_primals(t):
            if isinstance(t, Tensor) and is_traceable_wrapper_subclass(t):
                return transform_subclass(t, lambda _, inner_t: view_avoid_dupes_with_primals(inner_t))
            if isinstance(t, Tensor):
                return t.view(t.shape)
            return t

        # This analysis function returns *only* the outputs that are meant to be tangents to the backwards.
        # Anything that aliases (inputs returned in the fw due to metadata mutations, or outputs that alias inputs/intermediates)
        # are *regenerated* later, and not used directly in the autograd graph
        f_input_tangents = [
            inp
            for inp, info in zip(flat_f_args, input_info)
            if info.mutates_data and info.requires_grad
        ]
        f_output_tangents = [
            o
            for o, info in zip(flat_f_outs, output_info)
            if info.output_type in [OutputType.non_alias, OutputType.unsafe_view_alias, OutputType.custom_function_view]
            and issubclass(info.raw_type, torch.Tensor)
            and info.requires_grad
        ]
        # intermediate bases are also included in the backward graph
        f_tangents = f_input_tangents + f_output_tangents + intermediate_bases
        traced_tangents = pytree.tree_map(from_fun, f_tangents)
        traced_tangents = pytree.tree_map(view_avoid_dupes_with_primals, traced_tangents)
        user_outs = pytree.tree_map(from_fun, f_output_tangents)

        f_mutated_inputs = [
            inp
            for inp, info in zip(flat_f_args, input_info)
            if info.mutates_data or info.mutates_metadata
        ]
        f_metadata_mutated_inputs = [
            inp
            for inp, info in zip(flat_f_args, input_info)
            if info.mutates_metadata
        ]
        # This logic (annoyingly) re-figures out exactly what the outputs to the compiled fw graph will be.
        # When handling subclasses, we need info about **all** outputs of compiled forward graph,
        # so we know precisely which graph outputs to wrap back into tensor subclasses
        # Ideally we would refactor this so not have an is_train flag, and have the separate
        # inference and training paths decide which inputs/output to ask for subclass info on.
        # However, we currently stash indexing information on each SubclassMeta about its order
        # in the graph outputs list.
        f_fw_graph_outs = list(flat_f_outs)
        if is_train or not keep_input_mutations:
            f_fw_graph_outs = f_mutated_inputs + f_fw_graph_outs
        else:
            # even when "keep_input_mutations" is True,
            # we never keep metadata-only mutations in the fw graph
            f_fw_graph_outs = f_metadata_mutated_inputs + f_fw_graph_outs
        if is_train:
            f_fw_graph_outs = f_fw_graph_outs + intermediate_bases
        fw_graph_outs = pytree.tree_map(from_fun, f_fw_graph_outs)

        grad_enabled_mutation = None
        if torch.is_grad_enabled() != prior_grad_enabled:
            grad_enabled_mutation = torch.is_grad_enabled()
            torch.set_grad_enabled(prior_grad_enabled)  # Restore the prior state after tracing it
            aot_graphs_log.info(
                ("grad_mode mutation encountered in graph. "
                 "Will emit mutation epilogue, to set grad_mode=%s"),
                grad_enabled_mutation
            )

        metadata = ViewAndMutationMeta(
            input_info=input_info,
            output_info=output_info,
            num_intermediate_bases=len(intermediate_bases),
            keep_input_mutations=keep_input_mutations,
            traced_tangents=traced_tangents,
            subclass_inp_meta=create_subclass_meta(flat_args),
            subclass_fw_graph_out_meta=create_subclass_meta(fw_graph_outs),
            subclass_tangent_meta=create_subclass_meta(traced_tangents),
            is_train=is_train,
            grad_enabled_mutation=grad_enabled_mutation,
            requires_subclass_dispatch=requires_subclass_dispatch,
        )
        return metadata

    return inner


@dataclass
class BackwardSignature:
    """
    Provides information about the backward section of an exported
    joint forward-backward graph.
    For a particular fx GraphModule, this class contains information on:
    (1) A mapping from each gradient (backwards output) to the parameter
        it corresponds to (forward input)
    (2) A mapping from each gradient (backwards output) to the user input
        it corresponds to (forward input)
    (3) Which of the forward outputs corresponds to the loss, that we backprop on.

    Each string name is the `node.name` of the corresponding node in the fx graph.
    """
    gradients_to_parameters: Dict[str, str]
    gradients_to_user_inputs: Dict[str, str]
    loss_output: str

GraphOutputName = NewType('GraphOutputName', str)
GraphInputName = NewType('GraphInputName', str)
FQN = NewType('FQN', str)

@dataclass
class GraphSignature:
    """
    Provides information about an exported module.
    For a particular fx GraphModule, this class contains information on:
    (1) Which graph inputs are parameters, buffers, or user inputs
    (2) (for params/buffers) a mapping from the name of each graph argument
        to its parameter/buffer FQN in the original nn.Module.
    (3) If there are input mutations, these are represented as extra outputs
        in the fx GraphModule. We provide a mapping from these
        extra output names to the names of the actual inputs.
    (4) The pytree metadata on how to flatten/unflatten inputs and outputs.
        The corresponding FX GraphModule only accepts and returns
        pytree-flattened inputs/outputs.
    (5) (Optionally) if the FX is a joint forward-backward graph, we provide
        a signature on the backward section of the joint graph.
    """

    parameters: List[FQN]
    buffers: List[FQN]

    user_inputs: List[GraphInputName]
    user_outputs: List[GraphOutputName]
    inputs_to_parameters: Dict[GraphInputName, FQN]
    inputs_to_buffers: Dict[GraphInputName, FQN]

    # If the user's module mutates a buffer,
    # it's represented in the graph as an extra graph output.
    # This dict is a mapping from
    # "graph outputs that correspond to updated buffers"
    # to the FQN names of those mutated buffers.
    buffers_to_mutate: Dict[GraphOutputName, FQN]

    in_spec: pytree.TreeSpec
    out_spec: pytree.TreeSpec

    backward_signature: Optional[BackwardSignature]

    @classmethod
    def from_tracing_metadata(
        cls,
        *,
        in_spec: pytree.TreeSpec,
        out_spec: pytree.TreeSpec,
        graph_input_names: List[str],
        graph_output_names: List[str],
        view_mutation_metadata: ViewAndMutationMeta,
        named_parameters: List[str],
        named_buffers: List[str],
        num_user_inputs: int,
        num_user_outputs: int,
        loss_index: Optional[int],
        backward_signature: Optional[BackwardSignature],
    ) -> "GraphSignature":
        graph_inputs = graph_input_names
        graph_outputs = graph_output_names
        parameters = list(named_parameters)
        buffers = list(named_buffers)

        # Calling convention assumptions:
        # (1) graph inputs = (params, buffers, user_inputs)
        # (2) graph outputs = (mutated_inputs, user_outs, param_gradients)
        # (If we are capturing an inference graph, this convention is identical
        #  except that param_gradients is empty)
        user_inputs = graph_inputs[len(parameters) + len(buffers) :]
        assert num_user_inputs == len(user_inputs)
        assert len(graph_inputs) == (len(parameters) + len(buffers) + len(user_inputs))

        inputs_to_parameters = dict(zip(graph_inputs[: len(parameters)], parameters))
        inputs_to_buffers = dict(zip(
            graph_inputs[len(parameters) : len(parameters) + len(buffers)],
            buffers,
        ))

        state_names = [*parameters, *buffers]
        mutated_buffers = []
        for idx, input_info in enumerate(view_mutation_metadata.input_info):
            if input_info.mutates_data:
                # Only buffers can be mutated, not parameters
                assert idx >= len(parameters)
                buffer_name = state_names[idx]
                mutated_buffers.append(buffer_name)

        assert len(mutated_buffers) == view_mutation_metadata.num_mutated_inputs

        start, stop = 0, view_mutation_metadata.num_mutated_inputs
        buffers_to_mutate = dict(zip(graph_outputs[start:stop], mutated_buffers))

        start, stop = stop, stop + num_user_outputs
        user_outputs = graph_outputs[start:stop]

        unused_outputs = len(graph_outputs) - stop
        if backward_signature is not None:
            unused_outputs -= len(backward_signature.gradients_to_parameters) + len(
                backward_signature.gradients_to_user_inputs
            )
        assert unused_outputs == 0

        return GraphSignature(
            parameters=parameters,
            buffers=buffers,
            user_inputs=user_inputs,
            user_outputs=user_outputs,
            inputs_to_buffers=inputs_to_buffers,
            inputs_to_parameters=inputs_to_parameters,
            buffers_to_mutate=buffers_to_mutate,
            in_spec=in_spec,
            out_spec=out_spec,
            backward_signature=backward_signature,
        )

@dataclasses.dataclass
class AOTConfig:
    """
    Configuration for AOTDispatcher
    """

    fw_compiler: Callable
    bw_compiler: Callable
    partition_fn: Callable
    decompositions: Dict[Callable, Callable]
    num_params_buffers: int
    aot_id: int
    keep_inference_input_mutations: bool
    is_export: bool = False
    no_tangents: bool = False
    dynamic_shapes: bool = False
    aot_autograd_arg_pos_to_source : Optional[List[Source]] = None
    inference_compiler: Optional[Callable] = None
    enable_log: bool = True

# This function takes in a tensor t, and returns one of t, t.view(), or t.clone().
# When tracing the joint forward + backward, for any inputs in the graph that are mutated,
# we need to clone them first (and similarly for metadata-only mutations, we need to view them first).
# The idea is that when we trace the backward, we need to pass in the *original* primals
# to autograd.grad(), before they were mutated.
# Note: when we have synthetic base inputs, we need to clone them *before* creating views off of them.
# This means that "idx" here represents the index of the (potentially) synthetic base.
# What we need to do is:
# (1) map the current (post-synthetic-base calling convention) input argument index
#     to int index pre-synthetic-base-calling-convention.
# (2) There could be multiple, if this index corresponds to a synthetic base
#     that has multiple input aliases.
# (3) If any of those corresponding inputs get metadata mutations, then we clone the base.
def maybe_to_fresh_input(idx, t, meta):
    if not isinstance(t, Tensor):
        return t
    if idx in meta.mutated_inp_runtime_indices:
        # We only need to bother cloning mutated inputs that participate in autograd.
        mutated_inp_idx = meta.mutated_inp_runtime_indices.index(idx)
        if meta.input_info[idx].requires_grad and meta.input_info[idx].mutates_data:
            # Make sure the primal we pass to autograd.grad()
            # sees the tensor before the mutation
            return t.clone()
        # No need to do anything for  meta.input_info[idx].mutates_storage_metadata,
        # Because autograd doesn't support set_()
        if meta.input_info[idx] and meta.input_info[idx].mutates_metadata:
            # Make sure the primal we pass to autograd.grad()
            # sees the tensor before the metadata mutation
            return t.view(t.shape)
    return t

# This function returns a new function that returns mutated inputs as outputs.
# if keep_data_input_mutations is set, then we assume that data-only mutations
# will be left in the graph, and we only return metadata-mutated inputs as outputs.
def fn_input_mutations_to_outputs(
    fn: Callable,
    meta: ViewAndMutationMeta,
    keep_data_input_mutations: bool,
) -> Any:
    def inner_fn(*args):
        outs = fn(*args)
        assert len(meta.output_info) == len(outs)
        # The compiled fw will return mutated input tensors, *including* metadata-only mutation.
        # However, if keep_data_input_mutations is set, the compiled fw only needs to return metadata-mutated inputs.
        # (because data-only input mutations are handled directly in the compiled graph)
        mutated_inputs_to_return = [
            x
            for (i, x) in enumerate(args)
            if meta.input_info[i].mutates_metadata or (meta.input_info[i].mutates_data and not keep_data_input_mutations)
        ]
        return *mutated_inputs_to_return, *outs
    return inner_fn

# This function takes in a fn with external aliasing and mutation,
# and returns a new fn with no external aliasing and mutation,
# as needed for autograd.
# The main transformations are:
# - Return mutated inputs as extra outputs
# - Clone mutated inputs that require gradients,
#   because autograd will require us to pass the pre-mutated inputs into autograd.grad
# - Return intermediate bases of outputs as additional outputs,
#   needed to appease autograd.Function
# The new function returns:
# (1) The updated outputs
# (2) A boolean mask of len(new_fn_outputs),
#     that can be used to tell autograd.grad which outputs should get tangents
#     if we trace the backward.
def fn_prepped_for_autograd(
    fn: Callable,
    meta: ViewAndMutationMeta,
) -> Any:
    def inner_fn(*args):
        args_maybe_cloned = [
            maybe_to_fresh_input(i, t, meta) for i, t in enumerate(args)
        ]

        outs = fn(*args_maybe_cloned)
        assert isinstance(outs, (tuple, list))
        outs = list(outs)
        assert len(meta.output_info) == len(outs)

        mutated_inputs_to_return = [
            x
            for (i, x) in enumerate(args_maybe_cloned)
            if i in meta.mutated_inp_runtime_indices
        ]

        intermediate_bases = []
        for i, (o, info) in enumerate(zip(outs, meta.output_info)):
            if info.output_type == OutputType.alias_of_intermediate_save_as_output:
                intermediate_bases.append(o._base)

        assert meta.num_intermediate_bases == len(intermediate_bases)

        # the compiled forward should return (mutated_inputs, user_outs, intermediate_bases)
        fw_outs_to_return = *mutated_inputs_to_return, *outs, *intermediate_bases

        # Also return a boolean mask specifying which outputs to this function will be used as tangents
        mutated_inputs_grad_mask = [
            meta.input_info[meta.mutated_inp_runtime_indices[i]].mutates_data and
            meta.input_info[meta.mutated_inp_runtime_indices[i]].requires_grad
            for (i, x) in enumerate(mutated_inputs_to_return)
        ]

        # Pass any (non-aliased) outputs in as tangents, since they'll be returned as outputs in the fw
        # For outputs that are aliases of intermediates, we will have returned the output's _base as an output in the graph instead,
        # which we *should* send to grad()
        output_grad_mask = [
            meta.output_info[i].output_type in [OutputType.non_alias, OutputType.unsafe_view_alias, OutputType.custom_function_view]
            # Also, only tensor outputs should participate in the backward
            # (in particular, Symint outputs in the forward graph shouldn't get tangents)
            and issubclass(meta.output_info[i].raw_type, torch.Tensor)
            and meta.output_info[i].requires_grad
            for (i, x) in enumerate(outs)
        ]

        intermediate_base_grad_mask = [True for _ in range(len(intermediate_bases))]

        out_grad_mask = mutated_inputs_grad_mask + output_grad_mask + intermediate_base_grad_mask
        assert len(out_grad_mask) == len(fw_outs_to_return)

        # Take care to grab and sync the updated inputs from primals_after_cloning (the inputs we actually mutate!)
        # and not primals (the preserved inputs, pre-mutation, that we pass to grad())
        # This is annoying: our joint function needs to be aware of functionalization
        # (syncing mutated inputs before calling autograd.grad())
        # In theory, we could make the autograd engine do this automatically, although that probably isn't any cleaner.
        for arg in args_maybe_cloned:
            if not isinstance(arg, Tensor):
                continue
            sync_functional_tensor(arg)

        return fw_outs_to_return, out_grad_mask
    return inner_fn

# Given a fn, computes the joint.
# NOTE: fn is expects the following behavior:
# (1) fn() needs to return a tuple of (outs, mask),
#     where `mask` tells us which outputs are meant to have tangents.
#     we don't know this info automatically, because we don't actually want to blindly
#     compute tangents for every output that requires grad.
#     Specifically, outputs that alias inputs won't participate in the backward and get tangents.
# (2) fn() cannot mutate any inputs that require gradient.
#     otherwise, when we compute autograd.grad(), we will not take those input mutations into account
#     (the way this is handled is that we ensure any inputs that normally get mutated are cloned first)
def create_joint(
    fn: Callable, *, aot_config: AOTConfig
) -> Any:
    def inner_fn(primals: List[Any], tangents: List[Any]):
        outs, tangent_mask = fn(*primals)
        assert len(tangent_mask) == len(outs)
        outs_to_grad = [o for needs_tangent, o in zip(tangent_mask, outs) if needs_tangent]
        assert len(outs_to_grad) == len(tangents)

        # Get the inputs that need gradients
        grad_primals = []
        inputs_needs_grads = []
        # Note that we're not using primals here,
        # being carefully not to pass any mutated inputs into autograd.grad()
        for p in primals:
            is_grad_tensor = isinstance(p, Tensor) and p.requires_grad
            inputs_needs_grads.append(is_grad_tensor)
            if is_grad_tensor:
                grad_primals.append(p)

        # Get the outputs that need gradients
        needed_outs = []
        needed_tangents = []
        for out, tangent in zip(outs_to_grad, tangents):
            if isinstance(out, Tensor) and out.requires_grad:
                # A bit sketchy, but fixes e.g. test_aot_autograd_exhaustive_matmul_cpu_float32
                # The issue is that we are sensitive to decomps that don't accurately maintain
                # their output's _base.shape compared to eager mode, and this helps mitigate a bit.
                # The not definitely_false is also sketchy; if unbacked
                # symints are involved, we're just going to assume that the
                # decomps setup the base shape correctly
                needed_outs.append(
                    out if not definitely_false(sym_eq(out.shape, tangent.shape)) else out.view(tangent.shape)
                )
                needed_tangents.append(tangent)

        setup_stacktrace_preservation_hooks([out.grad_fn for out in needed_outs])

        if config.functionalize_rng_ops:
            PhiloxStateTracker.mark_beginning_of_backward()
        backward_out = []
        # Call the backwards pass
        if grad_primals:
            with fx_traceback.preserve_node_meta():
                # for full graph export, we always export a joint graph where we assume no tangents are needed.
                if aot_config.no_tangents:
                    assert len(needed_tangents) == 1 and needed_tangents[0].numel() == 1
                    backward_out = torch.autograd.grad(
                        needed_outs,
                        grad_primals,
                        allow_unused=True,
                    )
                else:
                    backward_out = torch.autograd.grad(
                        needed_outs,
                        grad_primals,
                        grad_outputs=needed_tangents,
                        allow_unused=True,
                    )
        backward_out_iter = iter(backward_out)
        return outs, [
            next(backward_out_iter) if i else None for i in inputs_needs_grads
        ]

    def inner_fn_with_anomaly(*args):
        with fx_traceback.preserve_node_meta(), warnings.catch_warnings():
            warnings.filterwarnings(
                "ignore", "Anomaly Detection has been enabled."
            )
            with torch.autograd.detect_anomaly(check_nan=False):
                return inner_fn(*args)

    return inner_fn_with_anomaly

# This creates the final function that we want to trace using make_fx(),
# in both aot_dispatch_autograd and aot_dispatch_base.
# Preconditions:
# - fn corresponds to the user's fw function
# - fn arguments have been flattened, duplicate arguments have been handled
# - In the returned function, the "primals" arguments *includes* synthetic bases.
# This function does the work of functionalizing the input function,
# and performing copy_() calls at the end of the function if `keep_input_mutations` is set.
# The function returned has signature that is either:
# (1) "traced_fn(primals: List[Any])" if trace_joint is False
# (2) "traced_fn(primals: List[Any], tangents: List[Any])" if trace_joint is True
# Returns a new (functionalized) function, and updated arguments to call it with.
def create_functionalized_fn(
    fn,
    args,
    *,
    meta: ViewAndMutationMeta,
    aot_config: AOTConfig,
    trace_joint: bool,
) -> Tuple[Callable, List[Any]]:
    def functionalized_f_helper(*args):
        # Wrap inputs into functional wrappers
        f_args = pytree.tree_map(to_fun, args)

        # See Note [Disabling Functionalize TLS Above Python Functionalization]
        disable_above = torch._C._ExcludeDispatchKeyGuard(torch._C.DispatchKeySet(torch._C.DispatchKey.Functionalize))
        with disable_above, FunctionalTensorMode():
            # Run the joint
            f_outs = fn(*f_args)

        if aot_config.keep_inference_input_mutations:
            # Note: This is a bit annoying. There's a layering issue here, where:
            # (1) functionalization needs to operate on **synthetic base** inputs, before unpacking them into the "real" inputs.
            # (2) For keep_input_mutations, we support tracing a call to copy_() directly on mutated inputs.
            #     However, we **only** want to support this for inputs that have data-only (and no metadata) mutations,
            #     because inductor (and backends in generally) would prefer not to see these (e.g. as_strided_(), resize_()).
            #     This makes it pretty difficult for this logic to operate on synthetic bases.
            # (3) In addition, there are cases where it's significantly cheaper to perform the copy on the individual
            #     (unpacked) input aliases, instead of the synthetic base.
            # Example case where (3) could be important:
            #
            #     def f(x, y):
            #         x.mul_(2)
            #         y.mul_(3)
            #         return x, y
            #    a = torch.ones(1'000'000)
            #    x, y = out(a[0:9], a[1:10])
            #
            # It would be much better to add copy_() calls into the graph for the two tiny slices, instead of materializing
            # a giant "updated synthetic base" and copying into a's entire storage.
            #
            # For now, we are pessimistically not performing the optimization from (3);
            # we will materialize an "updated" synthetic base, and copy it back to the synthetic input base.
            # This allows us to factor aot autograd much more nicely, since only one area of the code needs to worry
            # about synthetic bases.
            for i, (inpt_old, inpt_f) in enumerate(zip(args, f_args) if not trace_joint else zip(args[0], f_args[0])):
                if not isinstance(inpt_f, torch.Tensor):
                    continue
                assert is_fun(inpt_f)
                inpt_new = from_fun(inpt_f)
                if meta.input_info[i].mutation_type == MutationType.MUTATED_IN_GRAPH:
                    # We found an input that had a (data-only) mutation.
                    # Since keep_input_mutations is set, we need to faithfully apply a copy_()
                    # so the compiler will see the input mutation in the graph.
                    if meta.input_info[i].mutations_hidden_from_autograd:
                        with torch.no_grad(), torch.autograd._unsafe_preserve_version_counter(inpt_old):
                            inpt_old.copy_(inpt_new)
                    else:
                        inpt_old.copy_(inpt_new)

        return pytree.tree_map(from_fun, f_outs)

    # Kinda annoying, but needed to make sure that the fx graph we trace out has "primals"
    # and "tangents" as its input names (which are special-cased by the partitioner)
    def joint_helper(primals, tangents):
        return functionalized_f_helper(primals, tangents)

    def fwd_helper(*args):
        return functionalized_f_helper(*args)

    helper = joint_helper if trace_joint else fwd_helper
    if config.functionalize_rng_ops:
        # Setup the wrapper for functionalization of rng ops
        helper, args = create_functionalized_rng_ops_wrapper(helper, args, trace_joint)

    return helper, args

def create_graph(f, args, *, aot_config: AOTConfig) -> torch.fx.GraphModule:
    with enable_python_dispatcher():
        fx_g = make_fx(f, decomposition_table=aot_config.decompositions)(*args)

    return fx_g


def normalize_as_list(x):
    if isinstance(x, tuple):
        return list(x)
    elif isinstance(x, list):
        return x
    return [x]


aot_autograd_decompositions = {}


# This is a list since looking forward, we can have this arbitrarily nested.
graph_being_compiled: List[str] = []
# TODO: It would be nice to reset the numbering every time aot_id goes
# up, but this is annoying to do right now (because we don't know if
# an aot_id will come back from the dead), so right now this also happens
# to be a globally unique number too (at the cost of wobbling if you change
# how the graphs compile)
nth_graph: int = 0
model_name: str = "model"


def set_model_name(name):
    global model_name
    model_name = name


def get_aot_compilation_context() -> Tuple[List[str], str, int]:
    return list(graph_being_compiled), model_name, nth_graph


def get_aot_graph_name() -> str:
    """
    Returns the name of the graph being compiled.
    """
    global model_name, graph_being_compiled, nth_graph
    return f"{model_name}__{'_'.join(graph_being_compiled)}_{nth_graph}"


get_graph_being_compiled = get_aot_graph_name


@contextmanager
def track_graph_compiling(aot_config, graph_name):
    global graph_being_compiled
    # TODO: Don't shove the aot_id in here; set it in the context
    graph_being_compiled = [f"{aot_config.aot_id}_{graph_name}"]
    try:
        yield
    finally:
        global nth_graph
        nth_graph += 1
        graph_being_compiled = []


def make_boxed_func(f):
    def g(args):
        return f(*args)

    g._boxed_call = True
    return g


def make_boxed_compiler(compiler):
    @wraps(compiler)
    def f(fx_g, inps):
        out_f = compiler(fx_g, inps)
        fx_g = make_boxed_func(out_f)
        return fx_g

    return f


def call_func_with_args(f, args, steal_args=False, disable_amp=False):
    if not steal_args:
        args = list(args)
    assert isinstance(args, list)

    context = torch._C._DisableAutocast if disable_amp else nullcontext
    with context():
        if hasattr(f, "_boxed_call"):
            out = normalize_as_list(f(args))
        else:
            # TODO: Please remove soon
            # https://github.com/pytorch/pytorch/pull/83137#issuecomment-1211320670
            warnings.warn(
                "Your compiler for AOTAutograd is returning a function that doesn't take boxed arguments. "
                "Please wrap it with functorch.compile.make_boxed_func or handle the boxed arguments yourself. "
                "See https://github.com/pytorch/pytorch/pull/83137#issuecomment-1211320670 for rationale."
            )
            out = normalize_as_list(f(*args))
    return out

def aot_dispatch_base_graph(
    flat_fn,
    flat_args: List[Tensor],
    aot_config: AOTConfig,
    *,
    fw_metadata: ViewAndMutationMeta
) -> Tuple[Callable, List[Any], Optional[SubclassMeta]]:
    # aot_dispatch_base requires functionalization, but doesn't need to handle as many cases as the autograd case.
    # The cases that aot_dispatch_base doesn't need to handle include:
    # - outputs that are aliases of graph intermediates
    # - outputs that are aliases of graph inputs
    # While cases that it does need to handle include:
    # - input mutations (including when inputs are aliases of each other)
    # - input metadata mutations
    fn_to_trace = fn_input_mutations_to_outputs(
        flat_fn,
        fw_metadata,
        keep_data_input_mutations=aot_config.keep_inference_input_mutations,
    )

    fn_to_trace, updated_flat_args = create_functionalized_fn(
        fn_to_trace, flat_args, meta=fw_metadata, aot_config=aot_config, trace_joint=False)

    fn_to_trace, updated_flat_args_subclasses_desugared, maybe_subclass_meta = aot_dispatch_subclass(
        fn_to_trace, updated_flat_args, is_joint_structure=False, meta=fw_metadata, fw_only=flat_fn
    )

    fw_module = create_graph(
        fn_to_trace,
        updated_flat_args_subclasses_desugared,
        aot_config=aot_config,
    )

    # As long as we opted to remove input mutations, then
    # there should be *NO* mutating ops in the graph at this point.
    copy_count = assert_functional_graph(fw_module.graph, allow_input_mutations=aot_config.keep_inference_input_mutations)

    fw_module.graph.eliminate_dead_code()
    fw_module.recompile()

    copy_count2 = assert_functional_graph(fw_module.graph, allow_input_mutations=aot_config.keep_inference_input_mutations)

    assert copy_count == copy_count2

    if aot_config.enable_log:
        aot_graphs_log.info("%s", lazy_format_graph_code("Forward graph", fw_module, aot_config.aot_id))

    # TODO: should factor this into a separate function for export that always only returns just the graph.
    if aot_config.is_export:
        assert maybe_subclass_meta is None, "aot_export_module does not support tensor subclass inputs for now."
        return fw_module
    return fw_module, list(updated_flat_args_subclasses_desugared), maybe_subclass_meta

def aot_dispatch_base(flat_fn, flat_args: List[Tensor], aot_config: AOTConfig, *, fw_metadata: ViewAndMutationMeta):
    fw_module, updated_flat_args, maybe_subclass_meta = aot_dispatch_base_graph(
        flat_fn, flat_args, aot_config, fw_metadata=fw_metadata)

    disable_amp = torch._C._is_any_autocast_enabled()
    context = torch._C._DisableAutocast if disable_amp else nullcontext

    with context(), track_graph_compiling(aot_config, "inference"):
        compiler = aot_config.inference_compiler if aot_config.inference_compiler is not None else aot_config.fw_compiler
        if config.functionalize_rng_ops:
            # Add the seed and offset as example inputs to pass to the compiler
            fake_mode = detect_fake_mode()
            seed, offset = CUDARngStateHelper.get_torch_state_as_tuple(fake_mode)
            updated_flat_args.extend([seed, offset])

        if torch._guards.TracingContext.get():
            torch._guards.TracingContext.get().fw_metadata = fw_metadata \
                if maybe_subclass_meta is None else maybe_subclass_meta.fw_metadata
        compiled_fw = compiler(fw_module, updated_flat_args)

    # This boxed_call handling happens inside create_runtime_wrapper as well.
    # However, create_runtime_wrapper does not expect the rng offsets in the
    # output. So, we have to create another wrapper and take out the offset. As
    # a result, we have to account for not boxed_call compilers as well.
    if not hasattr(compiled_fw, "_boxed_call"):
        compiled_fw = make_boxed_func(compiled_fw)

    # Create a wrapper to set up the rng functionalize bits
    @wraps(compiled_fw)
    def rng_functionalization_wrapper(args):
        # args is a list because compiled_fw is boxed_call
        if fw_metadata.is_rng_op_functionalized:
            # Add the seed and offset to args
            seed, offset = CUDARngStateHelper.get_torch_state_as_tuple()
            args.extend([seed, offset])
            out = compiled_fw(args)
            out = functionalized_rng_runtime_epilogue(fw_metadata, out)
            return out
        else:
            return compiled_fw(args)

    if maybe_subclass_meta is not None:
        compiled_fw_func = aot_dispatch_subclass_wrapper(
            rng_functionalization_wrapper, subclass_metas=fw_metadata.subclass_fw_graph_out_meta, num_fw_outs_saved_for_bw=None)
    else:
        compiled_fw_func = rng_functionalization_wrapper

    if not hasattr(compiled_fw_func, "_boxed_call"):
        compiled_fw_func = make_boxed_func(compiled_fw_func)

    compiled_fn = create_runtime_wrapper(
        compiled_fw_func,
        runtime_metadata=fw_metadata,
        indices_of_inps_to_detach=[],
        trace_joint=False,
        keep_input_mutations=aot_config.keep_inference_input_mutations,
        disable_amp=disable_amp
    )

    return compiled_fn


# Returns the number of detected copy_
def assert_functional_graph(fx_g: torch.fx.Graph, *, allow_input_mutations: bool = False) -> int:
    placeholders = set()
    copy_count = 0
    # NB: It would also be nice to verify that the mutations all happen at the
    # end, but we also do some administrative views after mutations so this
    # isn't actually true.  (TODO: Could this cause problems for Inductor?)
    for n in fx_g.nodes:
        if n.op == "placeholder":
            placeholders.add(n)
        if isinstance(n.target, torch._ops.OpOverload):
            if n.target is aten.copy_.default and allow_input_mutations:
                suffix = True
                # Can only copy_ into an input, and can only do so once
                assert n.args[0] in placeholders
                placeholders.remove(n.args[0])
                copy_count += 1
            else:
                assert not n.target._schema.is_mutable, \
                    f'aot_autograd expected to have an entirely functional graph, but found {n.format_node()}'
    return copy_count


def are_differentiable_views(view1, view2):
    if view1 is view2:
        return True
    if view1._base is None and view2._base is None:
        return False
    if view1._base is view2._base or view1._base is view2 or view1 is view2._base:
        return True
    return False


def same_dtype_views(view1, view2):
    if view1.dtype != view2.dtype:
        return False
    if view1._base is not None and view1.dtype != view1._base.dtype:
        return False
    if view2._base is not None and view2.dtype != view2._base.dtype:
        return False
    return True



# Assumption: x and y are known to share a storage, and we are trying to determine
# if their memory is actually completely disjoint, based on sizes/strides/storage_offset
def tensors_definitely_do_not_overlap(x, y):
    if x is y:
        return False
    if x.numel() == 0 or y.numel() == 0:
        return True

    # Make x always on the left
    if x.storage_offset() > y.storage_offset():
        x, y = y, x
    # Short-circuit in the "obvious" overlapping case: both tensors are contiguous
    if x.is_contiguous() and y.is_contiguous():
        if x.storage_offset() + x.numel() > y.storage_offset():
            # definitely overlap
            return False
        else:
            # definitely no overlap
            return True

    if x.dim() == 2 and y.dim() == 2 and x.stride(1) == 1 and y.stride(1) == 1:
        # This cases is needed for the shampoo optimizer.
        # All tensors are 2d (non-contiguous), have the same outer stride, and have an inner stride of 1
        # (so rows are contiguous)
        if x.stride(0) == y.stride(0):
            offset_delta = y.storage_offset() - x.storage_offset()
            if offset_delta < x.size(1):
                # definitely overlaps (row 0 of y overlaps with row 0 of x)
                # Example:
                #   base = torch.arange(32).reshape(4, 8)
                #   x = base.narrow(1, 0, 4)
                #     x: size=(4, 4), stride=(8, 1), offset=0
                #   y = base.narrow(1, 3, 4)
                #     y: size=(4, 4), stride=(8, 1), offset=3
                return False
            x_total_elems_covered = x.stride(0) * (x.size(0) - 1) + x.size(1)
            if x_total_elems_covered <= offset_delta:
                # definitely does not overlap (last byte of x is before start of y)
                # Example:
                #   x: size=(4, 4), stride=(8, 1), offset=0 (last byte is 27)
                #   y: size=(4, 4), stride=(8, 1), offset=28 (start byte is 28)
                return True
            # At this point, we want to check if the 0th row of y
            # overlaps with **some** row of x.
            # We can check this by shifting y backward by the shared stride, repeatedly,
            # until the first row of y is before the first row of x.
            # Then we can check if these rows overlap.
            # We can accomplish this by modding our offset by the stride.
            offset_delta_mod = offset_delta % x.stride(0)
            # Example:
            # 0 1 2 3
            # 9 10 11 12
            # 18 19 20 21
            # 27 28 29 30
            #   x: size=(4, 4), stride=(9, 1), offset=0
            #   y: size=(4, 4), stride=(9, 1), offset=22 (this would not overlap)
            #   y: size=(4, 4), stride=(9, 1), offset=23 (this would not overlap)
            #   y: size=(4, 4), stride=(9, 1), offset=24 (this would overlap)
            #   y: size=(4, 4), stride=(9, 1), offset=25 (this would overlap)
            # If the interval [modded_offset, modded_offset + x_size] falls entirely
            # without
            if offset_delta_mod + y.size(1) <= x.stride(0):
                return True
            else:
                return False
    return False


def compute_overlapping_inputs(fwd_inputs, aliased_input_indices):
    actual_aliased_indices = set()
    for j in range(len(aliased_input_indices)):
        for i in range(j):
            i_ = aliased_input_indices[i]
            j_ = aliased_input_indices[j]
            if not tensors_definitely_do_not_overlap(fwd_inputs[i_], fwd_inputs[j_]):
                actual_aliased_indices.add(i_)
                actual_aliased_indices.add(j_)
    return actual_aliased_indices


def _check_if_mutation_can_be_in_graph(keep_input_mutations: bool, is_train: bool, mutates_data, mutates_metadata, requires_grad):
    if keep_input_mutations:
        if is_train:
            return mutates_data and not mutates_metadata and not requires_grad
        return not mutates_metadata
    return False


def _get_mutation_type(keep_input_mutations: bool, is_train: bool, mutates_data, mutates_metadata, requires_grad):
    if (not mutates_data) and (not mutates_metadata):
        return MutationType.NOT_MUTATED

    if _check_if_mutation_can_be_in_graph(keep_input_mutations, is_train, mutates_data, mutates_metadata, requires_grad):
        return MutationType.MUTATED_IN_GRAPH

    return MutationType.MUTATED_OUT_GRAPH


# Note [Handling mutations on an input that aliases other inputs]
# The easiest example to show-case this edge case is here:
#
# def f(a, b):
#     a.mul_(2)
#     out = a + b
#     return out
# b = torch.ones(...)
# a = b.view(-1)
# f(a, b)
#
# In this situation, if a and b happened to be aliased, we need to trace something different!
# Suppose we had b = a.view(-1)
# (In this case, that means that `a._base is b`)
#
# We need to ensure that the aliasing relationship between a and b is preserved.
# We do that detecting the specific situation above (mutate an input that aliases another input),
# and when we do that, we create a synthetic base argument. Then inside of the traced forward,
# we regenerate a and b off of that base.
# The complete example of the transformed function looks like this:
#
# // The traced forward takes in a synthetic base, and regenerates the aliased inputs as views
# // We could consider getting view-replay support here to minimize as_strided_scatter ops in the graph
# def traced_forward(base):
#     a = base.as_strided(...)
#     b = base.as_strided(...)
#     a_updated = a.mul(2)
#     base_updated = torch.as_strided_scatter(base, a_updated, ...)
#     b_updated = base_updated.as_strided(...)
#     out = a_updated + b_updated
#     return a_updated, out
#
# def compiled_fn(a, b):
#     // we detect that a is the "differentiable base" here
#     base = a
#     // In other situations, we might do either:
#     // (1) a and b are both views off of some larger differentiable base
#     //     assert a._base is b._base and a._base is not None
#     //     base = a._base
#     // (2) a and b both don't require gradients. Create a base from the storage
#     //     assert a._base is None and b._base is None
#     //     base = torch.Tensor(a.storage())
#     a_updated, out = traced_forward(base)
#     a.copy_(a_updated)
#     return out
#
# This function:
# (1) Merges input views into a synthetic base argument, when any of those input views are mutated
# (2) Returns metadata telling the autograd.Function how to modify their arguments properly,
#     to respect the new calling convention.
#
# The calling convention is as follows.
# Any inputs that were originally views of one another get yanked, and replaced with a synthetic base.
# The argument list ordering goes [base1, ..., baseN], [arg1, ..., argN],
# Where the ordering of the bases is determined from the ordering of the original view args.
# baseA will come before baseB if the earliest original argument coming from baseA
# showed up earlier in the argument list than the earliest original argument coming from baseB.
#
# Example, given some tensors a, b, c, d
# call site:
#   f(a, c.view(-1), b.view(-1), b, c, d)
# Modified argument list:
#   c_base comes first because the first c view came earlier in arg list than the first b view
#   a and d still show up in the modified arg list, but b and c don't- they're regenerated from their bases
#   b_base = torch.Tensor(b.storage())
#   c_base = torch.Tensor(c.storage())
#   f(c_base, b_base, a, d)
def merge_view_inputs(
    fwd_inputs: List[Any], mutated_input_info: List[InputAliasInfo],
    *,
    # The autograd case currently has more restrictions than the inference case.
    is_inference: bool,
) -> Tuple[List[Any], Optional[List[Union[int, Tuple[int, torch.Tensor]]]]]:
    assert len(fwd_inputs) == len(mutated_input_info)
    storage_ref_to_idx: Dict[StorageWeakRef, List[int]] = collections.defaultdict(list)
    base_args = []
    other_args = []
    for i, inpt in enumerate(fwd_inputs):
        if isinstance(inpt, Tensor):
            storage_ref = StorageWeakRef(inpt.untyped_storage())
            storage_ref_to_idx[storage_ref].append(i)
        else:
            other_args.append(inpt)
    # Note [Synthetic Base Info Metadata]
    # This list contains metadata that tells you what the i'th argument in the inner calling convention should be.
    # It's either:
    # - another int (corresponding to the index in the argument list of the element from the outer calling convention)
    # - idx, view_tensor, where we can generate the new output with view_tensor._view_func(old_args[idx])
    #   idx corresponds to which synthetic base from the outer calling context to view
    inner_calling_convention_meta: Dict[int, Union[int, Tuple[int, torch.Tensor]]] = {}
    for aliased_input_indices in storage_ref_to_idx.values():
        if len(aliased_input_indices) <= 1 or not any(
            # We only care about mutations that affect all aliases,
            # so metadata mutations on an input doesn't require us to do synthetic base handling.
            mutated_input_info[inpt_idx].mutates_data
            for inpt_idx in aliased_input_indices
        ):
            for curr_idx in aliased_input_indices:
                other_args.append(fwd_inputs[curr_idx])
            continue

        # Here, we attempt to do a more complicated check to detect false aliasing
        # (e.g. if all the tensors have the same storage, but don't actually overlap)
        # In theory, we could have a large group of tensors that all share storages, where only *some* of them
        # have overlapping memory.
        # I don't bother with that case for now: here, we only bail out earlier if we detect that **every** pair
        # of tensors in the current group that shares a storage is non-overlapping.
        aliased_input_indices_no_false_sharing = compute_overlapping_inputs(fwd_inputs, aliased_input_indices)
        if len(aliased_input_indices_no_false_sharing) <= 1:
            for curr_idx in aliased_input_indices:
                other_args.append(fwd_inputs[curr_idx])
            continue

        # We detected an input that was mutated, AND aliases with another input.
        # we need to replace this set of aliased inputs with a single synthetic base.
        # For now, I'm banning a bunch of cases. We expect dynamo to properly detect these cases
        # and error out. We can fix them later.
        # These checks are transitive, so we don't need to check every pair.
        for idx1, idx2 in zip(aliased_input_indices, aliased_input_indices[1:], strict=False):
            view1 = fwd_inputs[idx1]
            view2 = fwd_inputs[idx2]
            # The "inputs that are aliased but have different differentiable bases" case
            # is more complicated and hopefully pretty rare. Not currently handled.
            if not is_inference:
                assert are_differentiable_views(
                    view1, view2
                ), "aot_autograd() does not yet handle non-differentiable view input mutations."
            # Regenerating views when reinterpreting complex / real tensors seems non-trivial,
            # not handling for now
            assert same_dtype_views(
                view1, view2
            ), "aot_autograd() does not yet handle input mutations on views with different dtypes."
        non_none_bases = [
            fwd_inputs[i]._base
            for i in aliased_input_indices
            if fwd_inputs[i]._base is not None
        ]
        aliases_with_none_bases = [
            fwd_inputs[i] for i in aliased_input_indices if fwd_inputs[i]._base is None
        ]
        if len(non_none_bases) == 0:
            # Case where none of the aliases have a ._base
            # we generate a synthetic base without gradients, and generate views off of it
            # We hit this case when we have input tensors to the graph that share a storage,
            # but do not have a ._base field.
            # Wondering when we hit this case?
            # The _base field simply says that autograd knows about the aliasing relationship,
            # but sometimes we create tensors which are aliased out of the same storage but guaranteed
            # to be disjoint. In these cases, we will skip setting up the _base relationship
            # for performance reasons (because the fact that the tensors share the same storage
            # is unobservable unless you (1) do naughty things with resize_/as_strided
            # or (2) look at the storage--as we are doing here.)
            # One particular example of this is optimizer steps on the LSTM module:
            # LSTM parameters are packed into a contiguous storage for efficiency reasons when
            # calling cuDNN kernels, so when these parameters get passed to the optimizer we will
            # find they share the same storage, but do not have _base set since they are all disjoint.
            #
            # NOTE: There is one case where this is unsafe:
            # torch.Tensor(storage) will ALWAYS create a 1D tensor, which is not necessarily
            # the same shape as the "actual" base that the tensor came from.
            # For the most part this is fine, because we always use as_strided()
            # to generate the original aliased inputs again.
            # If we were to use view-replay though, this could cause the aliased views
            # to have incorrect sizes.
            example_idx = aliased_input_indices[0]
            example_alias = fwd_inputs[example_idx]
            # Note that this function is re-used at both trace time and runtime.
            # At trace time, we're under a FakeMode so synthetic_base becomes a FakeTensor.
            synthetic_base = torch.empty((0,), dtype=example_alias.dtype, device=example_alias.device)
            # We don't actually have a convenient way of going from storage -> tensor,
            # So using set_() here (we suffer some minor overhead, but this case is rare).
            synthetic_base.set_(example_alias.untyped_storage())
        else:
            # Case where all of the aliases require gradients, and have the same _base.
            synthetic_base = non_none_bases[0]
            for other_base in non_none_bases[1:]:
                assert (
                    other_base is synthetic_base
                ), "aot_autograd() does not yet handle non-differentiable view input mutations."
            for alias in aliases_with_none_bases:
                assert (
                    alias is synthetic_base
                ), "aot_autograd() does not yet handle non-differentiable view input mutations."
        base_args.append(synthetic_base)
        for curr_view_idx in aliased_input_indices:
            curr_view = fwd_inputs[curr_view_idx]
            base_idx = len(base_args) - 1
            # We store just enough info here so that we can regenerate the view later.
            # Regeneration: curr_view._view_func(args[base_idx])
            inner_calling_convention_meta[curr_view_idx] = (base_idx, curr_view)
    if len(base_args) == 0:
        assert len(other_args) == len(fwd_inputs)
        # If no synthetic bases are necessary, just return the original inputs.
        return fwd_inputs, None
    else:
        # Otherwise, return:
        # (1) The new args according to the updated calling convention: (synthetic_bases, other_args)
        # (2) Metadata telling functionalization how to generate the inner argument list given the outer calling convention.
        #     We post-process it into a list, where meta[i] tells you info about the i'th argument in the inner calling convention.
        args_to_functionalization = base_args + other_args
        arg_to_old_idx_map = {arg: i for (i, arg) in enumerate(fwd_inputs)}
        for i, other_arg in enumerate(other_args):
            new_idx = len(base_args) + i
            old_idx = arg_to_old_idx_map[other_arg]
            inner_calling_convention_meta[old_idx] = new_idx
        # post process into a list
        post_processed_calling_convention_meta: List[Union[int, Callable]] = [
            -1 for _ in range(len(inner_calling_convention_meta))
        ]
        for k, v in inner_calling_convention_meta.items():
            post_processed_calling_convention_meta[k] = v
        # Quick assert: every argument in the inner calling convention should be accounted for.
        for x in post_processed_calling_convention_meta:
            assert x != -1
        return args_to_functionalization, post_processed_calling_convention_meta


def format_guard_bug_msg(aot_config, expected):
    return (
        f"At compilation time, graph {aot_config.aot_id} was compiled under the "
        f"assumption that {expected}, but at runtime this was not the case.  "
        "This indicates a guard bug in AOTAutograd or Dynamo, please file a bug to PyTorch."
    )


def remove_dupe_metadata(
    m: ViewAndMutationMeta,
    keep_arg_mask: List[bool],
    add_dupe_map: List[int],
) -> ViewAndMutationMeta:
    assert len(m.input_info) == len(keep_arg_mask)
    # Easy invariant: the first argument should never be a dupe (it will be kept)
    assert len(keep_arg_mask) > 0 and keep_arg_mask[0]

    # Filter dupe'd mutated inputs out of traced_tangents
    num_data_mutations = len([x for x in m.input_info if x.mutates_data])
    other_traced_tangents = m.traced_tangents[num_data_mutations:]
    inp_traced_tangents = m.traced_tangents[:num_data_mutations]
    filtered_inp_traced_tangents = [x for i, x in enumerate(inp_traced_tangents) if keep_arg_mask[m.mutated_inp_runtime_indices[i]]]
    traced_tangents = filtered_inp_traced_tangents + other_traced_tangents

    return ViewAndMutationMeta(
        input_info=[x for i, x in enumerate(m.input_info) if keep_arg_mask[i]],
        # For outputs that are views of inputs, we store the index of the input that the output
        # was generated from. Need to update that index to account for removed dupes.
        output_info=[
            OutputAliasInfo(
                output_type=o.output_type,
                raw_type=o.raw_type,
                dynamic_dims=o.dynamic_dims,
                base_idx=None if o.base_idx is None else add_dupe_map[o.base_idx],
                requires_grad=o.requires_grad
            )
            for o in m.output_info
        ],
        num_intermediate_bases=m.num_intermediate_bases,
        keep_input_mutations=m.keep_input_mutations,
        traced_tangents=traced_tangents,
        # We are guaranteed not to get here, since dupes are not supported today with subclass inputs.
        subclass_inp_meta=None,
        subclass_fw_graph_out_meta=None,
        subclass_tangent_meta=None,
        is_train=m.is_train
    )

# Given our ViewAndMutation metadata, this fn constructs a new set of metadata,
# after adding synthetic base arguments to the function.
# Most of the work in this fn is slogging through all of the metadata corresponding to inputs,
# and updating it with our synthetic base calling convention.
#
# When config.debug_assert is set, we automatically regenerate the metadata
# and compare it to this output for sanity.
#
# In addition to the updated metadata, also return the list of input indices
# that will need to be updated in the synthetic base epilogue
def create_synthetic_base_metadata(
    m: ViewAndMutationMeta,
    # Maps each outer argument idx to its inner idx (or, if this outer arg is generated from a
    # synthetic base, you get a tuple of (i, TensorMeta), telling you the base tensor idx, and view metadata)
    synthetic_base_info: List[Union[int, Tuple[int, torch.Tensor]]],
    outer_args: List[Any],
    inner_args: List[Any],
) -> Tuple[ViewAndMutationMeta, List[int]]:

    S_Outer = NewType('S_Outer', int)
    S_Inner = NewType('S_Inner', int)
    synthetic_base_to_indices: Dict[S_Inner, List[S_Outer]] = {}
    for inner_idx in range(len(inner_args)):
        outer_aliased_indices_of_current_base_arg = [
            outer_idx for outer_idx, inner_idx_or_tuple in enumerate(synthetic_base_info)
            if (isinstance(inner_idx_or_tuple, int) and inner_idx_or_tuple == inner_idx)
            or (isinstance(inner_idx_or_tuple, tuple) and inner_idx_or_tuple[0] == inner_idx)
        ]
        synthetic_base_to_indices[inner_idx] = outer_aliased_indices_of_current_base_arg

    # given the requires_grad info on mutated inputs,
    # generate the requires_grad info on those same mutated inputs, but after constructing synthetic bases.
    input_infos = []
    for outer_indices in synthetic_base_to_indices.values():
        # leaf-ness should be all-or-nothing for aliased tensor.
        # (aka if "a" and "b" are views, then a.is_leaf == b.is_leaf)
        any_leaf = any(m.input_info[x].is_leaf for x in outer_indices)
        all_leaf = all(m.input_info[x].is_leaf for x in outer_indices)
        assert any_leaf == all_leaf

        mutates_data = True if len(outer_indices) > 1 else m.input_info[outer_indices[0]].mutates_data
        mutates_metadata = False if len(outer_indices) > 1 else m.input_info[outer_indices[0]].mutates_metadata
        requires_grad = any(m.input_info[x].requires_grad for x in outer_indices)

        inpt_info = InputAliasInfo(
            # If len(outer_indices) > 1, then this input is a synthetic base.
            # The invariant is that to the rest of aot autograd, synthetic bases only show up if
            # one of their aliases gets a data mutation. And if any of their aliases get metadata
            # mutations, they will be hidden from the rest of aot autograd.
            mutates_data=mutates_data,
            mutates_metadata=mutates_metadata,
            mutations_hidden_from_autograd=all(m.input_info[x].mutations_hidden_from_autograd for x in outer_indices),
            mutates_storage_metadata=False if len(outer_indices) > 1 else m.input_info[outer_indices[0]].mutates_storage_metadata,
            is_leaf=any_leaf,
            requires_grad=requires_grad,
            mutation_type=_get_mutation_type(m.keep_input_mutations, m.is_train, mutates_data, mutates_metadata, requires_grad)
        )
        input_infos.append(inpt_info)


    # Find any inputs that fulfill the following criteria:
    # (1) They are part of a synthetic base (because they alias another input,
    #      and at least one input experiences a data mutation)
    # (2) They experience a metadata mutation
    outer_aliased_arg_idx_with_metadata_mutations = [
        outer_idx for outer_idx, inpt_info in enumerate(m.input_info)
        if inpt_info.mutates_metadata and not isinstance(synthetic_base_info[outer_idx], int)
    ]

    # grab the original requires grad info on the outputs, except the ones from the mutated inputs
    input_metadata_output_info = [
        OutputAliasInfo(
            output_type=OutputType.alias_of_input,
            raw_type=FunctionalTensor,
            dynamic_dims={i for i, s in enumerate(outer_args[outer_idx].shape) if not is_concrete_int(s)},
            base_idx=synthetic_base_info[outer_idx][0],
            requires_grad=outer_args[outer_idx].requires_grad
        ) for outer_idx in outer_aliased_arg_idx_with_metadata_mutations]
    existing_output_infos = [
        OutputAliasInfo(
            output_type=o.output_type,
            raw_type=o.raw_type,
            dynamic_dims=o.dynamic_dims,
            # Map the input idx pre-synthetic-bases to the new idx post-synthetic-bases
            base_idx=None if o.base_idx is None
            else synthetic_base_info[o.base_idx]
            if isinstance(synthetic_base_info[o.base_idx], int)
            else synthetic_base_info[o.base_idx][0],
            requires_grad=o.requires_grad
        )

        for o in m.output_info]

    inner_mutated_tangents = [
        x
        for inner_idx, x in enumerate(inner_args)
        if input_infos[inner_idx].mutates_data and input_infos[inner_idx].requires_grad
    ]

    output_info = existing_output_infos + input_metadata_output_info
    # Regenerate traced tangents to include mutated inputs including synthetic bases
    traced_tangents = inner_mutated_tangents + m.traced_tangents[len(inner_mutated_tangents):]

    return ViewAndMutationMeta(
        input_info=input_infos,
        output_info=output_info,
        num_intermediate_bases=m.num_intermediate_bases,
        keep_input_mutations=m.keep_input_mutations,
        traced_tangents=traced_tangents,
        # We are guaranteed not to get here, since synthetic_base codepaths are not supported today with subclass inputs.
        subclass_inp_meta=None,
        subclass_fw_graph_out_meta=None,
        subclass_tangent_meta=None,
        is_train=m.is_train
    ), outer_aliased_arg_idx_with_metadata_mutations

# MOTIVATION:
#
# When tracing functions for future execution, one must be careful not to pass
# in the same input tensor multiple times (e.g., f(x, x), as this can result
# in graphs that are ONLY valid if you later pass a new tensor in exactly the
# same way (e.g., f(y, y)).  (NB: we really mean duplicate; two distinct
# tensors that alias each other is a different situation that is covered by
# aot_dispatch_deduplicated_autograd). Here are two examples:
#
# (1) Suppose you have a function:
#
#   def f(x, y):
#       return x + y
#
# If you make_fx(f)(x, x), you will trace out:
#
#   def f(x, y):
#       return y + y
#
# Oops!
#
# (2) For most tensors x and y, you can compute f's gradient with respect to
# these to inputs by saying torch.autograd.grad(f(x, y), (x, y)).  However,
# if x is y, you will trace out a program that gets incorrect gradients:
#
#   >>> x = torch.randn(1, requires_grad=True)
#   >>> torch.autograd.grad(x + x, (x, x))
#   (tensor([2.]), tensor([2.]))
#
# In other words, the gradient is double-counted.  Deduplicating the arguments
# gives you an appropriate gradient:
#
#   >>> y = torch.randn(1, requires_grad=True)
#   >>> torch.autograd.grad(x + y, (x, y))
#   (tensor([1.]), tensor([1.]))
#
# HOW TO DEDUPLICATE:
#
# There are a few strategies, in order of preference:
#
# 1. For every duplicate argument to the function, detach it into
#    a separate leaf tensor, so that it is no longer duplicated.
#
#       PRO: The resulting compiled graph works for any configuration
#       of duplicated arguments.
#
#       CON: It does not (naively) work if you mutate the metadata of inputs:
#
#           def f(x, y):
#               x.transpose_(0, 1)
#               y.transpose_(0, 2)
#
#           x = torch.randn(2, 3, 4)
#           f(x, x)
#
#       The ordering of the transposes inside f dictates whether or not
#       you get [4, 2, 3] or [3, 4, 2].  This means that you cannot precompute
#       what metadata mutations should get applied to each input; you need to
#       assume they aren't duplicates (what we do today) or preserve
#       the original metadata mutations exactly in order, so that they work
#       for any duplicate configuration.
#
#       CON: It does not (naively) work if you mutate the data of inputs.
#       In particular, leaf tensors that require grad cannot be mutated,
#       this makes it impossible to differentiate with respect to the original
#       base.
#
# 2. For every duplicate argument to the function, remove it, so it is
#    no longer part of the "true" signature:
#
#       PRO: Implemented naively, it still works for metadata/data mutation.
#
#       CON: The resulting compiled graph is duplicate-specialized: it only
#       works if future calls duplicate arguments in exactly the same way.
#       Horribly, Dynamo doesn't guard on this at the moment.  But even if
#       it did, you could still end up recompiling a bunch of each duplicate.
#
# Our strategy is to do (1) if we can, and do (2) otherwise, erroring if
# Dynamo's guards are not enough.  In practice, this seems to cover
# everything.
#
def aot_wrapper_dedupe(
    flat_fn,
    flat_args: List[Tensor],
    aot_config: AOTConfig,
    *,
    compiler_fn,
    fw_metadata,
):
    # Use information about whether or not flat_fn mutates its arguments
    # or not to handle dupe args

    # Strategy 1: For any input that is not mutated, we can leafify it if we
    # need to remove a duplicate.
    leaf_flat_args = []
    args_set = set()
    ok = True

    for i, a in enumerate(flat_args):
        if not isinstance(a, torch.Tensor):
            leaf_flat_args.append(a)
        elif a not in args_set:
            args_set.add(a)
            leaf_flat_args.append(a)
        elif not fw_metadata.input_info[i].mutates_data and not fw_metadata.input_info[i].mutates_metadata:
            leaf_flat_args.append(a.detach().requires_grad_(a.requires_grad))
        else:
            ok = False
            break

    if ok:
        return compiler_fn(flat_fn, leaf_flat_args, aot_config, fw_metadata=fw_metadata)

    if requires_subclass_dispatch(leaf_flat_args, fw_metadata):
        raise RuntimeError("""\
Encountered duplicate inputs that are mutated in the graph, but at least one input/output
to the graph is a tensor subclass. This is not supported today. You can try to
remove the aliasing yourself as a workaround, or otherwise file an issue on github.""")

    # export path: ban duplicate inputs for now, add later if requested.
    if aot_config.is_export:
        raise RuntimeError(f"""\
Encountered duplicated inputs that are mutated in the graph you are trying to export.
This functionality is currently not supported. If needed, please file a github issue.

fw_metadata={str(fw_metadata)}
        """)

    # Strategy 2: Duplicate specialize.
    #
    # In Haskell types, suppose you have:
    #
    #   add_dupe_args :: DedupedArgs -> Args
    #   remove_dupe_args :: Args -> DedupedArgs
    #
    #   compiler_fn
    #       :: (DedupedArgs -> R) -> DedupedArgs -> AOTConfig -> (DedupedArgs -> R)
    #   deped_compiler_fn
    #       :: (Args -> R) -> Args -> AOTConfig -> (Args -> R)
    #
    # Then the code below can be written in point-free style as:
    #
    #   deduped_compiler_fn f a c =
    #       compiler_fn (f . add_dupe_args) (remove_dupe_args a) c . remove_dupe_args
    #
    # Suppose you have:
    #
    #   [a, b, a, c]
    #
    # We want:
    #
    #   remove_dupe_args([a, b, a, c]) == [a, b, c]
    #   add_dupe_args([a, b, c]) == [a, b, a, c]
    #
    # This is done via (respectively):
    #
    #   seen_args = {a: 0, b: 1, c: 2}
    #   enumerate(add_dupe_map) = [  # how to get args from the deduped list
    #       (0, 0),
    #       (1, 1),
    #       (2, 0),
    #       (3, 2),
    #   ]
    #   keep_arg_mask = [True, True, False, True]

    seen_args = {}
    keep_arg_mask = []
    # Implicitly map duped arg position (list index) to de-duped arg position
    add_dupe_map: List[int] = []
    duped_arg_len = len(flat_args)

    j = 0  # index into deduped_flat_args
    for t in flat_args:
        if isinstance(t, torch.Tensor):
            if t in seen_args:
                keep_arg_mask.append(False)
                add_dupe_map.append(seen_args[t])
                continue
            seen_args[t] = j

        keep_arg_mask.append(True)
        add_dupe_map.append(j)
        j += 1
    assert len(add_dupe_map) == duped_arg_len, (
        f"Expects add_dupe_map to have length {duped_arg_len} but got {len(add_dupe_map)}"
    )

    # NB: Hot path, avoid set lookups here
    # TODO: Can avoid the zip here too, probably
    def remove_dupe_args(args):
        return [t for t, keep in zip(args, keep_arg_mask) if keep]

    def add_dupe_args(args):
        return [args[add_dupe_map[i]] for i in range(duped_arg_len)]

    deduped_flat_args = remove_dupe_args(flat_args)

    # Update our input metadata to remove duped input metadata.
    updated_fw_metadata = remove_dupe_metadata(fw_metadata, keep_arg_mask, add_dupe_map)

    tracing_context = TracingContext.get()
    if tracing_context and aot_config.aot_autograd_arg_pos_to_source:
        # TODO(voz): This structure is 1:1, we could consider an alternate structure like
        # kept_pos:[dupe_arg_pos], however, add_dupe_map is 1:1 so we would need a new structure there,
        # which feels like needless complexity for a tiny bit of efficiency at this point.
        for dupe_arg_pos, (kept_pos, keep_arg) in enumerate(zip(add_dupe_map, keep_arg_mask)):
            if not keep_arg:
                dupe_arg_source = aot_config.aot_autograd_arg_pos_to_source[dupe_arg_pos]
                kept_arg_source = aot_config.aot_autograd_arg_pos_to_source[kept_pos]
                tracing_context.guards_context.aotautograd_guards.append(DuplicateInputs(kept_arg_source, dupe_arg_source))

    @wraps(flat_fn)
    def wrapped_flat_fn(*args):
        return flat_fn(*add_dupe_args(args))

    if config.debug_assert:
        ref_fw_metadata = run_functionalized_fw_and_collect_metadata(
            wrapped_flat_fn,
            keep_input_mutations=fw_metadata.keep_input_mutations,
            is_train=fw_metadata.is_train,
        )(*deduped_flat_args)
        assert ref_fw_metadata == updated_fw_metadata, \
            f'ref_metadata={str(ref_fw_metadata)}, actual_metadata={str(updated_fw_metadata)}'

    compiled_fn = compiler_fn(wrapped_flat_fn, deduped_flat_args, aot_config, fw_metadata=updated_fw_metadata)

    if not hasattr(compiled_fn, "_boxed_call"):
        compiled_fn = make_boxed_func(compiled_fn)

    @wraps(compiled_fn)
    def wrapped_compiled_fn(args):
        deduped_args = remove_dupe_args(args)
        args.clear()
        return compiled_fn(deduped_args)

    wrapped_compiled_fn._boxed_call = True

    # This can be uncommented when we properly guard for duplicates,
    # but right now we must not do it.
    # if not config.debug_assert:
    #     return wrapped_compiled_fn

    @wraps(wrapped_compiled_fn)
    def debugged_compiled_fn(args):
        # Test that the computed remove/add arg functions are an inverse
        new_args = add_dupe_args(remove_dupe_args(args))
        seen = {}
        for i, (x, y) in enumerate(zip(new_args, args)):
            seen[y] = None
            assert x is y, format_guard_bug_msg(
                aot_config,
                f"{describe_input(i, aot_config)} would be a duplicate of "
                f"{describe_input(add_dupe_map[i], aot_config)}",
            )
        # This is only an error if there is metadata mutation on both of
        # the duped arguments; in this case, we need to know what order
        # the metadata mutation applies in.  You'll get the correct result
        # otherwise, because a graph that assumes distinct inputs works if
        # you dupe the inputs (the gradient contributions from each input
        # will get summed up appropriately.)
        #
        # TODO: work out how to setup this assert correctly
        """
        assert len(seen) == unique_args, format_guard_bug_msg(aot_config,
            f"there would be {unique_args} distinct arguments"
        )
        """
        return wrapped_compiled_fn(args)

    debugged_compiled_fn._boxed_call = True

    return debugged_compiled_fn

# This layer handles the situation where you have two inputs that alias each other,
# and one of the inputs is mutated.
# We need to take special care to ensure that the mutation is applied to the other aliases in the graph.
#
# pre-condition: aot_wrapper_dedup has already run.
# (This function will in theory work if there are duplicate args.
# However, the synthetic base code path is a bit sub-optimal, and running with dupe'd inputs
# would cause us to hit that path more frequently).
def aot_wrapper_synthetic_base(
    flat_fn,
    flat_args: List[Tensor],
    aot_config: AOTConfig,
    *,
    fw_metadata: ViewAndMutationMeta,
    # Currently, the only reason we need to plumb this bool is because
    # the synthetic base code prohibits more cases in the autograd case than the inference case.
    needs_autograd: bool,
    compiler_fn,
):
    is_inference = not needs_autograd
    flat_args_with_synthetic_bases, synthetic_base_info = merge_view_inputs(
        flat_args, fw_metadata.input_info, is_inference=is_inference,
    )
    # Happy path: we don't need synthetic bases
    if synthetic_base_info is None:
        return compiler_fn(flat_fn, flat_args, aot_config, fw_metadata=fw_metadata)

    # export path: ban synthetic bases for now, add later if requested.
    if requires_subclass_dispatch(flat_args, fw_metadata):
        raise RuntimeError("""\
Encountered aliased inputs that are mutated in the graph, but at least one input/output
to the graph is a tensor subclass. This is not supported today. You can try to
remove the aliasing yourself as a workaround, or otherwise file an issue on github.""")

    if aot_config.is_export:
        raise RuntimeError(f"""\
Encountered aliased inputs that are mutated in the graph you are trying to export.
This functionality is currently not supported. If needed, please file a github issue.

synthetic_base_info={str(synthetic_base_info)}

fw_metadata={str(fw_metadata)}
        """)

    assert len(fw_metadata.input_info) == len(synthetic_base_info)

    # Update our forward metadata to take synthetic bases into account
    fw_metadata_updated, aliased_arg_idx_with_metadata_mutations = \
        create_synthetic_base_metadata(fw_metadata, synthetic_base_info, flat_args, flat_args_with_synthetic_bases)

    num_aliased_args_with_metadata_mutations = len(aliased_arg_idx_with_metadata_mutations)

    def unpack_synthetic_bases(primals: List[Any]) -> List[Any]:
        f_args_inner = []
        for inner_idx_or_tuple in synthetic_base_info:
            if isinstance(inner_idx_or_tuple, int):
                f_args_inner.append(primals[inner_idx_or_tuple])
            else:
                inner_base_idx, view_tensor = inner_idx_or_tuple
                base = primals[inner_base_idx]
                view_arg = gen_alias_from_base(
                    base, view_tensor, view_tensor.requires_grad
                )
                f_args_inner.append(view_arg)
        return f_args_inner

    @wraps(flat_fn)
    def wrapped_flat_fn(*args):
        unpacked_args = unpack_synthetic_bases(args)
        # This is a bit subtle. The goal of this entire function (aot_dispatch_synthetic_bases)
        # is to relieve the downstream logic from having to reason about mutations on inputs that alias
        # each other, by replacing aliased inputs with a synthetic base.
        # One area where this breaks down a bit however is if one of those aliased inputs
        # experienced a metadata mutation.
        # We are now obligated to reapply the metadata mutation directly to the user's input;
        # it isn't enough to apply mutations back to the synthetic base in the downstream logic.
        #
        # The way we handle this is by pretending that those aliased inputs that experience metadata mutations
        # are additional outputs in the user's forward function.
        # The downstream logic will just treat these as "user outputs that alias inputs".
        # However, we will manually grab them at runtime here, use them to reapply the metadata mutation
        # to the user inputs, and not return them to the user.
        aliased_args_with_metadata_mutations = [
            x for i, x in enumerate(unpacked_args) if i in aliased_arg_idx_with_metadata_mutations]
        if len(aliased_args_with_metadata_mutations) > 0:
            return *(flat_fn(*unpacked_args)), *aliased_args_with_metadata_mutations
        else:
            return flat_fn(*unpacked_args)

    if config.debug_assert:
        ref_fw_metadata = run_functionalized_fw_and_collect_metadata(
            wrapped_flat_fn,
            keep_input_mutations=fw_metadata.keep_input_mutations,
            is_train=fw_metadata.is_train,
        )(*flat_args_with_synthetic_bases)
        assert ref_fw_metadata == fw_metadata_updated, (
            f'ref_metadata={pprint.pformat(partial_asdict(ref_fw_metadata))}, '
            f'\nactual_metadata={pprint.pformat(partial_asdict(fw_metadata_updated))}'
        )

    compiled_fn = compiler_fn(wrapped_flat_fn, flat_args_with_synthetic_bases, aot_config, fw_metadata=fw_metadata_updated)

    if not hasattr(compiled_fn, "_boxed_call"):
        compiled_fn = make_boxed_func(compiled_fn)

    @wraps(compiled_fn)
    def wrapped_compiled_fn(args):
        args_with_synthetic_bases, synthetic_base_info = merge_view_inputs(
            args, fw_metadata.input_info, is_inference=is_inference
        )
        assert synthetic_base_info is not None
        aliased_args_w_metadata_mutations = [args[i] for i in aliased_arg_idx_with_metadata_mutations]
        args.clear()
        outs = compiled_fn(args_with_synthetic_bases)
        if num_aliased_args_with_metadata_mutations > 0:
            # This code does not handle **all** input metadata mutations.
            # Instead, it only handles metadata mutations on inputs that were converted into synthetic bases
            # (which only happens if at least one aliased input experienced a data mutation).
            # e.g:
            # def f(a, b):
            #     a.mul_(2)
            #     b.t_(1, 0)
            # f(x.view(2, 2), x.view(2, 2))
            mutated_metadata_inps = outs[-num_aliased_args_with_metadata_mutations:]
            user_outs = outs[:-num_aliased_args_with_metadata_mutations]
            for inp, mutated_inp in zip(aliased_args_w_metadata_mutations, mutated_metadata_inps):
                inp.as_strided_(mutated_inp.size(), mutated_inp.stride(), mutated_inp.storage_offset())
            return user_outs
        return outs

    return wrapped_compiled_fn


def describe_input(i, aot_config):
    if i < aot_config.num_params_buffers:
        return f"parameter/buffer {i}"
    else:
        return f"input {i - aot_config.num_params_buffers}"

# The wrapper created by this function handles all of the runtime aliasing and mutation "epilogue" logic
# that needs to run after the compiled function.
#
# This function accepts a trace_joint flag, indicating whether or not we're generating the runtime
# epilogue for a forward-only inference graph, or for an autograd.Function.apply function.
# This is because there are some minor differences in how we treat these cases at runtime:
# - resize_() is currently handled in the inference case, but not fully handled in the autograd case.
# - the autograd cases inserts TensorAlias wrapper objects for outputs that alias inputs
def create_runtime_wrapper(
    compiled_fn,
    *,
    runtime_metadata: ViewAndMutationMeta,
    indices_of_inps_to_detach: List[int],
    trace_joint: bool,
    keep_input_mutations: bool,
    disable_amp: bool
):
    if not hasattr(compiled_fn, "_boxed_call"):
        compiled_fn = make_boxed_func(compiled_fn)

    def runtime_wrapper(*args):
        if trace_joint:
            args_ = list(args)
            # See Note [Detaching inputs that never need gradients]
            for idx in indices_of_inps_to_detach:
                if isinstance(args_[idx], torch.Tensor):
                    args_[idx] = args_[idx].detach()
            with torch.autograd._force_original_view_tracking(True):
                all_outs = call_func_with_args(
                    compiled_fn,
                    args_,
                    disable_amp=disable_amp,
                )
        else:
            # When we have an inference graph, we run with torch.no_grad.
            # It's possible to get an inference graph with inputs that require grad,
            # in which case we want to make sure autograd is disabled
            # (since e.g., inductor will generate aten.addmm.out calls which autograd will complain on)
            with torch.no_grad():
                all_outs = call_func_with_args(
                    compiled_fn,
                    args,
                    disable_amp=disable_amp,
                )

        num_mutated_inps = runtime_metadata.num_mutated_inputs
        num_mutated_runtime_inps = runtime_metadata.num_mutated_inp_runtime_indices
        num_metadata_mutated_inps = runtime_metadata.num_mutated_metadata_inputs
        num_intermediate_bases = runtime_metadata.num_intermediate_bases

        if keep_input_mutations:
            if not trace_joint:
                assert (
                    len(all_outs)
                    == num_metadata_mutated_inps + runtime_metadata.num_outputs + num_intermediate_bases
                )
                assert (
                    runtime_metadata.num_mutated_inp_runtime_indices == num_metadata_mutated_inps
                )
            else:
                num_graph_handled = runtime_metadata.num_mutated_graph_handled_indices
                # autograd.Function requires us to return the mutated inputs as extra outputs to the autograd.Function.forward
                if num_graph_handled > 0:
                    all_outs = all_outs[:-num_graph_handled]
                assert (
                    len(all_outs)
                    == num_mutated_runtime_inps + runtime_metadata.num_outputs + num_intermediate_bases
                )
                assert (
                    runtime_metadata.num_mutated_inp_runtime_indices == num_mutated_runtime_inps
                )

        else:
            assert (
                len(all_outs)
                == num_mutated_inps + runtime_metadata.num_outputs + num_intermediate_bases
            )
            assert (
                runtime_metadata.num_mutated_inp_runtime_indices == num_mutated_inps
            )

        # Step 3: After running the compiled fw, apply updates to mutated inputs
        num_mutations_to_apply = runtime_metadata.num_mutated_inp_runtime_indices
        if num_mutations_to_apply > 0:
            updated_inputs = all_outs[: num_mutations_to_apply]
            fw_outs = all_outs[num_mutations_to_apply :]

            for i, inpt_idx in enumerate(
                runtime_metadata.mutated_inp_runtime_indices
            ):
                meta = runtime_metadata.input_info[inpt_idx]
                if not meta.mutates_data and not meta.mutates_metadata:
                    continue
                original_inpt = args[inpt_idx]
                updated_inpt = updated_inputs[i]
                if meta.mutates_storage_metadata:
                    # mutates_storage_metadata means our input saw a x.set_(y) call.
                    # What if x **also** saw a data and/or a metadata mutation?
                    # (1) If the [meta]data mutation occurred after the set_(),
                    #     then there is no need to copy_() the data.
                    #     When we perform x.set_(x_updated), we are guaranteed that
                    #     x_updated already has the final version of the data/metadata
                    # (2) If a data mutation occurred before the set_().
                    #     This case seems very difficult to support.
                    #     TODO: discuss on the PR and decide if we want to tr to
                    #     either support it, or detect and ban it.
                    if trace_joint:
                        assert isinstance(updated_inpt, TensorAlias)
                        updated_inpt = updated_inpt.alias
                    try:
                        original_inpt.set_(updated_inpt)
                    except RuntimeError:
                        # This happens when the sizes of the two tensors do not match, probably
                        # because we saw .data
                        # while we could call
                        # original_inpt.data = updated_inpt
                        # That's a little gross, let's use the "safe" pattern instead
                        with torch.no_grad():
                            version_counter = original_inpt._version
                            original_inpt.set_(updated_inpt)
                            if version_counter > 0:
                                version_counter = version_counter - 1
                            torch._C._autograd._unsafe_set_version_counter(original_inpt, version_counter)
                    continue
                if meta.mutates_metadata and not meta.mutates_data:
                    if trace_joint:
                        assert isinstance(updated_inpt, TensorAlias)
                        updated_inpt = updated_inpt.alias
                    # We need to grab the size/stride/storage_offset from the compiled forward,
                    # and use that to mutate the metadata of the input
                    original_inpt.as_strided_(
                        updated_inpt.size(),
                        updated_inpt.stride(),
                        updated_inpt.storage_offset(),
                    )
                else:
                    if meta.mutates_data and meta.mutates_metadata:
                        original_inpt.as_strided_(
                            updated_inpt.size(),
                            updated_inpt.stride(),
                            updated_inpt.storage_offset(),
                        )
                    else:
                        assert meta.mutates_data
                    if meta.is_leaf and original_inpt.requires_grad:
                        # We can hit this situation in this case:
                        #   def f(x):
                        #       x.detach().mul_(2)
                        #       return x + 1
                        # AOTAutograd will see a mutation in the above case, and try to
                        # apply a copy_() here, in the epilogue.
                        # But if x required gradients, and is a leaf, then autograd
                        # will yell at us for trying to mutate it.
                        # However, it's only possible to end up in this scenario (like the above)
                        # if all of the mutations to the leaf input were non-autograd-tracking mutations
                        # (aka mutations under no_grad(), or on detached views).
                        # In that case, we fully want to hide the mutation from autograd, so detaching is ok.
                        original_inpt.detach().copy_(updated_inpt)
                    else:
                        original_inpt.copy_(updated_inpt)
        else:
            fw_outs = all_outs

        # Step 4: Manually regenerate any outputs that are aliased to inputs, instead of
        # compiling them.
        if runtime_metadata.num_outputs_aliased > 0:
            # The compiled forward also returned intermediate bases. We don't want to return them to the user.
            if runtime_metadata.num_intermediate_bases > 0:
                fw_outs_no_intermediate_bases = fw_outs[
                    : -runtime_metadata.num_intermediate_bases
                ]
                intermediate_bases = fw_outs[-runtime_metadata.num_intermediate_bases:]
            else:
                fw_outs_no_intermediate_bases = fw_outs
                intermediate_bases = []

            assert len(fw_outs_no_intermediate_bases) == len(runtime_metadata.output_info)
            fw_outs_including_aliases = []
            for i, (o, info) in enumerate(zip(
                fw_outs_no_intermediate_bases, runtime_metadata.output_info
            )):
                if info.output_type in [OutputType.non_alias, OutputType.unsafe_view_alias, OutputType.custom_function_view]:
                    fw_outs_including_aliases.append(o)
                    continue
                if trace_joint:
                    assert isinstance(o, TensorAlias)
                    o_ = o.alias
                else:
                    o_ = o

                o_grad = runtime_metadata.output_info[i].requires_grad
                if info.output_type == OutputType.alias_of_input:
                    aliased_base_tensor = args[info.base_idx]
                    regenerated_out = gen_alias_from_base(aliased_base_tensor, o_, o_grad)
                    fw_outs_including_aliases.append(regenerated_out)
                    continue
                elif info.output_type == OutputType.is_input:
                    aliased_base_tensor = args[info.base_idx]
                    regenerated_out = aliased_base_tensor
                    fw_outs_including_aliases.append(regenerated_out)
                    continue
                elif info.output_type == OutputType.alias_of_intermediate:
                    base_tensor_list = intermediate_bases
                elif info.output_type == OutputType.alias_of_intermediate_save_as_output:
                    base_tensor_list = intermediate_bases
                else:
                    assert info.output_type == OutputType.alias_of_intermediate_base_is_user_output
                    base_tensor_list = fw_outs_no_intermediate_bases
                aliased_base_tensor = base_tensor_list[info.base_idx]
                # TODO: handle the custom autograd function case here.
                # We need a way to check whether a tensor came from a custom autograd fn from python,
                # AND a way to replay that custom view fn.
                regenerated_out = gen_alias_from_base(aliased_base_tensor, o_, o_grad)
                fw_outs_including_aliases.append(regenerated_out)
            ret_outs = fw_outs_including_aliases
        else:
            ret_outs = fw_outs

        if runtime_metadata.dynamic_outputs:
            for t, o in zip(ret_outs, runtime_metadata.output_info):
                if o.dynamic_dims is None:
                    continue
                if hasattr(t, '_dynamo_weak_dynamic_indices'):
                    t._dynamo_weak_dynamic_indices |= o.dynamic_dims
                else:
                    t._dynamo_weak_dynamic_indices = o.dynamic_dims.copy()
        if runtime_metadata.grad_enabled_mutation is not None:
            torch.set_grad_enabled(runtime_metadata.grad_enabled_mutation)
        return ret_outs
    return runtime_wrapper

# Calling convention: If we are running functionalized RNG, then outs consists
# of (user_outs, rng_offset)
def functionalized_rng_runtime_epilogue(metadata, outs, return_new_outs=True):
    if metadata.is_rng_op_functionalized:
        assert metadata.num_outputs_rng_offset == 1
        new_rng_offset = outs[-1]
        CUDARngStateHelper.set_new_offset(new_rng_offset)
        if return_new_outs:
            user_outs = outs[:-1]
            return user_outs
        else:
            return None
    return outs


def create_functionalized_rng_ops_wrapper(func, args, trace_joint=True):
    # Functionalization of rng ops changes the calling convention of the joint graph.
    # It goes from (primals, tangents) to (seed, offset, primals, tangents)
    # At runtime, we pass on the current seed and offset. This is hidden from
    # the user.
    fake_mode = detect_fake_mode()
    if fake_mode is None:
        fake_mode = nullcontext()

    def override_get_rng_state(device: Union[int, str, torch.device] = 'cuda'):
        out = PhiloxStateTracker.get_state_as_tensor()
        return out

    def override_set_rng_state(x, device: Union[int, str, torch.device] = 'cuda'):
        PhiloxStateTracker.set_state_from_tensor(x)

    def append_rng_offsets(args):
        if trace_joint:
            # args signature before: Tuple(fwd_outputs), Tuple(bwd_outputs)
            # args signature after: Tuple(fwd_outputs, new_fwd_rng_offset), Tuple(bwd_offset, new_bwd_rng_offset)
            return ((*args[0], PhiloxStateTracker.get_updated_fwd_offset()),
                    (*args[1], PhiloxStateTracker.get_updated_bwd_offset()))
        else:
            # args signature before: Tuple(fwd_outputs)
            # args signature after: Tuple(fwd_outputs, new_fwd_rng_offset)
            return (*args, PhiloxStateTracker.get_updated_fwd_offset())


    def traced_joint(primals, tangents, fwd_seed, fwd_base_offset, bwd_seed, bwd_base_offset):
        with patch("torch.cuda.get_rng_state", override_get_rng_state), patch("torch.cuda.set_rng_state", override_set_rng_state):
            return append_rng_offsets(func(primals, tangents))

    def traced_forward(*primals_fwd_seed_fwd_base_offset):
        # The signature is (*primals, seed, offset)
        with patch("torch.cuda.get_rng_state", override_get_rng_state), patch("torch.cuda.set_rng_state", override_set_rng_state):
            return append_rng_offsets(func(*primals_fwd_seed_fwd_base_offset[:-2]))

    if trace_joint:
        # Get the current seed and offset to setup tracing.
        fwd_seed, fwd_base_offset = CUDARngStateHelper.get_torch_state_as_tuple(fake_mode)
        bwd_seed, bwd_base_offset = CUDARngStateHelper.get_torch_state_as_tuple(fake_mode)
        PhiloxStateTracker.record_state(fwd_seed, fwd_base_offset, "forward")
        PhiloxStateTracker.record_state(bwd_seed, bwd_base_offset, "backward")
        return traced_joint, (*args, fwd_seed, fwd_base_offset, bwd_seed, bwd_base_offset)
    else:
        # Get the current seed and offset to setup tracing.
        fwd_seed, fwd_base_offset = CUDARngStateHelper.get_torch_state_as_tuple(fake_mode)
        PhiloxStateTracker.record_state(fwd_seed, fwd_base_offset, "forward")
        return traced_forward, (*args, fwd_seed, fwd_base_offset)


# Output structure:
# - List[Tensor] if tracing an inference graph
# - Tuple[List[Tensor], List[Tensor]] if tracing a joint graph.
# This function effectively concats each inner list of subclass tensors
# into a (potentially longer) list of inner tensors.
#
# This function takes in a pytree of arguments and unwraps any tensor subclasses.
# Annoyingly, we can't use pytrees to perform the unwrapping, because unwrapping returns
# a list of tensors that we would then need to concat together.
# Instead, we specialize the logic for the inference vs. joint graph case.
# NOTE: this function is hot, since we unwrap tensor subclass inputs at runtime
def unwrap_tensor_subclasses(wrapped_args, *, is_joint_structure: bool):
    def concat_inner_tensors_from_subclasses(xs):
        xs_inner = []
        for x in xs:
            if isinstance(x, torch.Tensor) and is_traceable_wrapper_subclass(x):
                attrs, _ = x.__tensor_flatten__()
                xs_inner += [getattr(x, attr) for attr in attrs]
            else:
                xs_inner += [x]
        return xs_inner

    if is_joint_structure:
        assert isinstance(wrapped_args, tuple) and len(wrapped_args) == 2
        assert isinstance(wrapped_args[0], (tuple, list)) and isinstance(wrapped_args[1], (tuple, list))
        unwrapped_args_fw = concat_inner_tensors_from_subclasses(wrapped_args[0])
        unwrapped_args_tangents = concat_inner_tensors_from_subclasses(wrapped_args[1])
        unwrapped_args = (unwrapped_args_fw, unwrapped_args_tangents)
    else:
        assert isinstance(wrapped_args, (list, tuple))
        unwrapped_args_fw = concat_inner_tensors_from_subclasses(wrapped_args)
        unwrapped_args = unwrapped_args_fw
    return unwrapped_args

# Turns a flattened list of tensor arguments into (maybe) subclass tensors.
# This function is used both at trace time and runtime, so we have an is_runtime flag telling us which context we're in.
def wrap_tensor_subclasses(
    unwrapped_args: List[Any],
    *,
    subclass_metas: List[Union[int, SubclassCreationMeta]],
    num_fw_outs_saved_for_bw: Optional[int] = None,
    is_runtime: bool = False,
) -> List[Any]:
    wrapped_args = []
    num_args_tallied = 0
    for subclass_meta in subclass_metas:
        if isinstance(subclass_meta, int):
            wrapped_args.append(unwrapped_args[subclass_meta])
            num_args_tallied += 1
        else:
            assert isinstance(subclass_meta, SubclassCreationMeta)
            wrapped_args.append(subclass_meta.creation_fn(unwrapped_args, is_runtime=is_runtime))
            num_args_tallied += subclass_meta.arg_count

    # Note: [Partitioner handling for Subclasses, Part 2]
    # At the beginning of AOTAutograd, we collect metadata on the inputs and outputs of the user fw,
    # to figure out which inputs/outputs are subclasses, and how to reconstruct the subclasses after flattening them.
    #
    # When this function is called at runtime in the forward,
    # we have been passed a list of (flattened) dense-tensor fw-outs, and need to reconstruct any subclass fw outs.
    #
    # One reasonable question that you should ask: when should the dense_tensor -> subclass_tensor wrapping happen?
    # Answer: we do it **inside of our compiled autograd.Function**.
    # This seems like morally the right place: autograd happens above subclass desugaring,
    # so autograd should see actual tensor subclasses at runtime, and not flattened dense tensors.
    #
    # This causes a tricky interaction though: when we run the min-cut partitioner to divvy up the joint graph
    # into a forward and backward graph, we end up with some activations that show up as extra outputs
    # in the compiled forward graph, that are **not** user outputs.
    # These activations are not visible to the user, and so there's no need for us to wrap them back into subclasses.
    #
    # On top of that, when we first computed subclass metadata (in `run_functionalized_fw_and_collect_metadata`),
    # we computed subclass metadata on every forward output, but this did **not** include activations
    # created by the partitioner.
    # as a result, `unwrapped_args` here will correspond to (*unwrapped_user_fw_outs, *activations),
    # but `subclass_metas` will only correspond to subclass metatadata on `user_fw_outs`.
    # We then need to make sure that we return (*wrapped_user_fw_outs, *activations).
    if num_fw_outs_saved_for_bw is not None:
        assert len(unwrapped_args) == num_args_tallied + num_fw_outs_saved_for_bw
        activations = unwrapped_args[num_args_tallied:]
        if isinstance(wrapped_args, tuple) and isinstance(activations, tuple):
            return wrapped_args + activations
        return tuple(list(wrapped_args) + list(activations))
    else:
        assert len(unwrapped_args) == num_args_tallied
        return tuple(wrapped_args)

# Given a bunch of "dense" tensor arguments, this function (potentially) wraps them into tensor subclasses.
# This function carefully handles the inference vs. joint cases:
# - when is_joint_structure is True, args is (primals, tangents)
# - when is_joint_structure is False, args is [*primals]
def wrap_tensor_subclasses_maybe_joint(unwrapped_args, *, is_joint_structure: bool, meta: ViewAndMutationMeta) -> List[Any]:
    # Since this function is re-used for both inference and joint graphs,
    if is_joint_structure:
        assert isinstance(unwrapped_args, tuple) and len(unwrapped_args) == 2
        assert isinstance(unwrapped_args[0], (tuple, list)) and isinstance(unwrapped_args[1], (tuple, list))
        primals, tangents = unwrapped_args[0], unwrapped_args[1]
        wrapped_primals = wrap_tensor_subclasses(primals, subclass_metas=meta.subclass_inp_meta)
        wrapped_tangents = wrap_tensor_subclasses(tangents, subclass_metas=meta.subclass_tangent_meta)
        return (wrapped_primals, wrapped_tangents)
    else:
        wrapped_args = wrap_tensor_subclasses(unwrapped_args, subclass_metas=meta.subclass_inp_meta)
        return wrapped_args

# This wrapper handles the AOTDispatch runtime logic for tensor subclasses.
# At runtime, we have a compiled function that knows how to operate on the domain of DenseTensor -> DenseTensor,
# But the user might have passed us some tensor subclass inputs (or expect some subclass tensor outputs).
# This function handles the wrapping and unwrapping of tensor subclasses at runtime.
def aot_dispatch_subclass_wrapper(
    runtime_fn: Callable,
    *,
    subclass_metas: List[Union[int, SubclassCreationMeta]],
    num_fw_outs_saved_for_bw: Optional[int],
) -> Callable:
    def inner_fn(args):
        unwrapped_args = unwrap_tensor_subclasses(args, is_joint_structure=False)
        # expectation: runtime_fn is a boxed fn
        unwrapped_outs = runtime_fn(unwrapped_args)
        wrapped_outs = wrap_tensor_subclasses(
            unwrapped_outs, subclass_metas=subclass_metas, num_fw_outs_saved_for_bw=num_fw_outs_saved_for_bw, is_runtime=True)
        return wrapped_outs
    # box it
    inner_fn._boxed_call = True
    return inner_fn

def create_metadata_for_subclass(meta: ViewAndMutationMeta) -> ViewAndMutationMeta:
    # input infos
    input_info = []
    for inp, subclass_meta in zip(meta.input_info, meta.subclass_inp_meta):
        num_inps = 1 if isinstance(subclass_meta, int) else subclass_meta.arg_count
        for _ in range(num_inps):
            input_info.append(inp)

    # output infos
    output_info = []
    subclass_out_meta_user_outs_only = meta.subclass_fw_graph_out_meta[meta.num_mutated_data_inputs:]
    if meta.num_intermediate_bases > 0:
        subclass_out_meta_user_outs_only = subclass_out_meta_user_outs_only[:-meta.num_intermediate_bases]
    # sanity assert
    assert len(meta.output_info) == len(subclass_out_meta_user_outs_only)
    # Assume that the information on the output is shared by all of its inner tensors.
    for out, subclass_meta in zip(meta.output_info, subclass_out_meta_user_outs_only):
        num_outs = 1 if isinstance(subclass_meta, int) else subclass_meta.arg_count
        for _ in range(num_outs):
            output_info.append(out)

    # A bit hacky, but we don't actually care about all of the metadata here.
    # This metadata is used **underneath** both autograd and subclass de-sugaring,
    # So all we really care about is stuff like:
    # - num inputs/outputs (needed by the partitioner)
    # - input mutations (**not** used today, since we don't handle input mutations inside the subclass,
    #   although we should handle this eventually)
    #   TODO: add a test case to assert we error when this happens, instead of getting silent correctness
    num_intermediate_bases = None
    keep_input_mutations = meta.keep_input_mutations
    traced_tangents = None
    subclass_inp_meta = None
    subclass_fw_graph_out_meta = None
    subclass_tangent_meta = None

    metadata = ViewAndMutationMeta(
        input_info=input_info,
        output_info=output_info,
        num_intermediate_bases=num_intermediate_bases,
        keep_input_mutations=keep_input_mutations,
        traced_tangents=traced_tangents,
        subclass_inp_meta=subclass_inp_meta,
        subclass_fw_graph_out_meta=subclass_fw_graph_out_meta,
        subclass_tangent_meta=subclass_tangent_meta,
    )
    return metadata


SubclassTracingInfo = collections.namedtuple("SubclassTracingInfo", [
    "plain_tensor_trace_fn", "plain_tensor_args", "maybe_subclass_meta"
])

# Given a function operating on Subclass -> Subclass, returns an function that operates on Tensor -> Tensor
# Also returns:
# - the new set of arguments to pass into this function (now that tensor subclasses have been eliminated)
# - the updated ViewAndMutationMeta for this dense -> dense function.
# The other important arguments are:
# - flat_fn_maybe_joint: when is_joint_structure=True, this is the joint fw-bw function.
#                        when is_joint_structure=False, this is just the forward function.
# - fw_only: this is *always* the forward-only function.
#   Why do we need this? We need to collect updated ViewAndMutationMeta on our new dense -> dense functions.
#   In particular, we need this to tell the partitioner how many dense forward outputs there are.
def aot_dispatch_subclass(
    flat_fn_maybe_joint,
    args: List[Any],
    *,
    is_joint_structure: bool,
    meta: ViewAndMutationMeta,
    fw_only: Callable,
) -> "SubclassTracingInfo":
    # Skip logic if we don't need to trace through any subclasses
    req_subclass_dispatch = requires_subclass_dispatch(args, meta)
    if not req_subclass_dispatch:
        return SubclassTracingInfo(
            plain_tensor_trace_fn=flat_fn_maybe_joint,
            plain_tensor_args=args,
            maybe_subclass_meta=None,
        )

    # TODO: add subclass guards (later PR).

    # What's going on here? We need to compute subclass metadata about the outputs of the joint (grad_inputs).
    # Annoying: we don't know the grad input metas until we're in the middle of tracing the joint,
    # so we set it later, while we're tracing the joint (see inner_fn() below).
    # Another option would be to run our run_functionalized_fw_and_collect_metadata() function
    # directly on the joint, but this would hurt compile time (adding yet another pass through the joint).
    subclass_meta = SubclassMeta()

    def inner_fn(fn, args, *, use_trace_joint: bool):
        # Step 1: wrap tensor inputs into subclasses if necessary
        all_args = wrap_tensor_subclasses_maybe_joint(args, is_joint_structure=use_trace_joint, meta=meta)

        # Step 2: call the inner function, with our (maybe subclass) inputs
        wrapped_outs = fn(*all_args)

        if use_trace_joint:
            # See Note: [Computing Subclass Metadata about grad_inputs]
            # We also stash subclass info on our grad_inputs, if we're tracing the joint.
            nonlocal subclass_meta
            assert isinstance(wrapped_outs, tuple) and len(wrapped_outs) == 2
            # Don't need fw outs since we already have subclass metadata on them
            grad_inputs = wrapped_outs[1]
            subclass_meta.grad_input_metas = create_subclass_meta(grad_inputs)

        # Step 3: Unwrap any subclass outputs back into dense tensors
        unwrapped_outs = unwrap_tensor_subclasses(wrapped_outs, is_joint_structure=use_trace_joint)
        return unwrapped_outs

    def joint_fn(primals, tangents):
        return inner_fn(flat_fn_maybe_joint, (primals, tangents), use_trace_joint=True)

    def fw_fn(*primals):
        return inner_fn(flat_fn_maybe_joint, primals, use_trace_joint=False)

    def metadata_fn(*primals):
        return inner_fn(fw_only, primals, use_trace_joint=False)

    args_unwrapped = unwrap_tensor_subclasses(args, is_joint_structure=is_joint_structure)

    if is_joint_structure:
        primals_unwrapped = args_unwrapped[0]
        fn_to_trace = joint_fn
    else:
        primals_unwrapped = args_unwrapped
        fn_to_trace = fw_fn

    # Note: [Partitioner handling for Subclasses, Part 1]
    # The way the partitioner works is that:
    # (1) we pass is a single graph containing the joint fw/bw,
    #     where the # of graph outputs corresponds to # fw_outputs + # grad_inputs
    # (2) The partitioner accepts an arguments, num_fwd_outputs,
    #     and assumes that the first "num_fwd_outputs" graph outputs correspond
    #     to outputs of the forward graph.
    # How do tensor subclasses enter the picture?
    # the num_fwd_outputs in the final graph is actually non-trivial to compute,
    # because it can be influenced by input mutations and intermediate bases.
    # So we compute it by inspecting the current ViewAndMutationMeta object.
    # However, the original ViewAndMutationMeta that we computed was created
    # on the subclass -> subclass graph,
    # which can have a different number of outputs than the dense -> dense graph.
    # That's why we createa a fresh metadata object on the dense -> dense function here,
    # and plumb it back up to the partitioner.
    # See Note: [Partitioner handling for Subclasses, Part 2] for more info.
    meta_updated = run_functionalized_fw_and_collect_metadata(
        metadata_fn,
        keep_input_mutations=meta.keep_input_mutations,
        is_train=meta.is_train,
        requires_subclass_dispatch=True,
    )(*primals_unwrapped)

    subclass_meta.fw_metadata = meta_updated

    return SubclassTracingInfo(
        plain_tensor_trace_fn=fn_to_trace,
        plain_tensor_args=args_unwrapped,
        maybe_subclass_meta=subclass_meta,
    )


# Has the precondition that there
# are no duplicate arguments in flat_args (e.g., the same Tensor
# object never shows up twice.  However, two tensor inputs MAY alias
# the same storage, so long as they have separate TensorImpls.)
def aot_dispatch_autograd_graph(flat_fn, flat_args: List[Any], aot_config: AOTConfig, *, fw_metadata: ViewAndMutationMeta):
    # traced_tangents corresponds to the set of outputs in the traced forward that should get grad_outputs in the traced backward.
    # It includes outputs of the original forward, *and* any updated inputs due to input mutations.
    # However, it does *not* include any outputs that are aliases of inputs or intermediates, or any metadata-only input mutations.
    traced_tangents = pytree.tree_map(
        lambda x: x.detach().contiguous() if isinstance(x, Tensor) else x,
        fw_metadata.traced_tangents,
    )

    joint_inputs = (flat_args, traced_tangents)

    fn_prepared_for_autograd = fn_prepped_for_autograd(
        flat_fn,
        fw_metadata,
    )
    joint_fn_to_trace = create_joint(fn_prepared_for_autograd, aot_config=aot_config)

    joint_fn_to_trace, updated_joint_inputs = create_functionalized_fn(
        joint_fn_to_trace,
        joint_inputs,
        meta=fw_metadata,
        aot_config=aot_config,
        trace_joint=True,
    )

    subclass_tracing_info = aot_dispatch_subclass(
        joint_fn_to_trace, updated_joint_inputs, is_joint_structure=True, meta=fw_metadata, fw_only=flat_fn
    )

    joint_fn_to_trace = subclass_tracing_info.plain_tensor_trace_fn
    updated_joint_inputs = subclass_tracing_info.plain_tensor_args
    maybe_subclass_meta = subclass_tracing_info.maybe_subclass_meta

    fx_g = create_graph(joint_fn_to_trace, updated_joint_inputs, aot_config=aot_config)

    # There should be *NO* mutating ops in the graph at this point.
    assert_functional_graph(fx_g.graph, allow_input_mutations=aot_config.keep_inference_input_mutations)

    # Redundant with the check above, but worth having in case tracing introduced
    # a fake tensor. Unlikely.
    # See Note: [Fake Modules and AOTAutograd]
    torch._dynamo.utils.assert_no_fake_params_or_buffers(fx_g)
    fx_g.graph.eliminate_dead_code()
    fx_g.recompile()
    # TODO: in AOTAutograd, we create metadata like _indices_of_inps_to_detach to detect
    # when we need to manually detach() some inputs in the forward.
    # Higher order ops might eventually need to do the same.
    if aot_config.is_export:
        assert maybe_subclass_meta is None, "aot_export_module does not support tensor subclass inputs for now."
        return fx_g
    return fx_g, updated_joint_inputs, maybe_subclass_meta

def aot_dispatch_autograd(flat_fn, flat_args: List[Any], aot_config: AOTConfig, *, fw_metadata: ViewAndMutationMeta):
    fx_g, joint_inputs, maybe_subclass_meta = aot_dispatch_autograd_graph(flat_fn, flat_args, aot_config, fw_metadata=fw_metadata)

    # Copied from aot_dispatch_autograd_graph.
    traced_tangents = pytree.tree_map(
        lambda x: x.detach().contiguous() if isinstance(x, Tensor) else x,
        fw_metadata.traced_tangents,
    )
    disable_amp = torch._C._is_any_autocast_enabled()

    if aot_config.enable_log:
        aot_joint_log.info("%s", lazy_format_graph_code("Joint graph", fx_g, aot_config.aot_id))

    with torch.no_grad():
        inner_meta = fw_metadata if maybe_subclass_meta is None else maybe_subclass_meta.fw_metadata
        with track_graph_compiling(aot_config, "joint"):
            # See Note: [Partitioner handling for Subclasses, Part 1]
            num_inner_fwd_outputs = (
                inner_meta.num_mutated_inp_runtime_indices
                + inner_meta.num_outputs
                + inner_meta.num_intermediate_bases
                + inner_meta.num_outputs_rng_offset
            )
            fw_module, bw_module = aot_config.partition_fn(
                fx_g, joint_inputs, num_fwd_outputs=num_inner_fwd_outputs
            )
            fw_outs = next(n for n in fw_module.graph.nodes if n.op == "output").args[0]
            # we only need to bookkeep the symints that are saved for bw, not any symints
            # the user forward might have returned in its own output
            fw_outs_saved_for_bw = fw_outs[num_inner_fwd_outputs:]
            num_fw_outs_saved_for_bw = len(fw_outs_saved_for_bw)
            symint_outs_saved_for_bw = [
                n for n in fw_outs_saved_for_bw if is_sym_node(n)
            ]
            fw_metadata.num_symints_saved_for_bw = len(symint_outs_saved_for_bw)
            inner_meta.num_symints_saved_for_bw = len(symint_outs_saved_for_bw)
            _num_symints_saved_for_bw = len(symint_outs_saved_for_bw)

        # Note [Detaching inputs that never need gradients]
        # See https://github.com/pytorch/pytorch/issues/97745
        # Suppose we have a function like this that we want to compile:
        #
        # def f(x, y):
        #     return torch.mul(x, y.detach())
        #
        # What gradients should we compute for x and y?
        # By default, AOTAutograd will compute a gradient for **every** input that requires gradients,
        # and so we'll compute:
        #    x_grad_input = y
        #    y_grad_input = None
        # Does this preserve the semantics of eager mode?
        # Unfortunately, no.
        # Doing the above will cause autograd to **continue** to backprop the autograd tape
        # that was generated from constructing y.
        #
        # This is **different** from what would have happened in eager mode.
        # In eager mode, if we backprop through the output of this function, autograd will only traverse
        # the bit of the autograd tape corresponding to "x".
        # In particular, if a user had previously backpropped through y's autograd tape,
        # And then they try to backprop through the output of the above function,
        # then we'll hit the dreaded "Trying to backward through the graph a second time" error.
        #
        # You might think: If autograd sees that a gradient is None, shouldn't it stop early,
        # instead of continuing the backprop through the ancestors of that node in the graph?
        #
        # Autograd has two passes:
        # (1) a first pass that traverses the autograd graph and figures out which nodes need to be executed
        # (2) a second pass that actually goes ahead and executes each node when it becomes ready,
        #     propagating gradients
        # By the time we're executing a node and we see that it produces a None, the set of nodes to execute
        # is already locked-in.
        #
        # The fix: instead, we can recognize statically that the graph we're compiling will never contribute
        # gradients to y, and prevent autograd from trying to traverse y's autograd tape at all.
        # We can do this by manually detach'ing y before sending it through the `CompiledFunction`.
        #
        # Note that this solution is not bulletproof.
        # It's possible to construct a case where eager may or may not have have tried to autograd through y,
        # depending on the actual grad_outputs that were passed in during the backward.
        # There is no easy fix for this: the simplest fix would be to run with `retain_graph=True`,
        # allowing autograd to re-use the graph.
        #
        # An example of this case is:
        # def f(x):
        #     return x.detach() * 2, x * 3
        # If we were to only backprop through outs[0], in eager, we would stop
        # If we backward only on the first output, we shouldn't send a grad through x.
        # But the custom autograd function doesn't know that: it will materialize zero grads for x * 3
        # and we will end up with a zero grad at x.
        # If we later backprop through the second output, this will also require backprop'ing through x.
        # Meaning we'll need to use `retain_graph=True` to be able to backprop through x the second time.
        _indices_of_inps_to_detach = []
        bw_outs = next(n for n in bw_module.graph.nodes if n.op == "output").args[0]

        # TODO: we should apply the below "detach inputs if their gradients are statically known to be None"
        # optimization even if we have subclass inputs/outputs (we do not handle this today).
        # Computing which our our inputs get None gradients is a bit more complicated,
        # if any of our inputs are subclasses. Why?
        # (a) we need to make sure that we call .detach() on the input subclasses, since autograd sees subclasses.
        # (b) The grad_outputs that we AOT computed in our backward graph are the desugared tensor tensors,
        #     so we need to figure out which subclass fw inputs they map to.
        if maybe_subclass_meta is None:
            assert len(bw_outs) == len(fw_metadata.input_info) + inner_meta.num_outputs_rng_offset
            for i, (bw_out) in enumerate(bw_outs):
                if bw_out is None:
                    _indices_of_inps_to_detach.append(i)

        if aot_config.enable_log:
            aot_graphs_log.info("%s", lazy_format_graph_code("Forward graph", fw_module, aot_config.aot_id))
            aot_graphs_log.info("%s", lazy_format_graph_code("Backward graph", bw_module, aot_config.aot_id))

        with track_graph_compiling(aot_config, "forward"):
            # flat_args at this point might still be subclasses-
            # make sure to pass the unwrapped fake tensors into the compiler!
            adjusted_flat_args = joint_inputs[0]
            if config.functionalize_rng_ops:
                # Update example inputs for the fw_compiler
                fake_mode = detect_fake_mode()
                seed, offset = CUDARngStateHelper.get_torch_state_as_tuple(fake_mode)
                adjusted_flat_args.extend([seed, offset])
                # We are not clearing flat_args here because
                # 1) There is a check in the debug compiler at the end
                # 2) It does not matter as these are fake tensors

            if torch._guards.TracingContext.get():
                torch._guards.TracingContext.get().fw_metadata = inner_meta

            with TracingContext.report_output_strides() as fwd_output_strides:
                compiled_fw_func = aot_config.fw_compiler(
                    fw_module, adjusted_flat_args
                )
            if not hasattr(compiled_fw_func, "_boxed_call"):
                compiled_fw_func = make_boxed_func(compiled_fw_func)

            if maybe_subclass_meta is not None:
                # Why do we need to pass in num_fw_outs_saved_for_bw?
                # See Note: [Partitioner handling for Subclasses, Part 2]
                compiled_fw_func = aot_dispatch_subclass_wrapper(
                    compiled_fw_func,
                    subclass_metas=fw_metadata.subclass_fw_graph_out_meta,
                    num_fw_outs_saved_for_bw=num_fw_outs_saved_for_bw
                )
                if not hasattr(compiled_fw_func, "_boxed_call"):
                    compiled_fw_func = make_boxed_func(compiled_fw_func)

        # NB: It's important to compile backwards ahead of time, as this may
        # add extra guards which we need to apply to the Dynamo cache at
        # forwards
        with track_graph_compiling(aot_config, "backward"):
            placeholder_list = fx_placeholder_vals(bw_module)

            forward_saved_for_backwards_strides = None
            if fwd_output_strides is not None:
                forward_saved_for_backwards_strides = fwd_output_strides[inner_meta.tensors_saved_for_backwards_slice]

            # saved activations can have different stride to eager if
            # the compiler does layout optimization. We should restride the
            # tensor passed in for compiling the backward graph using the
            # saved tensor's stride.
            for i in range(len(placeholder_list)):
                ph_arg = placeholder_list[i]
                if not isinstance(ph_arg, torch.Tensor):
                    continue

                if forward_saved_for_backwards_strides is None:
                    continue

                real_stride = None
                # Per all_args calling convention
                j = i - len(symint_outs_saved_for_bw)
                if 0 <= j < len(forward_saved_for_backwards_strides):
                    real_stride = forward_saved_for_backwards_strides[j]
                if real_stride is None:
                    continue

                # Comparing ph_arg.stride() with real_stride directly may
                # cause dynamic dimensions in ph_arg being specialized to static
                # value. Using the hints to avoid that.
                if _get_hints(ph_arg.stride()) != real_stride:
                    # Note that here we use the stride of the real tensor to
                    # restride a FakeTensor. This does not cause trouble
                    # for dynamic shape since this code path only get
                    # executed if layout optimization is enabled. And we
                    # disable layout optimization for dynamic shape right
                    # now.
                    #
                    # A solution that decide stride order based on real
                    # tensor's stride and then apply that stride order to
                    # the FakeTensor does not work smoothly since some
                    # tensor's layout is not 'dense'. E.g. mixnet_l has a
                    # tensor with size [8, 64, 112, 112] and strides
                    # (2408448, 1, 21504, 192). The solution mentioned will
                    # decide a stride of (802816, 1, 7168, 64) for this
                    # tensor which is wrong.
                    placeholder_list[i] = ph_arg.as_strided(ph_arg.size(), real_stride)

            compiled_bw_func = None
            if len(symint_outs_saved_for_bw):
                context = torch._C._DisableAutocast if disable_amp else nullcontext
                with context():
                    try:
                        compiled_bw_func = aot_config.bw_compiler(
                            bw_module, placeholder_list
                        )
                    except Exception:
                        log.warning(
                            "failed to eagerly compile backwards for dynamic, suppressing in case backwards not needed",
                            exc_info=True
                        )

    saved_context = TracingContext.get()

    class CompiledFunction(torch.autograd.Function):
        compiled_fw = compiled_fw_func
        compiled_bw = compiled_bw_func
        metadata = fw_metadata
        maybe_subclass_metadata: Optional[SubclassMeta] = maybe_subclass_meta
        num_symints_saved_for_bw = _num_symints_saved_for_bw

        @staticmethod
        def _compiled_autograd_key(ctx):
            return (aot_config.aot_id, *ctx.symints)

        @staticmethod
        def forward(ctx, *deduped_flat_tensor_args):
            args = deduped_flat_tensor_args

            marked_dirty_inps = []
            for i in fw_metadata.mutated_graph_handled_indices:
                ctx.mark_dirty(deduped_flat_tensor_args[i])
                marked_dirty_inps.append(deduped_flat_tensor_args[i])

            if CompiledFunction.metadata.is_rng_op_functionalized:
                # Add the seed and offset to args
                seed, offset = CUDARngStateHelper.get_torch_state_as_tuple()
                args = (*args, seed, offset)
            # There is a pretty complicated calling convention around what the compiled fw returns.
            # The full list of outputs and their relative order is:
            # (*mutated_inputs, *fw_outs, *fw_intermediate_bases, *saved_tensors, *saved_symints)
            # - Note that in the synthetic bases case, mutated_inputs will correspond to an updated version
            #   of the original view, and not the synthetic base
            fw_outs = call_func_with_args(
                CompiledFunction.compiled_fw,
                args,
                disable_amp=disable_amp,
            )

            num_outputs = CompiledFunction.metadata.num_outputs
            num_outputs_aliased = CompiledFunction.metadata.num_outputs_aliased
            num_intermediate_bases = CompiledFunction.metadata.num_intermediate_bases
            num_symints_saved_for_bw = CompiledFunction.num_symints_saved_for_bw
            num_mutated_inputs = CompiledFunction.metadata.num_mutated_inputs
            num_mutated_runtime_inps = CompiledFunction.metadata.num_mutated_inp_runtime_indices
            num_mutated_metadata_only_inputs = (
                CompiledFunction.metadata.num_mutated_metadata_only_inputs
            )
            num_forward_returns = CompiledFunction.metadata.num_forward_returns
            num_forward = CompiledFunction.metadata.num_forward

            # Partitioners must put symint arguments at the end separate from tensor arguments
            tensors_saved_for_backwards = fw_outs[
                CompiledFunction.metadata.tensors_saved_for_backwards_slice
            ]
            assert all(
                isinstance(x, torch.Tensor) for x in tensors_saved_for_backwards
            )
            # See Note [Detaching saved tensors in AOTAutograd]
            ctx.save_for_backward(*(x.detach() if x._is_view() else x for x in tensors_saved_for_backwards))
            symint_outs = fw_outs[CompiledFunction.metadata.symints_saved_for_backwards_slice]
            assert all(
                isinstance(x, (int, float, torch.SymInt, torch.SymFloat))
                for x in symint_outs
            ), str([type(x) for x in symint_outs])
            ctx.symints = symint_outs

            raw_returns = fw_outs[0:num_forward_returns]

            # Wrap all autograd.Function.forward() outputs that are aliases
            # so that autograd.Function doesn't treat them as tensors
            if num_mutated_metadata_only_inputs > 0:
                for i, idx in enumerate(
                    CompiledFunction.metadata.mutated_inp_indices
                ):
                    # We could make this faster by only looping over inputs with metadata-only mutations
                    # (instead of looping over inputs with either data or metadata mutations), but there shouldn't be many.
                    info = CompiledFunction.metadata.input_info[idx]
                    if info.mutates_metadata and not info.mutates_data:
                        raw_returns[i] = TensorAlias(raw_returns[i])

                if config.debug_assert:
                    user_mutated_inputs_raw = raw_returns[0:num_mutated_inputs]
                    mut_inp_infos = [
                        x for x in CompiledFunction.metadata.input_info if x.mutates_data or x.mutates_metadata
                    ]
                    assert len(user_mutated_inputs_raw) == len(mut_inp_infos)

            if CompiledFunction.metadata.num_unsafe_view_outputs > 0:
                for idx in CompiledFunction.metadata.unsafe_view_out_indices:
                    raw_return_idx = num_mutated_runtime_inps + idx
                    o = raw_returns[raw_return_idx]
                    raw_returns[raw_return_idx] = torch.ops.aten._unsafe_view(o, o.shape)

            if num_outputs_aliased > 0:
                for idx in CompiledFunction.metadata.aliased_out_indices:
                    raw_return_idx = num_mutated_runtime_inps + idx
                    raw_returns[raw_return_idx] = TensorAlias(raw_returns[raw_return_idx])

                if config.debug_assert:
                    intermediates_raw = raw_returns[num_mutated_runtime_inps + num_outputs:]
                    assert not any(isinstance(x, TensorAlias) for x in intermediates_raw)

            # invariant: intermediate bases always require gradients, so we don't have to
            # consider marking them as non-differentiable.
            raw_returns_not_including_intermediate_bases = raw_returns[:num_mutated_runtime_inps + num_outputs]
            raw_returns_meta = (
                [
                    x for x in CompiledFunction.metadata.input_info
                    if x.mutation_type == MutationType.MUTATED_OUT_GRAPH
                ] + CompiledFunction.metadata.output_info
            )

            fw_outs_not_requiring_grad = [
                x
                for (i, x) in enumerate(raw_returns_not_including_intermediate_bases)
                if isinstance(x, torch.Tensor)
                and not raw_returns_meta[i].requires_grad
            ]
            ctx.mark_non_differentiable(*fw_outs_not_requiring_grad)
            ctx._materialize_non_diff_grads = False

            functionalized_rng_runtime_epilogue(
                CompiledFunction.metadata,
                fw_outs[num_forward_returns:num_forward],
                return_new_outs=False
            )
            return tuple(raw_returns) + tuple(marked_dirty_inps)

        @staticmethod
        def backward(ctx, *flat_args):
            # Calling convention: we expect a grad_out passed to the backward:
            # - for every output of the fw that does *not* alias an input or graph intermediate
            # - for every updated_input generated by the fw that does *not* alias an input (aka only data-mutations)
            # - for every graph intermediate that we need to use to generate an output later.
            # The other outputs in the autograd.Function.forward that do *not* show up in the backward include:
            # - outputs that alias inputs or graph intermediates
            # - updated inputs due to metadata-only mutations.
            # We need to return them in the forward, but ensure that they all do not get gradients in the backward,
            # and we filter them out here before passing the remaining grad_outputs into the compiled backward.
            num_mutated_inps = CompiledFunction.metadata.num_mutated_inputs
            num_intermediate_bases = CompiledFunction.metadata.num_intermediate_bases
            num_graph_handled_inputs = CompiledFunction.metadata.num_mutated_graph_handled_indices
            num_mutated_runtime_inps = CompiledFunction.metadata.num_mutated_inp_runtime_indices
            expected_grad_outs = (
                CompiledFunction.metadata.num_outputs + num_mutated_runtime_inps + num_intermediate_bases
            )

            if num_graph_handled_inputs > 0:
                flat_args = flat_args[:-num_graph_handled_inputs]
            assert len(flat_args) == expected_grad_outs
            out_info = CompiledFunction.metadata.output_info

            num_mutated_inps_returned = CompiledFunction.metadata.num_mutated_inp_runtime_indices

            inp_tangents, out_tangents, intermediate_base_tangents = (
                flat_args[0:num_mutated_inps_returned],
                flat_args[num_mutated_inps_returned:num_mutated_inps_returned + CompiledFunction.metadata.num_outputs],
                flat_args[num_mutated_inps_returned + CompiledFunction.metadata.num_outputs:],
            )
            # input_info contains info on *every* input,
            # But in the backward(), we are only given grad outputs for every mutated input
            # We then need to filter out the grad outputs that correspond to metadata-only mutations or don't require grad
            input_info = CompiledFunction.metadata.input_info
            inp_tangents_filtered = [
                x
                for x, info_idx in zip(inp_tangents, CompiledFunction.metadata.mutated_inp_runtime_indices)
                if input_info[info_idx].mutates_data and input_info[info_idx].requires_grad
            ]
            # We also need to filter out grad outputs that correspond to outputs aliasing inputs/intermediates
            out_tangents_filtered = [
                x
                for x, info in zip(out_tangents, out_info)
                if info.output_type in [OutputType.non_alias, OutputType.unsafe_view_alias, OutputType.custom_function_view]
                and issubclass(info.raw_type, torch.Tensor)
                and info.requires_grad
            ]
            # intermediate bases always require gradients, and always participate in the backward graph.
            flat_bw_args_with_grads = [*inp_tangents_filtered, *out_tangents_filtered, *intermediate_base_tangents]
            num_flat_bw_args_with_grads = len(flat_bw_args_with_grads)

            # sanity asserts
            # metadata_only_inps = [
            #     x for x, info_idx in zip(inp_tangents, mutated_inp_indices)
            #     if not input_info[info_idx].mutates_data
            # ]
            # aliased_outputs = [
            #     x for x, info in zip(out_tangents, out_info) if info.output_type != OutputType.non_alias]
            # assert all(x is None for x in metadata_only_inps)
            # assert all(x is None for x in aliased_outputs)

            rng_args = []
            if CompiledFunction.metadata.is_rng_op_functionalized:
                # Add the seed and offset to args
                rng_args = CUDARngStateHelper.get_torch_state_as_tuple()

            all_args = [
                *ctx.symints,
                *ctx.saved_tensors,
                *flat_bw_args_with_grads,
                *rng_args
            ]
            del flat_bw_args_with_grads

            tangents_start_idx = len(all_args) - num_flat_bw_args_with_grads - len(rng_args)
            tangents_end_idx = len(all_args) - len(rng_args)

            # Note: [AOTAutograd Backward Guards]
            # During AOTDispatch, we eagerly create and trace out a joint fw-bw graph.
            # Doing so requires us to "guess" about some of the metadata of our grad_outputs.
            #
            # In particular: if an output to the forward is a plain tensor or a subclass,
            # its corresponding grad_output in the backward **may or may not** be
            # a plain tensor or a subclass. The main cases are:
            # (1) If an output is a plain tensor, its grad_out will also be a plain tensor,
            #     *unless* the output is used in some subclass compute later in the forward graph,
            #     which will cause its grad_output to become a subclass
            # (2) If an output is a subclass, its grad_out will also be a subclass,
            #     *unless* the output of the forward did not actually participate in the gradient computation,
            #     in which case autograd will insert a plain tensor of zeros for the grad_output.
            #     We could avoid this case with `torch.autograd.Function.set_materialize_grads`,
            #     although this is not turned on today in AOTAutgrad and would require more work.
            #
            # Today, we make a guess on subclass-ness based on the above examples,
            # and hard-error in the backward if we guessed wrong.
            #
            # In the future, we should add backward guards that would allow us to
            # properly handle this case instead of erroring: we would need to retrace the backward graph,
            # since we might produce an entirely different trace if our grad_outputs are subclass or not.
            assert len(CompiledFunction.metadata.output_types) == num_flat_bw_args_with_grads
            grad_output_types = [type(x) for x in all_args[-num_flat_bw_args_with_grads:]]
            # In general, we can add more asserts/guards here for when we partitioned
            # with incorrect assumptions about the grad_outputs.
            # Normalize FakeTensor -> torch.Tensor
            # - during tracing our types are FakeTensor
            # - at runtime in the backward our types are torch.Tensor...
            # - unless we're running compiled backward, in which case they are also FakeTensor
            grad_output_types_ = [torch.Tensor if x is FakeTensor else x for x in grad_output_types]
            assert grad_output_types_ == CompiledFunction.metadata.output_types, f"""\
We incorrectly attempted to compile the backward with incorrect subclass metadata.
If you run into this error, please file an issue.
Expected grad_output types: {str(CompiledFunction.metadata.output_types)}
Got grad_output types: {str(grad_output_types)}"""

            # TODO: figure out how to refactor the backward properly so I can use aot_dispatch_subclass_wrapper() here.
            if CompiledFunction.maybe_subclass_metadata is not None:
                # Get the number of tangents after unwrapping
                len_tangents = len(unwrap_tensor_subclasses(
                    all_args[tangents_start_idx: tangents_end_idx], is_joint_structure=False
                ))
                all_args = unwrap_tensor_subclasses(all_args, is_joint_structure=False)
                tangents_start_idx = len(all_args) - len_tangents - len(rng_args)
                tangents_end_idx = tangents_start_idx + len_tangents

            # Make the tangents contiguous. Note that we must do this after subclass desugaring
            # because inputs to inductor have to be contiguous
            all_args = [
                t.contiguous() if tangents_start_idx <= i < tangents_end_idx else t
                for i, t in enumerate(all_args)
            ]

            def call_compiled_backward():
                if ctx._is_compiled_autograd_tracing():
                    # For compiled autograd, run raw FX graph so that it can be inlined into the larger graph
                    symints = ctx._get_compiled_autograd_symints()
                    assert len(symints) == len(ctx.symints)
                    all_args[:len(symints)] = symints
                    context = torch._C._DisableAutocast if disable_amp else nullcontext
                    with context():
                        out = normalize_as_list(bw_module(*all_args))
                    out = functionalized_rng_runtime_epilogue(CompiledFunction.metadata, out)
                    return tuple(out)
                ctx.maybe_clear_saved_tensors()
                if CompiledFunction.compiled_bw is None:
                    context = torch._C._DisableAutocast if disable_amp else nullcontext
                    with tracing(saved_context), context(), track_graph_compiling(aot_config, "backward"):
                        CompiledFunction.compiled_bw = aot_config.bw_compiler(
                            bw_module, placeholder_list
                        )

                out = call_func_with_args(
                    CompiledFunction.compiled_bw,
                    all_args,
                    steal_args=True,
                    disable_amp=disable_amp,
                )

                out = functionalized_rng_runtime_epilogue(CompiledFunction.metadata, out)
                return tuple(out)

            if torch.is_grad_enabled() and any(t.requires_grad for t in all_args if isinstance(t, torch.Tensor)):
                # Ensure that the graph is connected, and error if double backward is performed.
                # See comment for why once_differentiable is not sufficient:
                # https://github.com/pytorch/pytorch/pull/92348/files#r1072962107
                class CompiledFunctionBackward(torch.autograd.Function):
                    @staticmethod
                    def forward(ctx, *unused_args):
                        outs = call_compiled_backward()
                        # TODO: figure out how to refactor the backward properly so I can use aot_dispatch_subclass_wrapper() here.
                        if CompiledFunction.maybe_subclass_metadata is not None:
                            outs_wrapped = wrap_tensor_subclasses(
                                outs, subclass_metas=CompiledFunction.maybe_subclass_metadata.grad_input_metas)
                            return outs_wrapped
                        return outs

                    @staticmethod
                    def backward(ctx, *args):
                        raise RuntimeError("torch.compile with aot_autograd does not currently support double backward")

                CompiledFunctionBackward._compiled_autograd_key = CompiledFunction._compiled_autograd_key

                # Pass args even though they're unused, so that the graph is built
                out = CompiledFunctionBackward.apply(*all_args)
            else:
                out = call_compiled_backward()

            # TODO: figure out how to refactor the backward properly so I can use aot_dispatch_subclass_wrapper() here.
            if CompiledFunction.maybe_subclass_metadata is not None:
                outs_wrapped = wrap_tensor_subclasses(
                    out, subclass_metas=CompiledFunction.maybe_subclass_metadata.grad_input_metas)
                return outs_wrapped
            return out

    compiled_function = create_runtime_wrapper(
        CompiledFunction.apply,
        runtime_metadata=fw_metadata,
        indices_of_inps_to_detach=_indices_of_inps_to_detach,
        trace_joint=True,
        keep_input_mutations=aot_config.keep_inference_input_mutations,
        disable_amp=disable_amp
    )

    if not config.debug_assert:
        return compiled_function

    flat_requires_grad = [
        a.requires_grad if isinstance(a, Tensor) else None for a in flat_args
    ]

    @wraps(compiled_function)
    def debug_compiled_function(*args):
        # TODO: Check aliasing relationships
        # TODO: Check strides for metadata mutation
        # (NB: ideally, this logic is factored out of this function and
        # you move these debug checks there)

        # Check requires grad.  Bad case is when we compiled with
        # requires_grad = False, but input requires_grad = True
        # (vice versa is OK; we compute a gradient and then throw
        # it away when it hits the input.)
        for i, a in enumerate(args):
            can_require_grad = flat_requires_grad[i]
            if can_require_grad is None:
                assert not isinstance(a, Tensor)
            elif not can_require_grad:
                assert not a.requires_grad, format_guard_bug_msg(
                    aot_config,
                    f"{describe_input(i, aot_config)} would not require grad",
                )

        return compiled_function(*args)

    return debug_compiled_function


@dynamo_timed
def create_aot_dispatcher_function(
    flat_fn, flat_args: List[Any], aot_config: AOTConfig
):
    """
    Traces the forward and backward graphs of the attr:`flat_fn` to generate a
    joint graph. The joint graph is an Fx graph with Aten ops. Please refer to
    the tracing mechanism to understand the graph capturing details.

    The joint graph is then passed through attr:`partition_fn` to isolate the
    forward and backward portions, which are then respectively compiled via the
    provided attr:`fw_compiler` and attr:`bw_compiler`.

    The resulting compiled forward and backward graphs are then wrapped up in a
    ``torch.autograd.Function`` object.

    The calling convention here is that the first aot_config.num_params_buffers
    inputs in flat_args are parameters and buffers, and the rest are inputs.

    We use this to assume that parameters/buffer's shapes don't change.

    Note: this function is used both by aot_function and aot_export (controlled by aot_config.is_export)
        When aot_config.is_export is True, we return an FX graph + metadata
        When aot_config.is_export is False, we return an ordinary runtime function
    """

    # This is the main entry point.
    # TODO: Chillee argues that dynamo itself should pass in fake tensors to
    # the list of arguments when compiling; at the moment we do not do this

    if aot_config.decompositions is None:
        aot_config.decompositions = {}


    aot_config.decompositions = {
        **aot_autograd_decompositions,
        **aot_config.decompositions,
    }

    if config.functionalize_rng_ops:
        # Update the decompositions with functionalized random decompositions
        aot_config.decompositions = {
            **rng_decompositions,
            **aot_config.decompositions,
        }

    # Check flat_args to see if they're already fake.  If so, use that fake
    # mode instead.

    fake_mode = detect_fake_mode(flat_args)
    if fake_mode is None:
        shape_env = ShapeEnv() if aot_config.dynamic_shapes else None
        fake_mode = FakeTensorMode(shape_env=shape_env)
    else:
        shape_env = fake_mode.shape_env

    python_dispatcher_mode = (
        enable_python_dispatcher() if shape_env is not None else nullcontext()
    )

    with torch.autograd.set_multithreading_enabled(
        False
    ), preserve_rng_state(), fake_mode, python_dispatcher_mode, PhiloxStateTracker():

        def process_inputs(flat_args):
            def convert(idx, x):
                if shape_env is not None:
                    from torch._dynamo.source import ConstantSource
                    if isinstance(x, int):
                        source = ConstantSource(f"sym_{idx}")
                        return shape_env.create_symintnode(
                            shape_env.create_symbol(x, source),
                            hint=x,
                            source=source
                        )
                if not isinstance(x, torch.Tensor):
                    return x
                if isinstance(x, FakeTensor):
                    assert x.fake_mode is fake_mode
                    return x
                if is_traceable_wrapper_subclass(x):
                    attrs, _ = x.__tensor_flatten__()
                    if all(isinstance(getattr(x, attr), FakeTensor) for attr in attrs):
                        assert all(getattr(x, attr).fake_mode is fake_mode for attr in attrs)
                        return x
                static_shapes = idx < aot_config.num_params_buffers and config.static_weight_shapes
                widr = WeakIdRef(x)
                tc = torch._guards.TracingContext.get()
                # TODO(voz): Doc goes here
                if tc and widr in tc.weak_tensor_ref_to_fakification_policy and not static_shapes:
                    policy = tc.weak_tensor_ref_to_fakification_policy[widr]
                    out = fake_mode.from_tensor(x, static_shapes=static_shapes, ignore_subclass=policy.ignore_subclass, dynamic_dims=policy.dynamic_dims, constraint_dims=policy.constraint_dims, source=policy.source)
                else:
                    out = fake_mode.from_tensor(x, static_shapes=static_shapes)
                print("aot_autograd fakification:", x.shape, "->", out.shape)
                return out

            return [convert(idx, x) for idx, x in enumerate(flat_args)]

        fake_flat_args = process_inputs(flat_args)

        needs_autograd = (
            any(x.requires_grad for x in fake_flat_args if isinstance(x, Tensor))
            and torch.is_grad_enabled()
        )

        with enable_python_dispatcher():
            # Patch set_rng_state as set_rng_state with fake tensors is
            # nonsensical. This does not affect the collection of metadata.
            with patch("torch.cuda.set_rng_state", lambda *args: None):
                fw_metadata = run_functionalized_fw_and_collect_metadata(
                    flat_fn,
                    keep_input_mutations=aot_config.keep_inference_input_mutations,
                    is_train=needs_autograd,
                )(*fake_flat_args)

                req_subclass_dispatch = requires_subclass_dispatch(fake_flat_args, fw_metadata)

                if needs_autograd and not any(x.requires_grad for x in fw_metadata.output_info):
                    # We realized that none of the outputs require grad,
                    # so we actually have an inference graph.
                    needs_autograd = False
                    # A bit silly: right now in the subclass codepath, our ViewAndMutationMeta
                    # changes depending on whether we pass in is_train / keep_input_mutations,
                    # so we're forced to recompute the metadata.
                    # TODO: refactor the subclass path of run_functionalized_fw_and_collect_metadata
                    # so that this is unnecessary.
                    if req_subclass_dispatch:
                        fw_metadata = run_functionalized_fw_and_collect_metadata(
                            flat_fn,
                            keep_input_mutations=aot_config.keep_inference_input_mutations and not needs_autograd,
                            is_train=needs_autograd,
                        )(*fake_flat_args)
                    else:
                        fw_metadata = ViewAndMutationMeta(
                            input_info=fw_metadata.input_info,
                            output_info=fw_metadata.output_info,
                            num_intermediate_bases=fw_metadata.num_intermediate_bases,
                            keep_input_mutations=aot_config.keep_inference_input_mutations and not needs_autograd,
                            traced_tangents=fw_metadata.traced_tangents,
                            subclass_inp_meta=fw_metadata.subclass_inp_meta,
                            subclass_fw_graph_out_meta=fw_metadata.subclass_fw_graph_out_meta,
                            subclass_tangent_meta=fw_metadata.subclass_tangent_meta,
                            is_train=needs_autograd,
                        )


        if fw_metadata.num_intermediate_bases > 0:
            assert not req_subclass_dispatch, f"""\
torch.compile is currently being used with tensor subclass inputs:
{','.join([str(type(x)) for x in fake_flat_args])}. We are attempting to a compile a graph with two graph outputs
that alias one another, which is currently unsupported in the subclass use case. If you run into this,
please file a github issue"""

        if aot_config.is_export:
            # aot_export: ban input metadata mutations for now to keep shared code paths simpler.
            # Keeping .resize_() in the graph will require some work
            # Allowing it but keeping the graph functional will require some calling convention changes.
            if len([x for x in fw_metadata.input_info if x.mutates_metadata]) != 0:
                raise RuntimeError(f"""\
Found an input that received a metadata mutation, through e.g. a call to `.resize_()` or `.transpose_()`.
This is currently banned in the aot_export workflow. If you need this functionality, please file a github issue.

fw_metadata={str(fw_metadata)}""")
            # In export, banning data mutations on inputs that require grad for now.
            # This should be rare, and is tricky to get right. When we trace the backward,
            # we currently trace with autograd.grad instead of .backward(), which makes it difficult
            # to ensure that we run autograd all the way through the input **before** it saw the mutation.
            if len([x for x in fw_metadata.input_info if x.requires_grad and x.mutates_data]) != 0:
                raise RuntimeError(f"""\
Found a graph input that requires gradients, and received a mutation.
This is currently banned in the aot_export workflow. If you need this functionality, please file a github issue.

fw_metadata={str(fw_metadata)}""")
            if req_subclass_dispatch:
                raise RuntimeError("""\
aot_export is not currently supported with traceable tensor subclass.
If you need this feature, please comment on <CREATE_ISSUE_LINK>""")

            # Need to decide on a strategy for functionalized RNG: toggling via global config seems bad,
            # and turning it on will require a non-trivial calling convention change for any export runtime.
            if config.functionalize_rng_ops:
                raise RuntimeError("""\
Functionalized RNG is not currently supported in the aot_export workflow. Please file a github issue,
or otherwise set torch._functorch.config.functionalize_rng_ops = False.""")

        # crappy version of dispatcher
        # TODO: Do this properly
        if needs_autograd:
            # For now, aot_dispatch_autograd knows to explicitly return a graph
            # when run with export, and an opaque callable otherwise.
            # In theory we could factor these out, but I wanted to let the dust
            # settle on how functionalized rng fits into export first.
            compiler_fn = aot_dispatch_autograd_graph if aot_config.is_export else aot_dispatch_autograd
        else:
            # aot_dispatch_base_graph contains only the "graph bits", while aot_dispatch_base
            # includes some extra work around handling a runtime epilogue.
            compiler_fn = aot_dispatch_base_graph if aot_config.is_export else aot_dispatch_base

        compiler_fn = partial(aot_wrapper_synthetic_base, compiler_fn=compiler_fn, needs_autograd=needs_autograd)
        compiler_fn = partial(aot_wrapper_dedupe, compiler_fn=compiler_fn)
        # You can put more passes here

        compiled_fn = compiler_fn(flat_fn, fake_flat_args, aot_config, fw_metadata=fw_metadata)
        if aot_config.is_export:
            mutated_user_inp_locs = [
                idx - aot_config.num_params_buffers
                for idx in fw_metadata.mutated_inp_indices
                if idx >= aot_config.num_params_buffers
            ]
            if len(mutated_user_inp_locs) > 0:
                raise RuntimeError(f"""
Found following user inputs located at {mutated_user_inp_locs} are mutated. This is currently banned in the aot_export workflow.
If you need this functionality, please file a github issue.

fw_metadata={str(fw_metadata)}""")

            # During export, we don't get back a callable - we get back the raw fx graph
            # (either a joint or an inference-only graph)
            assert isinstance(compiled_fn, torch.fx.GraphModule)
            return compiled_fn, fw_metadata

        if not hasattr(compiled_fn, "_boxed_call"):
            compiled_fn = make_boxed_func(compiled_fn)

        return compiled_fn


# Inspired by autodidax (thanks!)
class PytreeThunk:
    spec = None
    # These are some kinda dumb microoptimizations that save about 3-4 us of overhead.
    is_simple = (
        None  # if the output spec is a tuple/list, we won't bother unflattening it.
    )
    is_really_simple = None  # if the output spec is a LeafSpec

    def set(self, spec):
        assert self.spec is None or self.spec == spec
        self.spec = spec
        if type(self.spec) in [tuple, list] and all(
            isinstance(i, pytree.LeafSpec) for i in spec.children_specs
        ):
            self.is_simple = True
        if isinstance(self.spec, pytree.LeafSpec):
            self.is_really_simple = True

    def unflatten(self, x):
        if self.is_really_simple:
            return x[0]
        if self.is_simple:
            return x
        return pytree.tree_unflatten(x, self.spec)


def create_functional_call(mod, params_spec, params_len):
    # Redundant with dynamo, but worth having in case this gets invoked elsewhere.
    # https://github.com/pytorch/pytorch/issues/103569

    def functional_call(*args, **kwargs):
        with stateless._reparametrize_module(
            mod, pytree.tree_unflatten(args[:params_len], params_spec)
        ):
            if isinstance(mod, torch.fx.GraphModule):
                with fx_traceback.preserve_node_meta(), warnings.catch_warnings():
                    warnings.filterwarnings(
                        "ignore", "Anomaly Detection has been enabled."
                    )
                    with torch.autograd.detect_anomaly(check_nan=False):
                        out = Interpreter(mod).run(*args[params_len:], **kwargs)
            else:
                out = mod(*args[params_len:], **kwargs)

        if not isinstance(out, (tuple, list)):
            raise RuntimeError(
                "Graph output must be a tuple(). This is so that we can avoid "
                "pytree processing of the outputs. Please change the module to "
                "have tuple outputs or use aot_module instead."
            )
        return out
    return functional_call

# Creates a function that returns flattened inputs and outputs
# Also returns the output tree spec, which is needed to recover the "unflattened"
# output tree structure later.
def create_tree_flattened_fn(fn, args, kwargs=None) -> Tuple[Callable, PytreeThunk]:
    if kwargs is None:
        kwargs = {}
    # Save the args_spec for flat_tensor_args to unflatten while tracing
    _, tensor_args_spec = pytree.tree_flatten((args, kwargs))
    out_spec = PytreeThunk()

    def flat_fn(*flat_args):
        # The input are flattened tensor args. Prepare the args in the
        # order that original function expects. Add static args as well.
        # They will appear as tensor constants in the traced graph.
        nonlocal out_spec
        args, kwargs = pytree.tree_unflatten(flat_args, tensor_args_spec)
        tree_out = fn(*args, **kwargs)
        flat_out, spec = pytree.tree_flatten(tree_out)
        for i in flat_out:
            is_known_type = False
            for j in KNOWN_TYPES:
                if isinstance(i, j):
                    is_known_type = True
                    break
            if not is_known_type:
                raise RuntimeError(
                    f"Found {type(i)} in output, which is not a known type. "
                    "If this type holds tensors, you need to register a pytree for it. "
                    "See https://github.com/pytorch/functorch/issues/475 for a brief "
                    "explanation why. If you don't need to register a pytree, please "
                    "leave a comment explaining your use case and we'll make this more "
                    "ergonomic to deal with"
                )
        out_spec.set(spec)
        return flat_out
    return flat_fn, out_spec

def _graph_input_names(gm):
    return [node.name for node in gm.graph.nodes if node.op == "placeholder"]


def _graph_output_names(gm):
    output_node = next(iter(reversed(gm.graph.nodes)))
    assert output_node.op == "output" and len(output_node.args) == 1
    return_args = output_node.args[0]
    return [getattr(return_arg, "name", None) for return_arg in return_args]


def create_graph_signature(
    fx_g: torch.fx.GraphModule,
    fw_metadata: ViewAndMutationMeta,
    in_spec: pytree.TreeSpec,
    out_spec: pytree.TreeSpec,
    *,
    user_args_flat: List[torch.Tensor],
    params_and_buffers_flat: List[torch.Tensor],
    param_names: List[str],
    buffer_names: List[str],
    trace_joint: bool,
    num_user_fw_outs: Optional[int],
    loss_index: Optional[int],
) -> GraphSignature:

    # Retrieve graph input names
    graph_input_names = _graph_input_names(fx_g)
    # Retrieve graph output names
    graph_output_names = _graph_output_names(fx_g)

    num_params_buffers = len(param_names) + len(buffer_names)
    # We have enough restrictions on the graph (no de-duping, synthetic bases, etc),
    # Such that # graph inps = # user inps + # params + # buffers
    num_user_args = len(graph_input_names) - num_params_buffers

    if trace_joint:
        assert num_user_fw_outs is not None
        num_fw_outs = num_user_fw_outs + fw_metadata.num_mutated_inputs
        backward_output_names = graph_output_names[num_fw_outs:]

        grad_index = itertools.count(0)
        gradients_to_parameters = {
            backward_output_names[next(grad_index)]: param_names[i]
            for i, param in enumerate(params_and_buffers_flat)
            if param.requires_grad
        }

        gradients_to_user_inputs = {
            backward_output_names[next(grad_index)]: graph_input_names[i + len(params_and_buffers_flat)]
            for i, user_input in enumerate(user_args_flat)
            if user_input.requires_grad
        }

        assert len(gradients_to_parameters) + len(gradients_to_user_inputs) == len(
            backward_output_names
        )

        # Check that we have fully accounted for all graph outputs
        backward_signature = BackwardSignature(
            gradients_to_parameters,
            gradients_to_user_inputs,
            graph_output_names[loss_index],
        )
    else:
        backward_signature = None
        num_user_fw_outs = len(graph_output_names) - fw_metadata.num_mutated_inputs

    return GraphSignature.from_tracing_metadata(
        in_spec=in_spec,
        out_spec=out_spec,
        graph_input_names=graph_input_names,
        graph_output_names=graph_output_names,
        view_mutation_metadata=fw_metadata,
        named_parameters=param_names,
        named_buffers=buffer_names,
        num_user_inputs=num_user_args,
        num_user_outputs=num_user_fw_outs,
        loss_index=loss_index,
        backward_signature=backward_signature,
    )

def aot_function(
    fn: Callable,
    fw_compiler: Callable,
    bw_compiler: Optional[Callable] = None,
    partition_fn: Callable = default_partition,
    decompositions: Optional[Dict] = None,
    num_params_buffers: int = 0,
    keep_inference_input_mutations: bool = False,
    inference_compiler: Optional[Callable] = None,
    *,
    # Whether or not to trace with dynamic shapes
    dynamic=False,
    enable_log=True,
) -> Callable:
    """
    Traces the forward and backward graph of :attr:`fn` using torch dispatch
    mechanism, and then compiles the generated forward and backward graphs
    through :attr:`fw_compiler` and :attr:`bw_compiler`.

    :func:`aot_function` traces the forward and backward graph ahead of time,
    and generates a joint forward and backward graph.  :attr:`partition_fn` is
    then used to separate out forward and backward graphs. The partitioner
    function can be used to perform optimizations such as recomputation. One can
    set `decompositions` dictionary to decompose the operators into a sequence
    of core or simpler operators supported by the backend compilers.

    .. warning::
        This API is experimental and likely to change.

    Args:
        fn (Callable): A Python function that takes one ore more arguments. Must
            return one or more Tensors.
        fw_compiler (Callable): A Python function that accepts an Fx graph with
            Aten ops and input args, and returns a Callable that semantically is
            equivalent to the input Fx graph.
        bw_compiler (Optional[Callable]): A Python function that accepts an
            Fx graph with Aten ops and input args, and returns a Callable that
            semantically is equivalent to the input Fx graph.  Default: None
            (when None, it defaults to the :attr:`fw_compiler`)
        partition_fn (Callable): A Python function that takes a joint forward
            and backward graph, and partitions it into separate forward and
            backward graphs.
        decompositions (Dict): A dictionary to define the decomposition of
            larger Aten ops into simpler or core Aten ops.
        inference_compiler (Optional[Callable]): A Python function that accepts an
            Fx graph with Aten ops and input args, and returns a Callable that
            semantically is equivalent to the input Fx graph. inference_compiler is invoked
            if no autograd is needed. Default: None
            (when None, it defaults to the :attr:`fw_compiler`)
    Returns:
        Returns a ``Callable`` that retains the eager behavior of the original
        :attr:`fn`, but with forward and backward graph compiled via
        :attr:`fw_compile` and :attr:`bw_compile`.

    A simple example usage of :func:`aot_function` is as follows. This example
    will print the forward and backward graphs of the function ``fn``

        >>> fn = lambda x : x.sin().cos()
        >>> def print_compile_fn(fx_module, args):
        >>>     print(fx_module)
        >>>     return fx_module
        >>> aot_fn = aot_function(fn, print_compile_fn)
        >>> x = torch.randn(4, 5, requires_grad=True)
        >>> aot_fn(x)
    """

    if bw_compiler is None:
        bw_compiler = fw_compiler
    if inference_compiler is None:
        inference_compiler = fw_compiler
    aot_config = AOTConfig(
        fw_compiler=fw_compiler,
        bw_compiler=bw_compiler,
        inference_compiler=inference_compiler,
        partition_fn=partition_fn,
        decompositions=decompositions,
        num_params_buffers=num_params_buffers,
        aot_id=next(AOT_COUNTER),
        keep_inference_input_mutations=keep_inference_input_mutations,
        dynamic_shapes=dynamic,
        aot_autograd_arg_pos_to_source=None,
        is_export=False,
        no_tangents=False,
        enable_log=enable_log,
    )
    cached_res = None

    @wraps(fn)
    def returned_function(*args, **kwargs):
        nonlocal cached_res
        # Now flatten the tensor args
        flat_args = pytree.arg_tree_leaves(*args, **kwargs)

        # Compile the function and save it in the cache
        if cached_res is None:
            flat_fn, out_spec = create_tree_flattened_fn(fn, args, kwargs)

            compiled_fn = create_aot_dispatcher_function(
                flat_fn,
                flat_args,
                aot_config,
            )
            cached_res = (compiled_fn, out_spec)

        cached_fn, out_spec = cached_res
        out = cached_fn(flat_args)
        return out_spec.unflatten(out)

    return returned_function


def aot_module(mod: nn.Module, *args, **kwargs) -> nn.Module:
    """
    Traces the forward and backward graph of :attr:`mod` using torch dispatch
    tracing mechanism. It is wrapper function, that underneath uses
    :func:`aot_function` to perform tracing and compilation.

    :func:`aot_module` lifts the parameters and buffers of ``nn.Module`` as inputs
    to a new callable which is then compiled through :func:`aot_function`.

    .. warning::
        This API is experimental and likely to change.

    Args:
        mod (Callable): A ``nn.Module`` module.
        args : args to be passed to :func:`aot_function`
        kwargs : kwargs to be passed to :func:`aot_function`

    Returns:
        Returns a ``nn.Module`` that retains the eager behavior of the original
        :attr:`mod`, but with forward and backward graph compiled.

    """
    # See Note: [Fake Modules and AOTAutograd]
    torch._dynamo.utils.assert_no_fake_params_or_buffers(mod)

    def functional_call(named_params, named_buffers, *args, **kwargs):
        params_and_buffers = {**named_params, **named_buffers}
        return torch.func.functional_call(mod, params_and_buffers, args, kwargs)

    named_params = dict(mod.named_parameters(remove_duplicate=False))
    named_buffers = dict(mod.named_buffers(remove_duplicate=False))
    num_params_buffers = len(named_params) + len(named_buffers)
    compiled_f = aot_function(
        functional_call, *args, num_params_buffers=num_params_buffers, **kwargs
    )

    class AOTModule(nn.Module):
        def __init__(self):
            super().__init__()
            self.orig_module = mod

        def forward(self, *args, **kwargs):
            return compiled_f(
                named_params,
                named_buffers,
                *args,
                **kwargs,
            )

    return AOTModule()


def aot_module_simplified(
    mod: nn.Module,
    args,
    fw_compiler: Callable,
    bw_compiler: Optional[Callable] = None,
    partition_fn: Callable = default_partition,
    decompositions: Optional[Dict] = None,
    keep_inference_input_mutations=False,
    inference_compiler: Optional[Callable] = None,
) -> nn.Module:
    """
    This is the simplified or low overhead version of aot_module. For frontends
    like TorchDynamo, the input functions/modules to AOT are static and have
    unpacked inputs/outputs. This gives us an opportunity to remove the
        (1) pytree overhead to parse inputs/outputs,
        (2) AOT Autograd cache,
        (3) Reading of params/buffers in every forward call

    :func:`aot_module_simplified` removes these overheads.
    """
    params = {
        **dict(mod.named_parameters(remove_duplicate=False)),
        **dict(mod.named_buffers(remove_duplicate=False)),
    }
    params_flat, params_spec = pytree.tree_flatten(params)
    params_flat = list(params_flat)
    params_len = len(params_flat)

    functional_call = create_functional_call(mod, params_spec, params_len)

    if bw_compiler is None:
        bw_compiler = fw_compiler
    if inference_compiler is None:
        inference_compiler = fw_compiler

    seen_sources = set()

    full_args = []
    # First, the params
    full_args.extend(params_flat)

    if torch._guards.TracingContext.get():
        torch._guards.TracingContext.get().params_flat = params_flat

    aot_autograd_arg_pos_to_source = None
    # Then, the params 1:1 mapped sources, if relevant.
    if hasattr(mod, "_param_name_to_source"):
        aot_autograd_arg_pos_to_source = []
        # We now know this came from dynamo, and (1) we care about guards,
        # so setting up aot_autograd_arg_pos_to_source for downstream dedup guards
        # can now be done safely. (2) Dynamo logic protects the 1:1 sizing below.
        for name in params.keys():
            assert name in mod._param_name_to_source, f"{name} not found."
            source = mod._param_name_to_source[name]
            assert source not in seen_sources, source
            seen_sources.add(source)
            aot_autograd_arg_pos_to_source.append(source)

    # Next, the input args
    full_args.extend(args)

    if hasattr(mod, "graph"):
        # Non dynamo entrypoints can get to here...
        for i, node in enumerate(mod.graph.nodes):
            if node.op == "placeholder":
                if hasattr(node, "_dynamo_source"):
                    # ... but not here!
                    if aot_autograd_arg_pos_to_source is None:
                        aot_autograd_arg_pos_to_source = []
                    source = node._dynamo_source
                    assert source not in seen_sources, source
                    seen_sources.add(source)
                    aot_autograd_arg_pos_to_source.append(source)

    if aot_autograd_arg_pos_to_source is not None:
        assert len(full_args) == len(aot_autograd_arg_pos_to_source)

    dynamic_shapes = False
    for x in full_args:
        if isinstance(x, FakeTensor):
            dynamic_shapes = x.fake_mode.shape_env is not None
            break

    aot_config = AOTConfig(
        fw_compiler=fw_compiler,
        bw_compiler=bw_compiler,
        inference_compiler=inference_compiler,
        partition_fn=partition_fn,
        decompositions=decompositions,
        num_params_buffers=params_len,
        aot_id=next(AOT_COUNTER),
        keep_inference_input_mutations=keep_inference_input_mutations,
        dynamic_shapes=dynamic_shapes,
        aot_autograd_arg_pos_to_source=aot_autograd_arg_pos_to_source,
        is_export=False,
        no_tangents=False,
    )

    with compiled_autograd.disable():
        compiled_fn = create_aot_dispatcher_function(
            functional_call,
            full_args,
            aot_config,
        )

    # TODO: There is something deeply wrong here; compiled_fn running with
    # the boxed calling convention, but aot_module_simplified somehow
    # historically returned a function that was not the boxed calling
    # convention.  This should get fixed...
    def forward(*runtime_args):
        full_args = []
        full_args.extend(params_flat)
        full_args.extend(runtime_args)
        return compiled_fn(full_args)

    # Just for convenience
    forward.zero_grad = mod.zero_grad
    forward.named_parameters = mod.named_parameters
    forward.named_buffers = mod.named_buffers

    return forward

def aot_export_module(
    mod: nn.Module,
    args,
    *,
    decompositions: Optional[Dict] = None,
    # If true, we'll return a joint forward-backward graph,
    # As well as metadata on the loss + gradients in the backward.
    trace_joint: bool,
    # If trace_joint is True, we expect your module to return a scalar loss.
    # Your module can return multiple outputs, so you must specify which output the loss is.
    output_loss_index: Optional[int] = None,
) -> Tuple[torch.fx.GraphModule, GraphSignature]:
    """
    This function takes in a module, and returns:
    (1) an FX graph that can be exported
    (2) some metadata about the graph

    If `trace_joint=True` we will return a joint graph of the forward + backward.

    The traced FX graph will have the following properties compared to the original module:
    (1) Inputs and outputs to the module will be pytree-flattened
    (2) Parameters and buffers on the module will be lifted into graph inputs,
        graph_inputs = (*parameters, *buffers, *user_inputs)
    (3) The graph will be fully functionalized
    (4) Any input mutations will be converted into additional outputs in the graph,
        meaning whoever calls this graph is responsible for applying the mutations
        back to the original inputs.
    (5) If is_joint is provided the graph will return parameter gradients in addition to user outputs.
        The graph output will look like:
        graph_outputs = (*updated_inputs, *user_outputs, *param_gradients)

    There are also several restrictions on what modules can use this API. In particular:
    (1) If trace_joint is specified, we expect the loss function to be **fused**
        into the module forward. One of the outputs to the forward must be a scalar loss,
        which is specified with `output_loss_index`.
        All other outputs to the forward are presumed to not require gradients.
    (2) This API cannot capture optimizers (although in theory we could build an API for this).
    (3) Metadata mutations on params/buffers/inputs are banned.
    (4) Data mutations on anything that requires gradients are banned (parameters)
    (5) If an input is mutated, it is not allowed to alias any other inputs.
    (6) Parameters must not be duplicated.
    """
    named_parameters = dict(mod.named_parameters(remove_duplicate=False))
    named_buffers = dict(mod.named_buffers(remove_duplicate=False))
    params_and_buffers = {
        **dict(named_parameters),
        **dict(named_buffers),
    }
    params_and_buffers_flat, params_spec = pytree.tree_flatten(params_and_buffers)
    params_and_buffers_flat = tuple(params_and_buffers_flat)
    params_len = len(params_and_buffers_flat)

    functional_call = create_functional_call(mod, params_spec, params_len)

    num_fw_outs = None

    if trace_joint:
        # This helper effectively just adds some extra asserts about what the backward will look like:
        # Outputs must include a scalar loss, that we compute gradients w.r.t.
        # We don't compute gradients w.r.t. anything else: so just in case we detach()
        # and other output tensors.
        def fn_to_trace(*args):
            nonlocal num_fw_outs
            out = functional_call(*args)
            if output_loss_index is None:
                raise RuntimeError("""\
If trace_joint=Trueit is required that one of your forward outputs must be a scalar loss.
You must specify the which (index) output is the loss with output_loss_index.""")
            if isinstance(out, (torch.Tensor)):
                out = (out,)
            if not isinstance(out, (tuple, list)):
                raise RuntimeError(f"Expected forward output to be either a tensor or a list/tuple of tensors. found {type(out)}")

            for i, o in enumerate(out):
                # We only want to create a backward graph w.r.t. the loss that the user passed in.
                # This implies that every other output should not require gradients.
                # Instead of making this an error (and forcing the user to detach all other outputs
                # of their forward),
                # we'll automatically detach them here.
                if o.requires_grad and i != output_loss_index:
                    raise RuntimeError(f"""\
Found an output of the forward that requires gradients, that was not the scalar loss.
We require all outputs to the forward that are not the scalar loss to not require gradient,
because we will only compute a backward graph against the scalar loss.
You can fix this by calling .detach() on each of your forward outputs that is not the loss.
You specified that output index {output_loss_index} is the loss, but we found that
the output at index {i} requires gradients.""")
            out_loss = out[output_loss_index]
            num_fw_outs = len(out)
            if not out_loss.requires_grad:
                raise RuntimeError(f"""\
The output at index {output_loss_index} was marked as the loss, but it does not require gradients""")
            if out_loss.numel() != 1:
                raise RuntimeError(f"""\
We require the output marked as the loss (at index {output_loss_index}) to be a scalar, but it has shape {out_loss.shape}""")
            return out
        ctx = nullcontext
    else:
        # Run under no_grad, so our tracing machinery only traces an inference graph.
        ctx = torch.no_grad
        fn_to_trace = functional_call

    full_args = []
    # First, the params
    # NB: It is REQUIRED that parameters come first, Inductor infers "fixed"
    # parameters by looking at the difference in parameter count outside
    # and inside AOTAutograd, and assumes the prefix of arguments are fixed
    # arguments
    full_args.extend(params_and_buffers_flat)
    # Next, the input args
    full_args.extend(args)

    with ctx():
        fx_g, metadata, in_spec, out_spec = _aot_export_function(
            fn_to_trace,
            full_args,
            decompositions=decompositions,
            num_params_buffers=params_len,
            no_tangents=True,
        )
    if trace_joint:
        def flattened_joint(*args):
            # The idea here is that the joint graph that AOTAutograd creates has some strict properties:
            # (1) It accepts two arguments (primals, tangents), and pytree_flattens them
            # (2) It returns a tuple of (fw_outs, gradients)
            # This is a very useful convention for anyone who wants to partition the joint graph
            # into a separate forward and backward graph.
            # However,
            # (1) for people exporting a single joint graph, it would be preferable not to have
            #     any pytrees in the graph.
            # (2) We are guaranteed in the aot_export_module case that the forward outputs a loss,
            #     and there are therefore no tangents that are needed to run the joint graph.
            # (3) AOTAutograd creates a grad_input for every input in the forward,
            #     including None's for inputs that are not grad-requiring tensors.
            #     we don't want these in our export graph.
            #     and there are therefore no tangents that are needed to run the joint graph.
            # This function "fixes" both of the above by removing any tangent inputs,
            # and removing pytrees from the original FX graph.
            fake_tangents = [None for _ in range(metadata.num_outputs + metadata.num_mutated_inputs)]
            fw_outs, gradients = fx_g(args, fake_tangents)
            assert len(gradients) == len(args)
            output_gradients = []
            for i, (a, grad) in enumerate(zip(args, gradients)):
                if isinstance(a, torch.Tensor) and a.requires_grad:
                    assert grad is not None, """\
Found a parameter that did not receive a gradient.
"This is most likely a bug, but if this needs to be supported please comment on this Github issue:
https://github.com/pytorch/pytorch/issues/101192
"""
                    output_gradients.append(grad)
                else:
                    assert grad is None
            return *fw_outs, *output_gradients
        fx_g = make_fx(flattened_joint)(*full_args)

    user_args_flat = pytree.arg_tree_leaves(*args)
    return fx_g, create_graph_signature(
        fx_g,
        metadata,
        in_spec,
        out_spec,
        user_args_flat=user_args_flat,
        params_and_buffers_flat=params_and_buffers_flat,
        param_names=list(named_parameters.keys()),
        buffer_names=list(named_buffers.keys()),
        trace_joint=trace_joint,
        num_user_fw_outs=num_fw_outs,
        loss_index=output_loss_index,
    )

def aot_export_joint_simple(
    func: Callable,
    args,
    *,
    trace_joint: bool,
    # It looks like the main consequence of this API is that for dynamic shapes,
    # it will assume that parms/buffers are static.
    # With the new inferred dynamic shapes API, maybe this doesn't matter?
    num_params_buffers: int = 0,
    decompositions: Optional[Dict] = None,
) -> torch.fx.GraphModule:
    """
    A simplified version of export. Used by higher order operators.

    This function makes a high-level "no calling convention changes" guarantee:
    - If no inputs require grad (so we export an inference graph),
      there are *no* calling convention change between the exported graph, and "func".
    - If at least one input requires grad (so we trace out and export a joint fw-bw graph),
      Then if you were partition the graph into a separate forward and backward graph,
      The forward graph will have no calling convention changes compared to "func".

    The above also relies on some strong restrictions around which functions this API accepts:
    (1) `args` cannot contain any pytrees (they must have been pytree_flattened already)
    (2) `func` cannot mutate any inputs
    (3) The outputs of `func` cannot alias any inputs.

    Note: this function is only lightly tested today. It will probably be tested more heavily by higher order ops.
    """
    if trace_joint:
        ctx = nullcontext
    else:
        # Run under no_grad, so our tracing machinery only traces an inference graph.
        ctx = torch.no_grad

    with ctx():
        fx_g, metadata, in_spec, out_spec = _aot_export_function(
            func,
            args,
            decompositions=decompositions,
        )
    # At this point, we can just directly return the (joint or inference graph) that we traced.
    # First though: a bunch of assertions to make sure that our graph doesn't require
    # any calling convention changes compared to the original function.
    # These restrictions are *in addition to* the general restrictions on export.

    # No input mutations
    if len([x for x in metadata.input_info if x.mutates_data or x.mutates_metadata]) != 0:
        raise RuntimeError(f"aot_export_joint_simple does not support input mutations. {str(metadata)}")
    # No output aliasing
    if len([x for x in metadata.output_info if x.output_type != OutputType.non_alias]) != 0:
        raise RuntimeError(f"aot_export_joint_simple does not support outputs that alias inputs. {str(metadata)}")
    # No pytrees
    if type(in_spec) == pytree.LeafSpec:
        raise RuntimeError(f"aot_export_joint_simple requires inputs to be a single list/tuple. in_spec={str(in_spec)}")
    if len([x for x in in_spec.children_specs if type(x) != pytree.LeafSpec]) != 0:
        raise RuntimeError(f"aot_export_joint_simple requires individual inputs not to be pytrees. in_spec={str(in_spec)}")
    if type(out_spec) == pytree.LeafSpec:
        raise RuntimeError(f"aot_export_joint_simple requires outputs to be a single list/tuple. out_spec={str(out_spec)}")
    if len([x for x in out_spec.children_specs if type(x) != pytree.LeafSpec]) != 0:
        raise RuntimeError(f"aot_export_joint_simple requires individual outputs not to be pytrees. out_spec={str(out_spec)}")
    # TODO: we might have to temporarily patch config.functionalize_rng
    # so that it doesn't run when we're exporting a higher order op.

    if config.debug_assert:
        # Smoke test that after partitioning, we can run the forward without any calling convention changes.
        fw_module, bw_module = aot_config.default_partition(
            fx_g, args, num_fwd_outputs=len(fw_metadata.output_infos)
        )
        # Attempt to run the fw_module with the original user inputs
        fake_mode = detect_fake_mode(args)
        if fake_mode is None:
            fake_mode = FakeTensorMode()
        with fake_mode:
            fw_module(*args)
    return fx_g

# Private for now because we aren't providing a contract on what to return
# for joint graphs (we could when there's a clearer use case)
# In the future, we may need to add more export API's that provide their own strong guarantees.
# This is meant as a general helper function for handling various export-y use cases.
def _aot_export_function(
    func: Callable,
    args,
    *,
    num_params_buffers: int = 0,
    decompositions: Optional[Dict] = None,
    # If we're exporting a joint graph and we don't want any tangent inputs in the graph
    # (because we are backpropping through a scalar 1 loss),
    # we need to explicitly specify not to include tangents in the graph.
    # It's not enough just to check that our tangent is a scalar, since we also
    # need to know if it is a 1 (no need to make it a graph input), or something else
    # (requiring it to be a graph input).
    # We don't know this info at trace time though, so we need to make it an explicit config.
    no_tangents: bool = False,
) -> Tuple[torch.fx.GraphModule, ViewAndMutationMeta, pytree.TreeSpec, pytree.TreeSpec]:
    dynamic_shapes = False
    for x in args:
        if isinstance(x, FakeTensor):
            dynamic_shapes = x.fake_mode.shape_env is not None
            break

    flat_fn, out_spec = create_tree_flattened_fn(func, args)
    flat_args, in_spec = pytree.tree_flatten(args)

    # The export use case doesn't care about several bits of AOTConfig
    # (1) compilers (we just export the graph)
    # (2) partitioners (export is only full graph, user can partition themselves)
    aot_config = AOTConfig(
        fw_compiler=None,
        bw_compiler=None,
        inference_compiler=None,
        partition_fn=None,
        decompositions=decompositions,
        num_params_buffers=num_params_buffers,
        aot_id=next(AOT_COUNTER),
        # For now there's no use case involving keeping input mutations in the graph
        # (which we can only do in the inference case anyway).
        # We can add this later if we need to.
        keep_inference_input_mutations=False,
        dynamic_shapes=dynamic_shapes,
        aot_autograd_arg_pos_to_source=None,
        is_export=True,
        no_tangents=no_tangents,
    )

    fx_g, meta = create_aot_dispatcher_function(
        flat_fn,
        flat_args,
        aot_config,
    )
    return fx_g, meta, in_spec, out_spec.spec


compiled_function = aot_function
compiled_module = aot_module<|MERGE_RESOLUTION|>--- conflicted
+++ resolved
@@ -1192,12 +1192,8 @@
                 mutates_metadata=mutates_metadata,
                 mutations_hidden_from_autograd=mutations_hidden_from_autograd,
                 mutates_storage_metadata=mutates_storage_metadata,
-<<<<<<< HEAD
-                requires_grad=isinstance(f_arg, torch.Tensor) and f_arg.requires_grad,
-=======
                 requires_grad=requires_grad,
                 mutation_type=_get_mutation_type(keep_input_mutations, is_train, mutates_data, mutates_metadata, requires_grad)
->>>>>>> 522788eb
             ))
 
         # If a function involves creating a tensor, and returning a view of it, such that its _base is the intermediate,
@@ -4440,13 +4436,17 @@
                 static_shapes = idx < aot_config.num_params_buffers and config.static_weight_shapes
                 widr = WeakIdRef(x)
                 tc = torch._guards.TracingContext.get()
-                # TODO(voz): Doc goes here
+                # See Note - [On fake tensor policy and fresh fake modes for backends]
                 if tc and widr in tc.weak_tensor_ref_to_fakification_policy and not static_shapes:
                     policy = tc.weak_tensor_ref_to_fakification_policy[widr]
-                    out = fake_mode.from_tensor(x, static_shapes=static_shapes, ignore_subclass=policy.ignore_subclass, dynamic_dims=policy.dynamic_dims, constraint_dims=policy.constraint_dims, source=policy.source)
+                    out = fake_mode.from_tensor(x,
+                                                static_shapes=static_shapes,
+                                                ignore_subclass=policy.ignore_subclass,
+                                                dynamic_dims=policy.dynamic_dims,
+                                                constraint_dims=policy.constraint_dims,
+                                                source=policy.source)
                 else:
                     out = fake_mode.from_tensor(x, static_shapes=static_shapes)
-                print("aot_autograd fakification:", x.shape, "->", out.shape)
                 return out
 
             return [convert(idx, x) for idx, x in enumerate(flat_args)]
