#include <torch/csrc/jit/codegen/cuda/dispatch.h>
#include <torch/csrc/jit/codegen/cuda/fusion.h>
#include <torch/csrc/jit/codegen/cuda/ir_all_nodes.h>
#include <torch/csrc/jit/codegen/cuda/ir_cloner.h>
#include <torch/csrc/jit/codegen/cuda/ir_printer.h>
#include <torch/csrc/jit/codegen/cuda/mutator.h>

#include <torch/csrc/jit/ir/ir.h>

#include <c10/util/Exception.h>
#include <c10/util/irange.h>

#include <iostream>
#include <stdexcept>
#include <string>
#include <unordered_map>

namespace torch {
namespace jit {
namespace fuser {
namespace cuda {

Statement::Statement(const Statement* src, IrCloner* ir_cloner) {
  name_ = src->name_;
  fusion_ = ir_cloner->fusion();
  ir_cloner->registerClone(src, this);
}

Val* Statement::asVal() {
  TORCH_INTERNAL_ASSERT(isVal(), "Cannot cast to Val as this is not a Val.");
  return this->as<Val>();
}

Expr* Statement::asExpr() {
  TORCH_INTERNAL_ASSERT(isExpr(), "Cannot cast to Expr as this is not a Expr.");
  return this->as<Expr>();
}

void Statement::print() const {
  IrPrinter ir_printer(std::cout);
  ir_printer.handle(this);
  std::cout << std::endl;
}

// When we create a Val we immediately register them with the active fusion.
Val::Val(ValType _vtype, DataType _dtype, bool register_val)
    : vtype_(_vtype), dtype_(_dtype) {
  Fusion* fusion = FusionGuard::getCurFusion();
  TORCH_CHECK(
      fusion != nullptr, "No active fusion group found when creating a Val.");
  fusion_ = fusion;
  if (register_val) {
    name_ = fusion_->registerVal(this);
  }
}

// NOTE: we don't clone the definition_ and uses_ here
//  since they may introduce cloning cycles. Instead, we copy
//  the original pointers and we'll fix them up later part of the
//  Fusion copy. Neither definition_ nor uses_ are copied through
//  this constructor now leaving them to be resolved by later stages
//
Val::Val(const Val* src, IrCloner* ir_cloner)
    : Statement(src, ir_cloner),
      vtype_(src->vtype_),
      dtype_(src->dtype_),
      is_fusion_input_(src->is_fusion_input_),
      is_fusion_output_(src->is_fusion_output_) {}

namespace {

// Traverse definition of all values involved in constructing the provided val.
// Check if all values involved are constant values, meaning the provided
// val is also a constant value.
class ConstCheck : OptOutConstDispatch {
 private:
  bool is_const_ = true;

  void handle(const Bool* b) override {
    is_const_ = is_const_ && b->isConst();
  }

  void handle(const Double* d) override {
    is_const_ = is_const_ && d->isConst();
  }

  void handle(const Int* i) override {
    is_const_ = is_const_ && i->isConst();
  }

  void handle(const NamedScalar* ns) override {
    is_const_ = is_const_ && false;
  }

  void handle(const Expr* expr) override {
    for (auto inp : expr->inputs()) {
      handle(inp);
    }
  }

  void handle(const Val* val) override {
    if (val->definition() != nullptr) {
      handle(val->definition());
    } else {
      OptOutConstDispatch::handle(val);
    }
  }

 public:
  static bool isConst(const Val* val) {
    ConstCheck cc;
    cc.handle(val);
    return cc.is_const_;
  }
};

} // namespace

bool Val::isConstScalar() const {
  if (!isScalar())
    return false;
  return ConstCheck::isConst(this);
}

c10::optional<int64_t> Val::getInt() const {
  if (isConstScalar() && isAnInt()) {
    if (this->getValType() == ValType::Scalar) {
      return this->as<Int>()->value();
    }
  }
  return c10::optional<int64_t>();
}

bool Val::isZeroInt() const {
  auto int_val = getInt();
  return int_val.has_value() && int_val.value() == 0;
}

bool Val::isOneInt() const {
  auto int_val = getInt();
  return int_val.has_value() && int_val.value() == 1;
}

c10::optional<DataType> Val::getDataType() const {
  TORCH_INTERNAL_ASSERT(
      dtype_ != DataType::Null, "Value does not have a data type.");
  return dtype_;
}

bool Val::isProducerOf(const Val* other) const {
  TORCH_INTERNAL_ASSERT(other != nullptr);
  TORCH_INTERNAL_ASSERT(fusion() == other->fusion());

  if (definition() == nullptr) {
    return false;
  }
  return std::any_of(
      definition()->inputs().begin(),
      definition()->inputs().end(),
      [other](const Val* input) { return input == other; });
}

bool Val::isConsumerOf(const Val* other) const {
  return other->isProducerOf(this);
}

// We don't register with the active fusion in Expr as this needs to be done
// after inputs and outputs are registered with the Expr
Expr::Expr(ExprType type) : type_{type} {
  Fusion* fusion = FusionGuard::getCurFusion();
  if (fusion == nullptr)
    TORCH_CHECK(false, "No active fusion group found when creating an Expr.");
  fusion_ = fusion;
}

Expr::Expr(const Expr* src, IrCloner* ir_cloner)
    : Statement(src, ir_cloner),
      type_(src->type_),
      inputs_(ir_cloner->clone(src->inputs_)),
      outputs_(ir_cloner->clone(src->outputs_)) {}

bool Expr::sameAs(const Statement* other) const {
  if (this == other) {
    return true;
  }
  if (!other->isA<Expr>()) {
    return false;
  }
  const Expr* other_expr = other->as<Expr>();
  if (getExprType() != other_expr->getExprType()) {
    return false;
  }
  if (inputs().size() != other_expr->inputs().size() ||
      outputs().size() != other_expr->outputs().size()) {
    return false;
<<<<<<< HEAD
  }
  for (size_t i = 0; i < inputs().size(); i++) {
    if (!input(i)->sameAs(other_expr->input(i))) {
=======
  for (const auto i : c10::irange(inputs().size())) {
    if (!input(i)->sameAs(other->input(i)))
>>>>>>> 226d745a
      return false;
    }
  }
  return true;
}

} // namespace cuda
} // namespace fuser
} // namespace jit
} // namespace torch<|MERGE_RESOLUTION|>--- conflicted
+++ resolved
@@ -193,14 +193,9 @@
   if (inputs().size() != other_expr->inputs().size() ||
       outputs().size() != other_expr->outputs().size()) {
     return false;
-<<<<<<< HEAD
-  }
-  for (size_t i = 0; i < inputs().size(); i++) {
+  }
+  for (const auto i : c10::irange(inputs().size())) {
     if (!input(i)->sameAs(other_expr->input(i))) {
-=======
-  for (const auto i : c10::irange(inputs().size())) {
-    if (!input(i)->sameAs(other->input(i)))
->>>>>>> 226d745a
       return false;
     }
   }
