--- conflicted
+++ resolved
@@ -100,22 +100,11 @@
 ///
 /// Example:
 /// ```
-<<<<<<< HEAD
-/// GELU model(GELUOptions(False));
-/// ```
-struct TORCH_API GELUOptions {
-  /* implicit */ GELUOptions(bool approximate = false);
-
-  /// The tanh gelu estimate is used when the approximation flag is enabled.
-  /// Default: false
-  TORCH_ARG(bool, approximate);
-=======
 /// GELU model(GELUOptions().approximate("none"));
 /// ```
 struct TORCH_API GELUOptions {
   /// Specifies the approximation to apply to the output.
   TORCH_ARG(std::string, approximate) = "none";
->>>>>>> ad38b92f
 };
 
 namespace functional {
@@ -127,11 +116,7 @@
 /// Example:
 /// ```
 /// namespace F = torch::nn::functional;
-<<<<<<< HEAD
-/// F::gelu(input, GELUFuncOptions(false));
-=======
 /// F::gelu(input, F::GELUFuncOptions().approximate("none"));
->>>>>>> ad38b92f
 /// ```
 using GELUFuncOptions = GELUOptions;
 } // namespace functional
