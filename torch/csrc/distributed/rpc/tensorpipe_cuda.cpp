#include <torch/csrc/distributed/rpc/tensorpipe_agent.h>
#include <torch/csrc/distributed/rpc/tensorpipe_utils.h>

#if defined(USE_TENSORPIPE) && !defined(USE_ROCM)

#include <c10/cuda/CUDACachingAllocator.h>
#include <c10/cuda/CUDAGuard.h>
#include <c10/cuda/CUDAStream.h>

#include <tensorpipe/tensorpipe.h>
#include <tensorpipe/tensorpipe_cuda.h>

namespace torch {
namespace distributed {
namespace rpc {
namespace {

#if TENSORPIPE_HAS_CUDA_IPC_CHANNEL

std::unique_ptr<ChannelRegistration> makeCudaIpcChannel() {
  auto context = tensorpipe::channel::cuda_ipc::create();
  return std::make_unique<ChannelRegistration>(
      ChannelRegistration{std::move(context), kCudaIpcChannelPriority});
}

// The cuda_ipc channels use cudaMemcpy to transmit CUDA tensor across processes
C10_REGISTER_CREATOR(TensorPipeChannelRegistry, cuda_ipc, makeCudaIpcChannel);

#endif

#if TENSORPIPE_HAS_CUDA_GDR_CHANNEL

std::unique_ptr<ChannelRegistration> makeCudaGdrChannel() {
  auto context = tensorpipe::channel::cuda_gdr::create();
  return std::make_unique<ChannelRegistration>(
      ChannelRegistration{std::move(context), kCudaGdrChannelPriority});
}

// The cuda_gdr channel sends CUDA memory over InfiniBand using GPUDirect RDMA.
// It directly registers the user-provided tensor with libibverbs, an operation
// which is expensive the first time, but it then caches the registration in
// order to amortize the cost and get low latency for subsequent transfers. A
// ready-to-send/ready-to-receive handshake is still needed before the transfer
// in order to ensure readiness and to agree on the device indices and thus the
// queue pair to use. It automatically pairs each GPU to the "closest" NIC if
// there are multiple of them (closest = longest prefix match in PCI tree).
C10_REGISTER_CREATOR(TensorPipeChannelRegistry, cuda_gdr, makeCudaGdrChannel);

#endif

std::unique_ptr<ChannelRegistration> makeCudaXthChannel() {
  auto context = tensorpipe::channel::cuda_xth::create();
  return std::make_unique<ChannelRegistration>(
      ChannelRegistration{std::move(context), kCudaXthChannelPriority});
}

// The cuda_xth channel supports same-process GPU-to-GPU comm
C10_REGISTER_CREATOR(TensorPipeChannelRegistry, cuda_xth, makeCudaXthChannel);

std::unique_ptr<ChannelRegistration> makeCudaBasicChannel() {
  auto context = tensorpipe::channel::cuda_basic::create(
      tensorpipe::channel::basic::create());
  return std::make_unique<ChannelRegistration>(
      ChannelRegistration{std::move(context), kCudaBasicChannelPriority});
}

// The cuda_basic is the fallback channel for GPU-to-GPU comm
C10_REGISTER_CREATOR(
    TensorPipeChannelRegistry,
    cuda_basic,
    makeCudaBasicChannel);

class TensorpipeCudaConverter : public TensorpipeDeviceTypeConverter {
 public:
  c10::optional<std::vector<char>> prepareTensorForSending(
      const c10::Storage& storage,
      const std::vector<c10::Stream>& streams,
      tensorpipe::Message& message) const override {
    auto stream =
        at::cuda::CUDAStream(getStreamForDevice(streams, storage.device()));
    // record tensor data ptrs on TensorPipe streams, so that the tensors
    // won't be destructed before TensorPipe finishing sending them.
    c10::cuda::CUDACachingAllocator::recordStream(storage.data_ptr(), stream);

    tensorpipe::CudaBuffer buffer;
<<<<<<< HEAD
    buffer.ptr = storage.unsafeGetStorageImpl()->mutable_unsafe_data<char>();
=======
    buffer.ptr = static_cast<char*>(storage.data());
>>>>>>> 144d5268
    buffer.stream = stream.stream();

    tensorpipe::Message::Tensor tensor;
    tensor.buffer = buffer;
    tensor.length = storage.nbytes();

    message.tensors.push_back(std::move(tensor));

    return c10::nullopt;
  }

  at::DataPtr allocateTensorForReceiving(
      int deviceIndex,
      size_t length,
      const std::vector<c10::Stream>& streams,
      tensorpipe::Allocation& allocation) const override {
    c10::Device device(c10::kCUDA, deviceIndex);
    at::cuda::CUDAStream stream(getStreamForDevice(streams, device));
    // CUDACachingAllocator will call recordStream accordingly on the current
    // stream.
    at::cuda::CUDAStreamGuard guard(stream);
    at::DataPtr dataPtr =
        c10::cuda::CUDACachingAllocator::get()->allocate(length);

    tensorpipe::CudaBuffer buffer;
    buffer.ptr = dataPtr.get();
    buffer.stream = stream.stream();

    tensorpipe::Allocation::Tensor tensor;
    tensor.buffer = buffer;

    allocation.tensors.push_back(tensor);

    return dataPtr;
  }
};

C10_REGISTER_TENSORPIPE_DEVICE_TYPE_CONVERTER(CUDA, TensorpipeCudaConverter);

} // namespace
} // namespace rpc
} // namespace distributed
} // namespace torch

#endif<|MERGE_RESOLUTION|>--- conflicted
+++ resolved
@@ -83,11 +83,7 @@
     c10::cuda::CUDACachingAllocator::recordStream(storage.data_ptr(), stream);
 
     tensorpipe::CudaBuffer buffer;
-<<<<<<< HEAD
-    buffer.ptr = storage.unsafeGetStorageImpl()->mutable_unsafe_data<char>();
-=======
-    buffer.ptr = static_cast<char*>(storage.data());
->>>>>>> 144d5268
+    buffer.ptr = static_cast<char*>(storage.mutable_data());
     buffer.stream = stream.stream();
 
     tensorpipe::Message::Tensor tensor;
