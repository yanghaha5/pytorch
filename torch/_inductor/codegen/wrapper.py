--- conflicted
+++ resolved
@@ -1291,11 +1291,8 @@
         self.declared_int_array_vars = set()
         self.tmp_tensor_id = count()  # for tmp tensor local variable declarations
         self.arg_var_id = count()
-<<<<<<< HEAD
+        self.used_cached_dtypes = set()
         self.cached_output_id = count()
-=======
-        self.used_cached_dtypes = set()
->>>>>>> ad72d619
 
         from .cpp import cexpr, CppPrinter
 
