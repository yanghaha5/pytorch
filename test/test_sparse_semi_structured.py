# Owner(s): ["module: sparse"]
import random
import unittest

import torch
import unittest
from torch import nn

from torch.sparse.semi_structured import (
    _DTYPE_TO_SEMI_STRUCTURED_SPARSE_CONFIG,
    SparseSemiStructuredTensor,
    to_sparse_semi_structured,
)

from torch.testing._internal.common_device_type import (
    dtypes,
    instantiate_device_type_tests,
)

<<<<<<< HEAD
from torch.testing._internal.common_dtype import all_types_and_complex
=======
from torch.testing._internal.common_dtype import (
    all_types_and_complex
)
# CUSPARSELT_SUPPORTED_DTYPES = [torch.int8, torch.float16, torch.bfloat16, torch.float32]
CUSPARSELT_SUPPORTED_DTYPES = [torch.float16]
>>>>>>> 3eec43d1fdb (placeholder)

from torch.testing._internal.common_utils import (
    parametrize,
    run_tests,
    subtest,
    TestCase,
)

SEMI_STRUCTURED_SUPPORTED_DTYPES = _DTYPE_TO_SEMI_STRUCTURED_SPARSE_CONFIG.keys()

_IS_SM8X = False
if torch.cuda.is_available():
    _IS_SM8X = torch.cuda.get_device_capability(0)[0] == 8

def rand_sparse_semi_structured_mask(
    r, c, dtype=torch.float16, device="cuda", choice=None
):
    """
    This function returns a 1:2 sparse matrix of size (r, c).
    Note that this means this matrix will also be 2:4 and 4:8 sparse as well.
    """

    choices = [[0, 1], [1, 0]]
    mask_entries = [choice or random.choice(choices) for i in range(r * c // 2)]

    return (
        torch.tensor(mask_entries, dtype=dtype, device=device)
        .reshape(r, c)
        .contiguous()
    )


class TestSparseSemiStructured(TestCase):

    @unittest.skipIf(not _IS_SM8X, "semi-structured sparsity not supported on this library version")
    @dtypes(*SEMI_STRUCTURED_SUPPORTED_DTYPES)
    def test_to_sparse_semi_structured(self, dtype):
        A = rand_sparse_semi_structured_mask(128, 128, dtype=dtype)
        A_sparse = to_sparse_semi_structured(A, mask=A.bool())

        assert A.shape == A_sparse.shape
        assert A.device == A_sparse.device
        assert A.dtype == A_sparse.dtype

        assert isinstance(A, torch.Tensor)
        assert isinstance(A_sparse, SparseSemiStructuredTensor)

<<<<<<< HEAD
        with self.assertRaisesRegex(
            NotImplementedError,
            "You must pass in a mask to to_sparse_semi_structured, currently mask=None.",
        ):
            A_sparse = to_sparse_semi_structured(A)

    @unittest.skipIf(not _IS_SM8X, "semi-structured sparsity not supported on this library version")
    @dtypes(*SEMI_STRUCTURED_SUPPORTED_DTYPES)
    def test_mm_sparse_first_NT(self, dtype, device):
        """
        Ensure torch.mm(A_sparse, B) is correct for float16 and will throw error for int8
        Ensure torch.mm(A_sparse, B.t()) is correct
        """
        A = rand_sparse_semi_structured_mask(128, 128, dtype=dtype)
        A_sparse = to_sparse_semi_structured(A, mask=A.bool())
=======
    @unittest.skip("asdf")
    @dtypes(*CUSPARSELT_SUPPORTED_DTYPES)
    def test_mm_sparse_first_NT_T(self, dtype, device):
        A = rand_sparse_semi_structured_mask(128, 128, dtype=dtype)
        A_sparse = to_sparse_semi_structured(A)

        B = torch.rand((128, 128), device=A_sparse.device).to(dtype)
>>>>>>> 3eec43d1fdb (placeholder)

        B = torch.rand((128, 128), device=A_sparse.device).to(dtype)

        # Currently we don't support int matmul on GPU, so evaluate on CPU and copy over
        if dtype is torch.int8:
            # This should fail
            with self.assertRaisesRegex(RuntimeError, "_structured_sparse_linear"):
                sparse_result = torch.mm(A_sparse, B)

            # test transpose
            # NOTE: CUTLASS and cuSPARSELt have slightly different int8 behavior.
            # CUTLASS will output to an int32 tensor while cuSPARSELt will output to a int8 tensor
            dense_result = torch.mm(A.cpu(), B.t().cpu()).to(device, dtype=torch.int32)
            sparse_result = torch.mm(A_sparse, B.t())
            assert torch.allclose(dense_result, sparse_result, rtol=1e-3, atol=1e-3)
        else:
            dense_result = torch.mm(A, B)
            sparse_result = torch.mm(A_sparse, B)
            assert torch.allclose(dense_result, sparse_result, rtol=1e-3, atol=1e-3)
            # test transpose
            dense_result = torch.mm(A, B.t())
            sparse_result = torch.mm(A_sparse, B.t())
            assert torch.allclose(dense_result, sparse_result, rtol=1e-3, atol=1e-3)

    @unittest.skipIf(not _IS_SM8X, "semi-structured sparsity not supported on this library version")
    @dtypes(*SEMI_STRUCTURED_SUPPORTED_DTYPES)
    def test_mm_sparse_first_T(self, dtype, device):
        """
        Ensure torch.mm(A_sparse.t(), B) throws error
        """
        A = rand_sparse_semi_structured_mask(128, 128, dtype=dtype)
        A_sparse = to_sparse_semi_structured(A, mask=A.bool())

        B = torch.rand((128, 128), device=A_sparse.device).to(dtype)

        with self.assertRaisesRegex(
            NotImplementedError,
            r"arg0: SparseSemiStructuredTensor\(.*transposed=True",
        ):
            torch.mm(A_sparse.t(), B)

    @unittest.skipIf(not _IS_SM8X, "semi-structured sparsity not supported on this library version")
    @dtypes(*SEMI_STRUCTURED_SUPPORTED_DTYPES)
    def test_mm_sparse_second_T(self, dtype, device):
        """
        Ensure torch.mm(A, B_sparse.t()) is correct
        """
        B = rand_sparse_semi_structured_mask(128, 128, dtype=dtype)
        B_sparse = to_sparse_semi_structured(B, mask=B.bool())

        A = torch.rand((128, 128), device=B_sparse.device).to(dtype)

        # Currently we don't support int matmul on GPU, so evaluate on CPU and copy over
        if dtype is torch.int8:
            dense_result = torch.mm(A.cpu(), B.t().cpu()).to(device, dtype=torch.int32)
            sparse_result = torch.mm(A, B_sparse.t())
        else:
            dense_result = torch.mm(A, B.t())
            sparse_result = torch.mm(A, B_sparse.t())

        assert torch.allclose(dense_result, sparse_result, rtol=1e-3, atol=1e-3)

    @unittest.skipIf(not _IS_SM8X, "semi-structured sparsity not supported on this library version")
    @dtypes(*SEMI_STRUCTURED_SUPPORTED_DTYPES)
    def test_mm_sparse_second_NT(self, dtype, device):
        """
        Ensure torch.mm(A, B_sparse) throws error
        """
        B = rand_sparse_semi_structured_mask(128, 128, dtype=dtype)
        B_sparse = to_sparse_semi_structured(B, mask=B.bool())

        A = torch.rand((128, 128), device=B_sparse.device).to(dtype)

        with self.assertRaisesRegex(
            NotImplementedError,
            r"arg1: SparseSemiStructuredTensor\(.*transposed=False",
        ):
            sparse_result = torch.mm(A, B_sparse)

    @unittest.skipIf(not _IS_SM8X, "semi-structured sparsity not supported on this library version")
    @parametrize("inference_mode", [subtest(False), subtest(True)])
<<<<<<< HEAD
    def test_linear(self, inference_mode, device):
        """
        Test nn.Linear has the same numerics
        """
=======
    @parametrize("contiguous_output", [subtest(False), subtest(True)])
    def test_linear(self, inference_mode, contiguous_output, device):
        SparseSemiStructuredTensor._fuse_transpose = contiguous_output

>>>>>>> 3eec43d1fdb (placeholder)
        input = torch.rand(128, 128, device=device).half()
        model = nn.Linear(128, 128).to(device).half()
        m, n = model.weight.shape
        mask = rand_sparse_semi_structured_mask(m, n, device=device, dtype=torch.bool)
        # set masked weight
        model.weight = nn.Parameter(model.weight * mask)

        dense_result = model(input)
        model.weight = nn.Parameter(to_sparse_semi_structured(model.weight, mask=mask))

        if inference_mode:
            with torch.inference_mode():
                sparse_result = model(input)
        else:
            sparse_result = model(input)

        assert torch.allclose(dense_result, sparse_result, rtol=1e-5, atol=1e-5)

    @unittest.skipIf(not _IS_SM8X, "semi-structured sparsity not supported on this library version")
    def test_values(self):
        A = rand_sparse_semi_structured_mask(128, 128)
<<<<<<< HEAD
        A_sparse = to_sparse_semi_structured(A, mask=A.bool())
=======
        A_sparse = to_sparse_semi_structured(A)
>>>>>>> 3eec43d1fdb (placeholder)
        assert A_sparse.values().shape == (128, 64)
        assert (A_sparse.values() == 1).all()

    @unittest.skipIf(not _IS_SM8X, "semi-structured sparsity not supported on this library version")
    def test_indices(self):
        A = rand_sparse_semi_structured_mask(128, 128)
<<<<<<< HEAD
        A_sparse = to_sparse_semi_structured(A, mask=A.bool())
=======
        A_sparse = to_sparse_semi_structured(A)
>>>>>>> 3eec43d1fdb (placeholder)
        assert A_sparse.indices().shape == (128, 8)

    @unittest.skipIf(not _IS_SM8X, "semi-structured sparsity not supported on this library version")
    @dtypes(*SEMI_STRUCTURED_SUPPORTED_DTYPES)
    def test_unsupported_shape(self, dtype, device):
        A = rand_sparse_semi_structured_mask(4, 4, dtype=dtype, device=device)
        with self.assertRaisesRegex(RuntimeError, "Error original_tensor.shape"):
            A_sparse = to_sparse_semi_structured(A, mask=A.bool())

<<<<<<< HEAD
    @unittest.skipIf(not _IS_SM8X, "semi-structured sparsity not supported on this library version")
=======
    @unittest.skip("cutlass dtypes")
>>>>>>> 3eec43d1fdb (placeholder)
    @dtypes(*all_types_and_complex())
    def test_unsupported_dtype(self, dtype, device):
        A = rand_sparse_semi_structured_mask(128, 128, dtype=dtype, device=device)

        if dtype not in SEMI_STRUCTURED_SUPPORTED_DTYPES:
            with self.assertRaisesRegex(RuntimeError, "Error original_tensor.dtype"):
                A_sparse = to_sparse_semi_structured(A, mask=A.bool())
        else:
            A_sparse = to_sparse_semi_structured(A, mask=A.bool())

    @unittest.skipIf(not _IS_SM8X, "semi-structured sparsity not supported on this library version")
    def test_unsupported_dim(self, device):
        A = torch.rand(128, 128, 128, device=device, dtype=torch.float16)

        with self.assertRaisesRegex(RuntimeError, "Error original_tensor.dim"):
            A_sparse = to_sparse_semi_structured(A, mask=A.bool())


instantiate_device_type_tests(TestSparseSemiStructured, globals(), only_for="cuda")

if __name__ == "__main__":
    run_tests()<|MERGE_RESOLUTION|>--- conflicted
+++ resolved
@@ -17,15 +17,7 @@
     instantiate_device_type_tests,
 )
 
-<<<<<<< HEAD
 from torch.testing._internal.common_dtype import all_types_and_complex
-=======
-from torch.testing._internal.common_dtype import (
-    all_types_and_complex
-)
-# CUSPARSELT_SUPPORTED_DTYPES = [torch.int8, torch.float16, torch.bfloat16, torch.float32]
-CUSPARSELT_SUPPORTED_DTYPES = [torch.float16]
->>>>>>> 3eec43d1fdb (placeholder)
 
 from torch.testing._internal.common_utils import (
     parametrize,
@@ -73,7 +65,6 @@
         assert isinstance(A, torch.Tensor)
         assert isinstance(A_sparse, SparseSemiStructuredTensor)
 
-<<<<<<< HEAD
         with self.assertRaisesRegex(
             NotImplementedError,
             "You must pass in a mask to to_sparse_semi_structured, currently mask=None.",
@@ -89,15 +80,6 @@
         """
         A = rand_sparse_semi_structured_mask(128, 128, dtype=dtype)
         A_sparse = to_sparse_semi_structured(A, mask=A.bool())
-=======
-    @unittest.skip("asdf")
-    @dtypes(*CUSPARSELT_SUPPORTED_DTYPES)
-    def test_mm_sparse_first_NT_T(self, dtype, device):
-        A = rand_sparse_semi_structured_mask(128, 128, dtype=dtype)
-        A_sparse = to_sparse_semi_structured(A)
-
-        B = torch.rand((128, 128), device=A_sparse.device).to(dtype)
->>>>>>> 3eec43d1fdb (placeholder)
 
         B = torch.rand((128, 128), device=A_sparse.device).to(dtype)
 
@@ -179,17 +161,10 @@
 
     @unittest.skipIf(not _IS_SM8X, "semi-structured sparsity not supported on this library version")
     @parametrize("inference_mode", [subtest(False), subtest(True)])
-<<<<<<< HEAD
     def test_linear(self, inference_mode, device):
         """
         Test nn.Linear has the same numerics
         """
-=======
-    @parametrize("contiguous_output", [subtest(False), subtest(True)])
-    def test_linear(self, inference_mode, contiguous_output, device):
-        SparseSemiStructuredTensor._fuse_transpose = contiguous_output
-
->>>>>>> 3eec43d1fdb (placeholder)
         input = torch.rand(128, 128, device=device).half()
         model = nn.Linear(128, 128).to(device).half()
         m, n = model.weight.shape
@@ -211,22 +186,14 @@
     @unittest.skipIf(not _IS_SM8X, "semi-structured sparsity not supported on this library version")
     def test_values(self):
         A = rand_sparse_semi_structured_mask(128, 128)
-<<<<<<< HEAD
-        A_sparse = to_sparse_semi_structured(A, mask=A.bool())
-=======
-        A_sparse = to_sparse_semi_structured(A)
->>>>>>> 3eec43d1fdb (placeholder)
+        A_sparse = to_sparse_semi_structured(A, mask=A.bool())
         assert A_sparse.values().shape == (128, 64)
         assert (A_sparse.values() == 1).all()
 
     @unittest.skipIf(not _IS_SM8X, "semi-structured sparsity not supported on this library version")
     def test_indices(self):
         A = rand_sparse_semi_structured_mask(128, 128)
-<<<<<<< HEAD
-        A_sparse = to_sparse_semi_structured(A, mask=A.bool())
-=======
-        A_sparse = to_sparse_semi_structured(A)
->>>>>>> 3eec43d1fdb (placeholder)
+        A_sparse = to_sparse_semi_structured(A, mask=A.bool())
         assert A_sparse.indices().shape == (128, 8)
 
     @unittest.skipIf(not _IS_SM8X, "semi-structured sparsity not supported on this library version")
@@ -236,11 +203,7 @@
         with self.assertRaisesRegex(RuntimeError, "Error original_tensor.shape"):
             A_sparse = to_sparse_semi_structured(A, mask=A.bool())
 
-<<<<<<< HEAD
-    @unittest.skipIf(not _IS_SM8X, "semi-structured sparsity not supported on this library version")
-=======
-    @unittest.skip("cutlass dtypes")
->>>>>>> 3eec43d1fdb (placeholder)
+    @unittest.skipIf(not _IS_SM8X, "semi-structured sparsity not supported on this library version")
     @dtypes(*all_types_and_complex())
     def test_unsupported_dtype(self, dtype, device):
         A = rand_sparse_semi_structured_mask(128, 128, dtype=dtype, device=device)
