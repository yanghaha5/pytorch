# Owner(s): ["module: functorch"]
import functools
import unittest

from torch.testing._internal.common_utils import TEST_WITH_TORCHDYNAMO, parametrize, instantiate_parametrized_tests
import torch
import torch.utils._pytree as pytree
from functorch.experimental import control_flow
from functorch.experimental.control_flow import UnsupportedAliasMutationException, cond
from torch.fx.experimental.proxy_tensor import make_fx
from torch.testing._internal.common_utils import run_tests, TestCase
from torch._dynamo.exc import CondOpArgsMismatchError
from torch.testing._internal.common_quantization import skipIfNoDynamoSupport
from torch._subclasses.functional_tensor import FunctionalTensor

# TODO: pull these helpers from AOTAutograd later
def to_fun(t):
    if isinstance(t, torch.Tensor):
        return FunctionalTensor.to_functional(t)
    return t

def from_fun(t):
    if not isinstance(t, FunctionalTensor):
        # quick sanity assert
        if isinstance(t, torch.Tensor):
            assert not torch._is_functional_tensor(t)
        return t
    torch._sync(t)
    return torch._from_functional_tensor(t.elem)

def to_fun_old(t):
    if isinstance(t, torch.Tensor) and not torch._is_functional_tensor(t):
        out = torch._to_functional_tensor(t)
        torch._mirror_autograd_meta_to(t, out)
        return out
    return t

def from_fun_old(t):
    # quick sanity assert
    if isinstance(t, torch.Tensor):
        assert torch._is_functional_tensor(t)
        torch._sync(t)
        return torch._from_functional_tensor(t)
    return t

def _fake_map(f, x, *args):
    from functorch.experimental._map import _stack_pytree, _unstack_pytree
    x_pytrees = _unstack_pytree(x)
    zs = []
    for xp in x_pytrees:
        zs.append(f(xp, *args))
    return _stack_pytree(zs)

def collect_meta_for_filtered_nodes(gm: torch.fx.GraphModule, node_names, meta_field_name):
    ret = []
    for mod in gm.modules():
        for node in mod.graph.nodes:
            if node.name in node_names:
                for field_name in meta_field_name:
                    ret.append(node.meta.get(field_name))
    return ret

def reduce_func(*operands):
    acc = 0
    for operand in operands:
        acc += operand
    return acc

class ReduceObj:
    def __call__(self, *operands):
        return reduce_func(*operands)

class ReduceMod(torch.nn.Module):
    def _reduce(self, *operands):
        return reduce_func(*operands)

    def forward(self, *operands):
        return self._reduce(*operands)



@skipIfNoDynamoSupport
class TestControlFlow(TestCase):
    def setUp(self):
        torch._dynamo.reset()
        super().setUp()

    def test_cond_no_trace(self):
        def true_fn(x):
            return x.sin()

        def false_fn(x):
            return x.cos()

        x = torch.randn(4)
        result = cond(False, true_fn, false_fn, [x])
        self.assertEqual(result, torch.cos(x))

    @unittest.skipIf(not torch.cuda.is_available(), "Test requires CUDA.")
    def test_cond_gpu(self):
        def true_fn(x):
            return x.sin()

        def false_fn(x):
            return x.cos()

        x = torch.randn(4, device="cuda")
        pred = torch.tensor(False, device="cuda")
        result = cond(pred, true_fn, false_fn, [x])
        self.assertEqual(result, torch.cos(x))

    @unittest.skipIf(not torch.cuda.is_available(), "Test requires CUDA.")
    def test_map_gpu(self):
        def f(x, y):
            return x + y

        xs = torch.ones(3, 2, 2, device="cuda")
        y = torch.ones(2, device="cuda")
        res = control_flow.map(f, xs, y)
        expected = _fake_map(f, xs, y)
        self.assertEqual(expected, res)

    def test_map_illegal_inputs(self):
        def f(x, y):
            return x[0] + x[1] + y

        with self.assertRaisesRegex(RuntimeError,
                                    r"Mapped xs can only consist of tensors\. Got xs \[3, tensor\(\[1\., 1\.\]\)\]\."):
            _ = control_flow.map(f, (3, torch.ones(2)), torch.ones(2))

        with self.assertRaisesRegex(RuntimeError,
                                    r"Leading dimensions of mapped xs cannot be 0\."):
            _ = control_flow.map(f, (torch.ones(0, 1, 2), torch.ones(0, 1, 2)), torch.ones(2))

        with self.assertRaisesRegex(RuntimeError,
                                    r"Leading dimensions of mapped xs must be consistent\. "
                                    r"Got shapes \[torch\.Size\(\[3, 4, 5\]\), torch\.Size\(\[4, 4, 5\]\)\]\."):
            _ = control_flow.map(f, (torch.ones(3, 4, 5), torch.ones(4, 4, 5)), torch.ones(5))

    def test_map_illegal_outputs(self):
        def f(x, y):
            return x.item()

        def f1(x, y):
            return y.size()

        def f2(x, y):
            return None

        x = torch.ones([3])
        y = torch.ones([1, 2, 3])
        with self.assertRaisesRegex(RuntimeError, r"Expect outputs of map only contains tensors or None\."):
            _ = control_flow.map(f, x, y)

        with self.assertRaisesRegex(RuntimeError, r"Expect outputs of map only contains tensors or None\."):
            out = control_flow.map(f1, x, y)

        # return None is OK
        _ = control_flow.map(f2, x, y)


    def test_map_list_in_out(self):
        def f(x, y):
            return [[x[0][0] + y]]

        xs = [[torch.ones(3, 2, 2)]]
        y = torch.ones(2)
        res = control_flow.map(f, xs, y)
        expected = _fake_map(f, xs, y)
        self.assertEqual(len(res), 1)
        self.assertEqual(len(res[0]), 1)
        self.assertEqual(expected, res)

    def test_map_dict_in_out(self):
        def f(x, y):
            return {"c": x["a"]["b"] + y}

        xs = {"a": {"b": torch.ones(3, 2, 2)}}
        y = torch.ones(2)
        res = control_flow.map(f, xs, y)
        expected = _fake_map(f, xs, y)
        self.assertEqual(len(res), 1)
        self.assertTrue("c" in res)
        self.assertEqual(expected, res)

    def test_map_autograd_simple(self):
        def f(x, y):
            return x.sin().cos() * y.cos().sin()

        xs = torch.ones(3, 2, 2, requires_grad=True)
        y = torch.ones(2, requires_grad=True)
        res = control_flow.map(f, xs, y)
        expected_res = _fake_map(f, xs, y)
        grad_out = torch.ones_like(res)
        grads = torch.autograd.grad(res, (xs, y), grad_out)
        expected_grads = torch.autograd.grad(expected_res, (xs, y), grad_out)
        self.assertEqual(expected_res, res)
        self.assertEqual(expected_grads, grads)

    def test_map_autograd_simple_partial_grad(self):
        def f(x, y):
            return x.sin().cos() * y.cos().sin()

        xs = torch.ones(3, 2, 2, requires_grad=True)
        # Disable the gradient computation for y
        y = torch.ones(2, requires_grad=False)
        res = control_flow.map(f, xs, y)
        expected_res = _fake_map(f, xs, y)
        grad_out = torch.ones_like(res)
        grads = torch.autograd.grad(res, (xs,), grad_out)
        expected_grads = torch.autograd.grad(expected_res, (xs,), grad_out)
        self.assertEqual(expected_res, res)
        self.assertEqual(expected_grads, grads)

    def test_map_autograd_no_grad_output(self):
        def f(x, y):
            return x[0].sin().cos() + y, y.cos().sin()

        xs = [torch.ones(3, 2, 2, requires_grad=True), torch.ones(3, 3)]
        # Disable the gradient computation for y
        y = torch.ones(2, requires_grad=False)
        res = control_flow.map(f, xs, y)
        expected_res = _fake_map(f, xs, y)
        grad_out = torch.ones_like(res[0])
        grads = torch.autograd.grad(res[0], (xs[0],), grad_out)
        expected_grads = torch.autograd.grad(expected_res[0], (xs[0],), grad_out)
        self.assertEqual(expected_res, res)
        self.assertEqual(expected_grads, grads)


    def test_map_autograd_nested_list(self):
        import torch.utils._pytree as pytree

        def f(x, y):
            a, b = x
            c, d = a
            return [[b.sin() * c.cos()], d.sin() * y.cos()]

        def fwbw(map_op, f, x, y):
            z = map_op(f, x, y)
            flat_x, _ = pytree.tree_flatten(x)
            flat_z, _ = pytree.tree_flatten(z)
            grads = torch.autograd.grad(flat_z, flat_x, [torch.ones_like(z) for z in flat_z])
            return z, grads

        x = [[torch.randn(3, 2, 2, requires_grad=True), torch.randn(3, 2, 1, requires_grad=True)],
             torch.ones(3, 1, 2, requires_grad=True)]
        y = torch.ones(1, requires_grad=True)
        true_outs = fwbw(control_flow.map, f, x, y)
        fake_outs = fwbw(_fake_map, f, x, y)
        self.assertEqual(true_outs, fake_outs)


@skipIfNoDynamoSupport
class TestControlFlowTraced(TestCase):
    def setUp(self):
        torch._dynamo.reset()
        super().setUp()

    def test_cond_traced_not_nested(self):
        def true_fn(x):
            return x.sin()

        def false_fn(x):
            return x.cos()

        def f(x, y):
            return cond(y, true_fn, false_fn, [x])

        x = torch.randn(4)
        graph = make_fx(f)(x, torch.tensor(False))
        result_true = graph.forward(x, torch.tensor(True))
        result_false = graph.forward(x, torch.tensor(False))
        self.assertFalse(torch.allclose(result_true, result_false))
        self.assertEqual(result_true, torch.sin(x))
        self.assertEqual(result_false, torch.cos(x))

        graph = make_fx(f, tracing_mode="symbolic")(x, torch.tensor(False))
        self.assertEqual(graph(x, torch.tensor(True)), f(x, torch.tensor(True)))

    def test_cond_nested_traced(self):
        def true_nested(y):
            return y * y

        def false_nested(y):
            return y + y

        def true_fn(x, pred2):
            z = cond(pred2, true_nested, false_nested, [x])
            return x + z

        def false_fn(x, _):
            return x.cos()

        def f(x, pred, pred2):
            return cond(pred, true_fn, false_fn, [x, pred2])

        x = torch.randn(4)
        graph = make_fx(f)(x, torch.tensor(False), torch.tensor(False))

        result_true_true = graph.forward(x, torch.tensor(True), torch.tensor(True))  # True + True -> x * x
        result_true_false = graph.forward(x, torch.tensor(True), torch.tensor(False))  # True + True -> x + x
        result_false_true = graph.forward(x, torch.tensor(False), torch.tensor(True))  # False + either -> cos
        result_false_false = graph.forward(x, torch.tensor(False), torch.tensor(False))  # False + either -> cos

        self.assertNotEqual(result_true_true, result_true_false)
        self.assertFalse(torch.allclose(result_false_true, result_true_true))

        self.assertEqual(result_false_true, result_false_false)

        self.assertEqual(result_true_true, (x * x) + x)
        self.assertEqual(result_true_false, x + x + x)

        self.assertEqual(result_false_true, torch.cos(x))

        graph = make_fx(f, tracing_mode="symbolic")(x, torch.tensor(False), torch.tensor(False))
        self.assertEqual(graph(x, torch.tensor(True), torch.tensor(True)), f(x, torch.tensor(True), torch.tensor(True)))

    def test_cond_functionalized(self):
        def true_fn(x):
            y = x.sin()
            y.add_(4)
            return x.sin().max() + y.sum()

        def false_fn(x):
            return x.cos().min()

        def f(x):
            pred = x.shape[0] == 1
            return cond(pred, true_fn, false_fn, [x])

        example_inputs = (torch.ones(4, 5),)
        functional_f = torch.func.functionalize(f)
        self.assertEqual(functional_f(*example_inputs), f(*example_inputs))

        graph_module = make_fx(torch.func.functionalize(f))(*example_inputs)
        self.assertEqual(graph_module(*example_inputs), f(*example_inputs))

        all_ops_in_true_branch = []
        for node in graph_module.true_graph_0.graph.nodes:
            if node.op == "call_function":
                all_ops_in_true_branch.append(node.target)

        self.assertFalse(any(op._schema.is_mutable for op in all_ops_in_true_branch))

        graph_module = make_fx(torch.func.functionalize(f), tracing_mode="symbolic")(*example_inputs)
        self.assertEqual(graph_module(*example_inputs), f(*example_inputs))

    def test_cond_retrace_functionalized(self):
        def true_fn(x):
            return x.sin()

        def false_fn(x):
            return x.cos()

        def f(x):
            return cond(x.all(), true_fn, false_fn, (x,))

        inp = torch.ones(1, 2)
        gm_non_functional = make_fx(f, tracing_mode="real")(inp)
        gm_functional = make_fx(torch.func.functionalize(gm_non_functional), tracing_mode="real")(inp)
        self.assertEqual(gm_functional(torch.zeros(1, 2)), f(torch.zeros(1, 2)))

    def test_cond_functionalized_nested(self):
        def true_true_fn(x):
            y = x.cos()
            y.add_(4)
            return x.sin().max() + y.sin().max()

        def true_false_fn(x):
            return x.cos().min()

        def true_fn(x):
            pred = x.shape[0] == 1
            return cond(pred, true_true_fn, true_false_fn, [x])

        def false_fn(x):
            return x.sum()

        def f(x):
            pred = x.shape[0] == 1
            return cond(pred, true_fn, false_fn, [x])

        example_inputs = (torch.ones(4, 5),)
        functional_f = torch.func.functionalize(f)
        self.assertEqual(functional_f(*example_inputs), f(*example_inputs))

        graph_module = make_fx(torch.func.functionalize(f))(*example_inputs)
        self.assertEqual(graph_module(*example_inputs), f(*example_inputs))

        gm_true_true_branch = graph_module.true_graph_0.true_graph_0

        graph_module1 = make_fx(torch.func.functionalize(f), tracing_mode="symbolic")(*example_inputs)
        self.assertEqual(graph_module1(*example_inputs), f(*example_inputs))

        all_ops = []
        for node in gm_true_true_branch.graph.nodes:
            if node.op == "call_function":
                all_ops.append(node.target)

        self.assertFalse(any(op._schema.is_mutable for op in all_ops))

    def test_cond_functionalized_data_dependent_pred(self):
        def true_fn(x):
            return x.sin().sum()

        def false_fn(x):
            return x.cos().sum()

        def f(x):
            pred = x.nonzero().shape[0] == 1
            return cond(pred, true_fn, false_fn, [x])

        example_inputs = (torch.ones(4, 5),)
        functional_f = torch.func.functionalize(f)
        self.assertEqual(functional_f(*example_inputs), f(*example_inputs))

        graph_module = make_fx(torch.func.functionalize(f))(*example_inputs)
        self.assertEqual(graph_module(*example_inputs), f(*example_inputs))

    def test_cond_functionalized_input_mutation_on_true_branch(self):
        def true_fn(x):
            view_x = x.view(x.shape)
            view_x.add_(1)
            return view_x.sin().sum()

        def false_fn(x):
            return x.cos().sum()

        def f(x):
            pred = x.shape[0] == 4
            return cond(pred, true_fn, false_fn, [x])

        example_inputs = (torch.ones(4, 5),)
        functional_f = torch.func.functionalize(f)
        with self.assertRaisesRegex(UnsupportedAliasMutationException, "One of torch.cond branch"):
            functional_f(*example_inputs)

        with self.assertRaisesRegex(UnsupportedAliasMutationException, "One of torch.cond branch"):
            make_fx(torch.func.functionalize(f))(*example_inputs)

    def test_cond_functionalized_input_mutation_on_false_branch(self):
        def true_fn(x):
            return x.sin().sum()

        def false_fn(x):
            view_x = x.view(x.shape)
            view_x.add_(1)
            return view_x.cos().sum()

        def f(x):
            pred = x.shape[0] == 4
            return cond(pred, true_fn, false_fn, [x])

        example_inputs = (torch.ones(5, 5),)
        functional_f = torch.func.functionalize(f)
        with self.assertRaisesRegex(UnsupportedAliasMutationException, "One of torch.cond branch"):
            functional_f(*example_inputs)

        with self.assertRaisesRegex(UnsupportedAliasMutationException, "One of torch.cond branch"):
            make_fx(torch.func.functionalize(f))(*example_inputs)

    def test_cond_functionalized_output_alias_input(self):
        def true_fn(x):
            return x

        def false_fn(x):
            view_x = x.view(x.shape)
            return view_x

        def f(x):
            pred = x.shape[0] == 4
            return cond(pred, true_fn, false_fn, [x])

        example_inputs = (torch.ones(5, 5),)
        functional_f = torch.func.functionalize(f)

        with self.assertRaisesRegex(UnsupportedAliasMutationException, "One of torch.cond branch might be aliasing"):
            functional_f(*example_inputs)

        with self.assertRaisesRegex(UnsupportedAliasMutationException, "One of torch.cond branch might be aliasing"):
            make_fx(torch.func.functionalize(f))(*example_inputs)

    def test_cond_functionalized_nested_input_mutation(self):
        def true_true_fn(x):
            x.add_(4)
            return x.sin().max()

        def true_false_fn(x):
            return x.cos().min()

        def true_fn(x):
            pred = x.shape[0] == 1
            return cond(pred, true_true_fn, true_false_fn, [x])

        def false_fn(x):
            return x.sum()

        def f(x):
            pred = x.shape[0] == 1
            return cond(pred, true_fn, false_fn, [x])

        example_inputs = (torch.ones(4, 5),)
        functional_f = torch.func.functionalize(f)
        with self.assertRaisesRegex(UnsupportedAliasMutationException, "One of torch.cond branch"):
            functional_f(*example_inputs)

        with self.assertRaisesRegex(UnsupportedAliasMutationException, "One of torch.cond branch"):
            make_fx(torch.func.functionalize(f))(*example_inputs)

    def test_cond_functionalized_nested_input_mutation_with_aot_func(self):
        def true_true_fn(x):
            x.add_(4)
            return x.sin().max()

        def true_false_fn(x):
            return x.cos().min()

        def true_fn(x):
            pred = x.shape[0] == 1
            return cond(pred, true_true_fn, true_false_fn, [x])

        def false_fn(x):
            return x.sum()

        def f(x):
            pred = x.shape[0] == 1
            return cond(pred, true_fn, false_fn, [x])

        example_input = torch.ones(4, 5)
        try:
            example_input_func = to_fun_old(example_input)
            torch._enable_functionalization(reapply_views=False)
            with self.assertRaisesRegex(UnsupportedAliasMutationException, "One of torch.cond branch"):
                f(example_input_func)

            with self.assertRaisesRegex(UnsupportedAliasMutationException, "One of torch.cond branch"):
                make_fx(f)(example_input_func)
        finally:
            torch._disable_functionalization()

        def f_wrapper(func):
            @functools.wraps(func)
            def wrapper(*args, **kwargs):
                torch._enable_functionalization(reapply_views=False)
                try:
                    return func(*args, **kwargs)
                finally:
                    torch._disable_functionalization()
            return wrapper

        with self.assertRaisesRegex(UnsupportedAliasMutationException, "One of torch.cond branch"):
            make_fx(f_wrapper(f))(example_input_func)


    def test_cond_functionalized_input_aliasing_with_aot_func(self):
        def true_fn(x):
            return x

        def false_fn(x):
            view_x = x.view(x.shape)
            return view_x

        def f(x):
            pred = x.shape[0] == 4
            return cond(pred, true_fn, false_fn, [x])

        example_input = torch.ones(5, 5)
        try:
            example_input_func = to_fun_old(example_input)
            torch._enable_functionalization(reapply_views=False)
            with self.assertRaisesRegex(UnsupportedAliasMutationException, "One of torch.cond branch might be aliasing"):
                f(example_input_func)
        finally:
            torch._disable_functionalization()

        def f_wrapper(func):
            @functools.wraps(func)
            def wrapper(*args, **kwargs):
                torch._enable_functionalization(reapply_views=False)
                try:
                    func_args = pytree.tree_map(
                        lambda x: torch._to_functional_tensor(x) if isinstance(x, torch.Tensor) else x, args)
                    func_kwargs = pytree.tree_map(
                        lambda x: torch._to_functional_tensor(x) if isinstance(x, torch.Tensor) else x, kwargs)
                    return func(*func_args, **func_kwargs)
                finally:
                    torch._disable_functionalization()
            return wrapper

        with self.assertRaisesRegex(UnsupportedAliasMutationException, "One of torch.cond branch might be aliasing"):
            make_fx(f_wrapper(f))(example_input)

    def test_cond_functionalized_aot_func_check_functional(self):
        def true_fn(x):
            return x.cos()

        def false_fn(x):
            y = x.sin()
            y.add_(5)
            return y

        def f(x):
            pred = x.shape[0] == 4
            return cond(pred, true_fn, false_fn, [x])

        example_input = torch.ones(5, 5)

        def f_wrapper(func):
            @functools.wraps(func)
            def wrapper(*args, **kwargs):
                torch._enable_functionalization(reapply_views=False)
                try:
                    func_args = pytree.tree_map(
                        lambda x: to_fun_old(x) if isinstance(x, torch.Tensor) else x, args)
                    func_kwargs = pytree.tree_map(
                        lambda x: to_fun_old(x) if isinstance(x, torch.Tensor) else x, kwargs)
                    return pytree.tree_map(from_fun_old, func(*func_args, **func_kwargs))
                finally:
                    torch._disable_functionalization()
            return wrapper

        result_gm = make_fx(f_wrapper(f))(example_input)
        for node in result_gm.true_graph_0.graph.nodes:
            if node.op == "call_function":
                self.assertTrue(not node.target._schema.is_mutable)

        for node in result_gm.false_graph_0.graph.nodes:
            if node.op == "call_function":
                self.assertTrue(not node.target._schema.is_mutable)

        self.assertEqual(result_gm(torch.ones(5, 5)), f(torch.ones(5, 5)))

    def test_cond_nested_traced_other_inputs(self):
        def true_nested(y):
            return y * y

        def false_nested(y):
            return y + y

        def true_fn(k, pred2):
            z = cond(pred2, true_nested, false_nested, [k])
            return torch.add(torch.tensor([.25, .25]), z)

        def false_fn(k, _):
            return k.cos()

        def f(k, pred, pred2):
            return cond(pred, true_fn, false_fn, [k, pred2])

        x = torch.tensor([0.5, 0.5])
        graph = make_fx(f)(x, torch.tensor(False), torch.tensor(False))

        a = torch.tensor([1.0, 1.0])
        result_true_true = graph.forward(a, torch.tensor(True), torch.tensor(True))
        self.assertEqual(result_true_true, (a * a) + torch.tensor([0.25, 0.25]))

        b = torch.tensor([2.0, 2.0])
        result_true_true = graph.forward(b, torch.tensor(True), torch.tensor(True))
        self.assertEqual(result_true_true, (b * b) + torch.tensor([0.25, 0.25]))

    def test_cond_nested_traced_multi(self):
        def true_a(y):
            return y * y

        def false_a(y):
            return y + y

        def true_b(y, z):
            return y + z

        def false_b(y, z):
            return y * z

        def f(x, pred, pred2):
            a_out = cond(pred, true_a, false_a, [x])
            b_out = cond(pred2, true_b, false_b, [x, x])
            return a_out + b_out

        x = torch.randn(4)
        graph = make_fx(f)(x, torch.tensor(False), torch.tensor(False))

        # Brittle, yet, delicious
        out = """
        def forward(self, x_1, pred_1, pred2_1):
            true_graph_0 = self.true_graph_0
            false_graph_0 = self.false_graph_0
            conditional = torch.ops.higher_order.cond(pred_1, true_graph_0, false_graph_0, [x_1]);  pred_1 = true_graph_0 = false_graph_0 = None
            true_graph_1 = self.true_graph_1
            false_graph_1 = self.false_graph_1
            conditional_1 = torch.ops.higher_order.cond(pred2_1, true_graph_1, false_graph_1, [x_1, x_1]);  pred2_1 = true_graph_1 = false_graph_1 = x_1 = None
            add = torch.ops.aten.add.Tensor(conditional, conditional_1);  conditional = conditional_1 = None
            return add
        """  # noqa: B950
        code = graph.code
        # Normalization hack, cause .code makes some weird whitespace
        code = "".join(code.split())
        out = "".join(out.split())
        self.assertEqual(code, out)

        code = graph.true_graph_0.code
        out = """
        def forward(self, arg0_1):
            mul = torch.ops.aten.mul.Tensor(arg0_1, arg0_1);  arg0_1 = None
            return mul
        """
        # Normalization hack, cause .code makes some weird whitespace
        code = "".join(code.split())
        out = "".join(out.split())
        self.assertEqual(code, out)

    def test_raise_error_on_mismatch_type_size(self):
        def true_fn(x):
            return x.sin()

        def false_fn(x):
            return (x, x)

        def f(x, y):
            return cond(y, true_fn, false_fn, [x])

        x = torch.randn(4)
        with self.assertRaisesRegex(
            torch._dynamo.exc.UncapturedHigherOrderOpError,
            "Cond doesn't work unless it is captured completely with torch.compile"
        ):
            make_fx(f)(x, torch.tensor(False))

    def test_raise_error_on_mismatch_tensor_size(self):
        def true_fn(x):
            return x.sin()

        def false_fn(x):
            return torch.zeros([10, 10])

        def f(x, y):
            return cond(y, true_fn, false_fn, [x])

        x = torch.randn(4)
        with self.assertRaisesRegex(
            CondOpArgsMismatchError,
            "Expected each tensor to have same metadata but got",
        ):
            make_fx(f)(x, torch.tensor(False))

    def test_cond_traced_not_nested_fake_tensor(self):
        def true_fn(x):
            return x.sin()

        def false_fn(x):
            return x.cos()

        def f(x, y):
            return cond(y, true_fn, false_fn, [x])

        x = torch.randn(4)
        graph = make_fx(f, tracing_mode="fake")(x, torch.tensor(False))
        result_true = graph.forward(x, torch.tensor(True))
        result_false = graph.forward(x, torch.tensor(False))
        self.assertFalse(torch.allclose(result_true, result_false))
        self.assertEqual(result_true, torch.sin(x))
        self.assertEqual(result_false, torch.cos(x))

    def test_cond_nested_traced_fake_tensor(self):
        def true_nested(y):
            return y * y

        def false_nested(y):
            return y + y

        def true_fn(x, pred2):
            z = cond(pred2, true_nested, false_nested, [x])
            return x + z

        def false_fn(x, _):
            return x.cos()

        def f(x, pred, pred2):
            return cond(pred, true_fn, false_fn, [x, pred2])

        x = torch.randn(4)
        graph = make_fx(f, tracing_mode="fake")(x, torch.tensor(False), torch.tensor(False))

        result_true_true = graph.forward(x, torch.tensor(True), torch.tensor(True))  # True + True -> x * x
        result_true_false = graph.forward(x, torch.tensor(True), torch.tensor(False))  # True + True -> x + x
        result_false_true = graph.forward(x, torch.tensor(False), torch.tensor(True))  # False + either -> cos
        result_false_false = graph.forward(x, torch.tensor(False), torch.tensor(False))  # False + either -> cos

        self.assertNotEqual(result_true_true, result_true_false)
        self.assertFalse(torch.allclose(result_false_true, result_true_true))

        self.assertEqual(result_false_true, result_false_false)

        self.assertEqual(result_true_true, (x * x) + x)
        self.assertEqual(result_true_false, x + x + x)

        self.assertEqual(result_false_true, torch.cos(x))

    def test_cond_nested_traced_other_inputs_fake_tensor(self):
        def true_nested(y):
            return y * y

        def false_nested(y):
            return y + y

        def true_fn(k, pred2):
            z = cond(pred2, true_nested, false_nested, [k])
            return torch.add(torch.tensor([.25, .25]), z)

        def false_fn(k, _):
            return k.cos()

        def f(k, pred, pred2):
            return cond(pred, true_fn, false_fn, [k, pred2])

        x = torch.tensor([0.5, 0.5])
        graph = make_fx(f, tracing_mode="fake")(x, torch.tensor(False), torch.tensor(False))

        a = torch.tensor([1.0, 1.0])
        result_true_true = graph.forward(a, torch.tensor(True), torch.tensor(True))
        self.assertEqual(result_true_true, (a * a) + torch.tensor([0.25, 0.25]))

        b = torch.tensor([2.0, 2.0])
        result_true_true = graph.forward(b, torch.tensor(True), torch.tensor(True))
        self.assertEqual(result_true_true, (b * b) + torch.tensor([0.25, 0.25]))

    def test_cond_nested_traced_multi_fake_tensor(self):
        def true_a(y):
            return y * y

        def false_a(y):
            return y + y

        def true_b(y, z):
            return y + z

        def false_b(y, z):
            return y * z

        def f(x, pred, pred2):
            a_out = cond(pred, true_a, false_a, [x])
            b_out = cond(pred2, true_b, false_b, [x, x])
            return a_out + b_out

        x = torch.randn(4)
        graph = make_fx(f, tracing_mode="fake")(x, torch.tensor(False), torch.tensor(False))

        # Brittle, yet, delicious
        out = """
            def forward(self, x_1, pred_1, pred2_1):
                true_graph_0 = self.true_graph_0
                false_graph_0 = self.false_graph_0
                conditional = torch.ops.higher_order.cond(pred_1, true_graph_0, false_graph_0, [x_1]);  pred_1 = true_graph_0 = false_graph_0 = None
                true_graph_1 = self.true_graph_1
                false_graph_1 = self.false_graph_1
                conditional_1 = torch.ops.higher_order.cond(pred2_1, true_graph_1, false_graph_1, [x_1, x_1]);  pred2_1 = true_graph_1 = false_graph_1 = x_1 = None
                add = torch.ops.aten.add.Tensor(conditional, conditional_1);  conditional = conditional_1 = None
                return add
        """  # noqa: B950
        code = graph.code
        # Normalization hack, cause .code makes some weird whitespace
        code = "".join(code.split())
        out = "".join(out.split())
        self.assertEqual(code, out)

        code = graph.true_graph_0.code
        out = """
        def forward(self, arg0_1):
            mul = torch.ops.aten.mul.Tensor(arg0_1, arg0_1);  arg0_1 = None
            return mul
        """
        # Normalization hack, cause .code makes some weird whitespace
        code = "".join(code.split())
        out = "".join(out.split())
        self.assertEqual(code, out)

    def test_raise_error_on_mismatch_type_size_fake_tensor(self):
        def true_fn(x):
            return x.sin()

        def false_fn(x):
            return (x, x)

        def f(x, y):
            return cond(y, true_fn, false_fn, [x])

        x = torch.randn(4)
        with self.assertRaisesRegex(
            torch._dynamo.exc.UncapturedHigherOrderOpError,
            "Cond doesn't work unless it is captured completely with torch.compile"
        ):
            make_fx(f, tracing_mode="fake")(x, torch.tensor(False))


    def test_raise_error_on_mismatch_tensor_size_fake_tensor(self):
        def true_fn(x):
            return x.sin()

        def false_fn(x):
            return torch.zeros([10, 10])

        def f(x, y):
            return cond(y, true_fn, false_fn, [x])

        x = torch.randn(4)
        with self.assertRaisesRegex(
            CondOpArgsMismatchError,
            "Expected each tensor to have same metadata but got",
        ):
            make_fx(f, tracing_mode="fake")(x, torch.tensor(False))

    def check_map_count(self, gm, op_count):
        i = 0
        for m in gm.modules():
            for node in m.graph.nodes:
                if node.op == "call_function" and node.target == torch.ops.map_impl:
                    i += 1
        self.assertEqual(i, op_count)

    def test_tracing_map_real(self):
        def f(x, y):
            return x + y

        def g(xs, y):
            return control_flow.map(f, xs, y)

        gm = make_fx(g, tracing_mode="real")(torch.ones(3, 2, 2), torch.ones(2))
        x = torch.randn(3, 2, 2)
        y = torch.randn(2)
        res = gm(x, y)
        self.assertEqual(res, g(x, y))
        self.check_map_count(gm, 1)

    def test_tracing_map_symbolic_simple(self):
        def f(x, y):
            return x + y

        def g(xs, y):
            return control_flow.map(f, xs, y)

        gm = make_fx(g, tracing_mode="symbolic")(torch.ones(3, 2, 4), torch.ones(4))
        x = torch.randn(3, 2, 2)
        y = torch.randn(2)
        res = gm(x, y)
        self.assertEqual(res, g(x, y))
        self.check_map_count(gm, 1)

    def test_tracing_map_symbolic_list(self):
        def f(x, y):
            return [x[0][0] + y, x[1] * y]

        def g(xs, y, z):
            out = control_flow.map(f, xs, y)
            return out[0] + z, out[1] * z

        example_x = [[torch.ones(3, 4, 5)], torch.ones(3, 4, 5)]
        gm = make_fx(g, tracing_mode="symbolic")(example_x, torch.ones(5), torch.ones(5))
        x = [[torch.randn(4, 5, 6)], torch.ones(4, 5, 6)]
        y = torch.randn(6)
        z = torch.ones(6)
        res = gm(x, y, z)
        self.assertEqual(res, g(x, y, z))
        self.check_map_count(gm, 1)

    def test_tracing_map_symbolic_dict(self):
        def f(x, y):
            return {"d": x["b"]["a"] + y, "e": x["c"] * y}

        def g(xs, y, z):
            out = control_flow.map(f, xs, y)
            return {"f": out["d"] + z, "g": out["e"] * z}

        example_x = {"b": {"a": torch.ones(3, 4, 5)}, "c": torch.ones(3, 4, 5)}
        gm = make_fx(g, tracing_mode="symbolic")(example_x, torch.ones(5), torch.ones(5))
        x = {"b": {"a": torch.randn(4, 5, 6)}, "c": torch.ones(4, 5, 6)}
        y = torch.randn(6)
        z = torch.ones(6)
        res = gm(x, y, z)
        self.assertEqual(res, g(x, y, z))
        self.check_map_count(gm, 1)

    def test_tracing_map_autograd_symbolic_simple(self):
        def f(x, y):
            return x + y

        def g(xs, y):
            out = control_flow.map(f, xs, y)
            return torch.autograd.grad(out, (xs, y), torch.ones_like(out))

        gm = make_fx(g, tracing_mode="symbolic")(torch.ones(3, 4, 5, requires_grad=True), torch.ones(5, requires_grad=True))
        x = torch.randn(4, 5, 6, requires_grad=True)
        y = torch.randn(6, requires_grad=True)
        res = gm(x, y)
        self.assertEqual(res, g(x, y))
        self.check_map_count(gm, 2)


    def test_tracing_map_autograd_symbolic_list(self):
        import torch.utils._pytree as pytree

        def f(x, y):
            return [x[0].cos() + y.sin(), x[1].sin() * y.cos()]

        def g(xs, y):
            out = control_flow.map(f, xs, y)
            flat_out, _ = pytree.tree_flatten(out)
            flat_inp, _ = pytree.tree_flatten((xs, y))
            requires_grad_inp = [inp for inp in flat_inp if inp.requires_grad]
            return torch.autograd.grad(flat_out, requires_grad_inp, [torch.ones_like(out) for out in flat_out])

        gm = make_fx(g, tracing_mode="symbolic")(
            [torch.ones(3, 4, 5), torch.ones(3, 4, 5, requires_grad=True)],
            torch.ones(5, requires_grad=True))
        x = [torch.randn(4, 5, 6), torch.ones(4, 5, 6, requires_grad=True)]
        y = torch.randn(6, requires_grad=True)
        res = gm(x, y)
        self.assertEqual(res, g(x, y))
        self.check_map_count(gm, 2)

    def test_tracing_map_autograd_symbolic_dict(self):
        def f(x, y):
            return [x["a"] + y, x["b"] * y]

        def g(xs, y):
            out = control_flow.map(f, xs, y)
            flat_out, _ = pytree.tree_flatten(out)
            flat_inp, _ = pytree.tree_flatten((xs, y))
            requires_grad_inp = [inp for inp in flat_inp if inp.requires_grad]
            return torch.autograd.grad(flat_out, requires_grad_inp, [torch.ones_like(out) for out in flat_out])

        traced_x = {"a": torch.ones(3, 4, 5, requires_grad=True), "b": torch.ones(3, 4, 5, requires_grad=True)}
        gm = make_fx(g, tracing_mode="symbolic")(traced_x, torch.ones(5, requires_grad=True))
        x = {"a": torch.randn(4, 5, 6, requires_grad=True), "b": torch.ones(4, 5, 6, requires_grad=True)}
        y = torch.randn(6, requires_grad=True)
        res = gm(x, y)
        self.assertEqual(res, g(x, y))
        self.check_map_count(gm, 2)

    def test_tracing_map_autograd_aot_functionalized(self):
        def inner(x, y):
            z = x - 1
            z.add_(1)
            return z * y

        def f(xs, y):
            res = control_flow.map(inner, xs, y)
            grads = torch.autograd.grad(res, (xs, y), torch.ones_like(res))
            return grads

        def f_wrapper(func):
            @functools.wraps(func)
            def wrapper(*args, **kwargs):
                torch._enable_functionalization(reapply_views=False)
                try:
                    return pytree.tree_map(from_fun_old, func(*args, **kwargs))
                finally:
                    torch._disable_functionalization()
            return wrapper

        example_inputs = (torch.ones(3, 2, 4, requires_grad=True), torch.ones(2, 4, requires_grad=True))
        gm = make_fx(f, tracing_mode="symbolic")(*example_inputs)
        fgm = make_fx(f_wrapper(f), tracing_mode="symbolic")(*example_inputs)
        xs = torch.ones(3, 4, 5, requires_grad=True)
        y = torch.ones(4, 5, requires_grad=True)

        self.assertEqual(gm(xs, y), f(xs, y))

        def count_mutable(gm):
            c = 0
            for node in gm.graph.nodes:
                if node.op == "call_function":
                    if node.target == torch.ops.map_impl:
                        c += count_mutable(getattr(gm, str(node.args[0])))
                    elif schema := getattr(node.target, "_schema", None):
                        c += int(schema.is_mutable)
            return c
        self.assertEqual(count_mutable(fgm), 0)
        # One for forward, one for recompuation logic in backward
        self.assertEqual(count_mutable(gm), 2)

    def test_map_functionalized(self):
        def map_fn(x, y):
            z = x + y
            z.add_(4)
            return z

        def f(xs, y):
            return control_flow.map(map_fn, xs, y)

        example_inputs = (torch.ones(3, 2, 4), torch.ones(4))
        functional_f = torch.func.functionalize(f)
        self.assertEqual(functional_f(*example_inputs), f(*example_inputs))

        gm = make_fx(torch.func.functionalize(f))(*example_inputs)
        self.assertEqual(gm(*example_inputs), f(*example_inputs))

        gm = make_fx(torch.func.functionalize(f), tracing_mode="symbolic")(*example_inputs)
        self.assertEqual(gm(*example_inputs), f(*example_inputs))

        for node in gm.body_graph_0.graph.nodes:
            if node.op == "call_function":
                self.assertTrue(not node.target._schema.is_mutable)
        self.check_map_count(gm, 1)

    def test_map_functionalized_aot_func(self):
        def map_fn(x, y):
            z = x + y
            z.add_(4)
            return z

        def f(xs, y):
            return control_flow.map(map_fn, xs, y)

        def f_wrapper(func):
            @functools.wraps(func)
            def wrapper(*args, **kwargs):
                torch._enable_functionalization(reapply_views=False)
                try:
                    return pytree.tree_map(from_fun_old, func(*args, **kwargs))
                finally:
                    torch._disable_functionalization()
            return wrapper

        example_inputs = (torch.ones(3, 2, 4), torch.ones(4))

        gm = make_fx(f_wrapper(f))(*example_inputs)

        for node in gm.body_graph_0.graph.nodes:
            if node.op == "call_function":
                self.assertTrue(not node.target._schema.is_mutable)

        self.assertEqual(gm(*example_inputs), f(*example_inputs))

    def test_map_functionalized_arg_mutation(self):
        def map_fn(x, y):
            y.add_(4)
            return x + y

        def f(xs, y):
            return control_flow.map(map_fn, xs, y)

        example_inputs = (torch.ones(3, 2, 4), torch.ones(4))
        functional_f = torch.func.functionalize(f)
        with self.assertRaisesRegex(UnsupportedAliasMutationException, "torch.map is mutating the input!"):
            functional_f(*example_inputs)

    def test_map_functionalized_elem_mutation(self):
        def map_fn(x, y):
            x.add_(4)
            return x + y

        def f(xs, y):
            return control_flow.map(map_fn, xs, y)

        example_inputs = (torch.ones(3, 2, 4), torch.ones(4))
        functional_f = torch.func.functionalize(f)
        with self.assertRaisesRegex(UnsupportedAliasMutationException, "torch.map is mutating the input!"):
            functional_f(*example_inputs)

    def test_cond_autograd_fail(self):
        def true_fn(x):
            return x.cos()

        def false_fn(x):
            return x.sin()

        def f(x, y):
            return control_flow.cond(x.shape[0] > 4, true_fn, false_fn, [y])

        example_inputs = (torch.ones(3, 2, 4, requires_grad=True), torch.ones(4, requires_grad=True))
        with self.assertRaisesRegex(RuntimeError, "Autograd not implemented for cond"):
            f(*example_inputs).sum().backward()

        # Ensure no error is thrown when not running backward
        f(*example_inputs)

    def test_map_functionalized_elem_alias(self):
        def map_fn(x):
            x.view(x.shape)
            return x

        def f(xs):
            return control_flow.map(map_fn, xs)

        example_inputs = (torch.ones(3, 2, 4),)
        functional_f = torch.func.functionalize(f)
        with self.assertRaisesRegex(UnsupportedAliasMutationException, "torch.map is aliasing the input!"):
            functional_f(*example_inputs)

    def test_nested_map_cond_real(self):
        def true_fn(x, y):
            return x * y

        def false_fn(x, y):
            return x + y

        def f(x, pred, y):
            return cond(pred, true_fn, false_fn, [x, y])

        def g(pred, xs, y):
            return control_flow.map(f, xs, pred, y)

        gm = make_fx(g, tracing_mode="real")(
            torch.tensor(True), torch.ones(3, 2, 4), torch.ones(4)
        )
        pred = torch.tensor(False)
        x = torch.randn(3, 2, 4)
        y = torch.randn(4)
        res = gm(pred, x, y)
        self.assertEqual(res, g(pred, x, y))
        self.check_map_count(gm, 1)

    def test_nested_map_cond_symbolic(self):
        def true_fn(x, y):
            return x * y

        def false_fn(x, y):
            return x + y

        def f(x, pred, y):
            return cond(pred, true_fn, false_fn, [x, y])

        def g(pred, xs, y):
            return control_flow.map(f, xs, pred, y)

        gm = make_fx(g, tracing_mode="symbolic")(
            torch.tensor(True), torch.ones(3, 2, 4), torch.ones(4)
        )
        pred = torch.tensor(False)
        x = torch.randn(3, 2, 2)
        y = torch.randn(2)
        res = gm(pred, x, y)
        self.assertEqual(res, g(pred, x, y))
        self.check_map_count(gm, 1)

    def test_nested_cond_map_cond_symbolic(self):

        def true_fn(x, y):
            return x * y

        def false_fn(x, y):
            return x + y

        def f(x, pred, y):
            return cond(pred, true_fn, false_fn, [x, y])

        def g(pred, xs, y):
            return control_flow.map(f, xs, pred, y)

        def main_true_fn(pred, xs, y):
            return g(pred, xs, y) * 2

        def main_false_fn(pred, xs, y):
            return g(pred, xs, y) + 1

        def main(p, pred, xs, y):
            return cond(p, main_true_fn, main_false_fn, [pred, xs, y])

        gm = make_fx(main, tracing_mode="symbolic")(
            torch.tensor(True), torch.tensor(True), torch.ones(3, 2, 4), torch.ones(4)
        )
        p = torch.tensor(False)
        pred = torch.tensor(False)
        xs = torch.randn(3, 2, 2)
        y = torch.randn(2)
        res = gm(p, pred, xs, y)
        self.assertEqual(res, main(p, pred, xs, y))
        self.check_map_count(gm, 2)

    def test_cond_with_sym_pred(self):
        def true_fn(x):
            return x + x

        def false_fn(x):
            return x * x

        def foo(x):
            return cond(x.shape[0] == 4, true_fn, false_fn, [x])

        gm = make_fx(foo, tracing_mode="symbolic")(torch.ones(3, 2, 1))
        # The symbols in make_fx's shape_env should not be speciliazed.
        self.assertEqual(len(gm.shape_env.guards), 0)

        self.assertExpectedInline(gm.code.strip(), """\
def forward(self, x_1):
    sym_size = torch.ops.aten.sym_size(x_1, 0)
    eq = sym_size == 4;  sym_size = None
    cast_symbool_to_symint = torch.ops.higher_order.cast_symbool_to_symint(eq);  eq = None
    true_graph_0 = self.true_graph_0
    false_graph_0 = self.false_graph_0
<<<<<<< HEAD
    conditional = torch.ops.higher_order.cond(cast_symbool_to_symint, true_graph_0, false_graph_0, [x_1]);  cast_symbool_to_symint = true_graph_0 = false_graph_0 = x_1 = None
=======
    conditional = torch.ops.higher_order.cond(eq, true_graph_0, false_graph_0, [x_1]);  eq = true_graph_0 = false_graph_0 = x_1 = None
>>>>>>> f3d02d9a
    return conditional""")  # noqa: B950

        # We expect the traced graph module to work even if input size changes.
        x = torch.ones(4, 3, 2)
        self.assertEqual(gm(x), true_fn(x))
        self.assertEqual(foo(x), true_fn(x))


    def _check_closure_correctly_lifted(self, f, *, args, exp_res, exp_arg_num):
        assert isinstance(args, (tuple, list))
        self.assertEqual(f(*args), exp_res)
        gm = make_fx(f)(*args)
        self.assertEqual(gm(*args), exp_res)

        def cnt_placeholder(gm):
            return len([node for node in gm.graph.nodes if node.op == "placeholder"])
        placeholder_cnts = [cnt_placeholder(mod) for mod in gm.children()]
        self.assertTrue(all(cnt == exp_arg_num for cnt in placeholder_cnts))

    def _check_closure_correctly_lifted_with_mutation(self, f, closures_to_be_mutated, *, args, exp_arg_num):
        exp_res = f(*args)
        self._check_closure_correctly_lifted(f, args=args, exp_res=exp_res, exp_arg_num=exp_arg_num)

        for closure in closures_to_be_mutated:
            closure.add(-1)
        new_exp_res = f(*args)

        self._check_closure_correctly_lifted(f, args=args, exp_res=new_exp_res, exp_arg_num=exp_arg_num)

    def test_cond_with_tensor_closure(self):
        a = torch.ones(2, 3)
        b = torch.ones(2, 3) + 1

        def true_fn(x):
            return x + a

        def false_fn(x):
            return x + b

        def foo(x):
            return cond(x.shape[0] == 4, true_fn, false_fn, [x])


        # expected branches takes [x, a, b] as input
        inp = torch.randn(2, 3)
        self._check_closure_correctly_lifted_with_mutation(foo, (a, b), args=(inp, ), exp_arg_num=3)

    def test_cond_with_tensor_closure_graph_module(self):
        a = torch.ones(2, 3)
        b = torch.ones(2, 3) + 1

        def true_fn(x):
            return x + a

        def false_fn(x):
            return x + b

        def foo(x):
            return cond(x.shape[0] == 4, true_fn, false_fn, [x])


        # expected branches takes [x, a, b] as input
        inp = torch.randn(2, 3)

        gm = make_fx(foo)(inp)
        # normalization
        actual = "".join(gm.code.split())
        exp = """\
def forward(self, x_1):
    true_graph_0 = self.true_graph_0
    false_graph_0 = self.false_graph_0
    _tensor_constant0 = self._tensor_constant0
    _tensor_constant1 = self._tensor_constant1
    conditional = torch.ops.higher_order.cond(False, true_graph_0, false_graph_0, [x_1, _tensor_constant0, \
_tensor_constant1]);  true_graph_0 = false_graph_0 = x_1 = _tensor_constant0 = _tensor_constant1 = None
    return conditional
"""
        exp = "".join(exp.split())
        self.assertEqual(exp, actual)

        actual = gm.true_graph_0.code
        # normalization
        actual = "".join(actual.split())
        exp = """
def forward(self, arg0_1, arg1_1, arg2_1):
    add = torch.ops.aten.add.Tensor(arg0_1, arg1_1);  arg0_1 = arg1_1 = None
    return add
"""
        # Normalization hack, cause .code makes some weird whitespace
        exp = "".join(exp.split())
        self.assertEqual(exp, actual)

    def test_cond_with_module_param_closure(self):
        class Mod(torch.nn.Module):
            def __init__(self):
                super().__init__()
                self.register_parameter("param", torch.nn.Parameter(torch.ones(2, 3)))
                self.register_buffer("buffer", torch.ones(2, 3) + 1)

        my_mode = Mod()

        def true_fn(x):
            return x + my_mode.param

        def false_fn(x):
            return x + my_mode.buffer

        def foo(x):
            return cond(x.shape[0] == 4, true_fn, false_fn, [x])

        inp = torch.ones(2, 3)
        # expected both branches takes (x, param, buffer)
        self._check_closure_correctly_lifted_with_mutation(foo, (my_mode.param, my_mode.buffer), args=(inp,), exp_arg_num=3)


    def test_cond_with_module_python_scalar_closure(self):

        def foo(x):
            a = torch.ones(1, 1)
            b = 1

            def true_fn(x):
                return x + a

            def false_fn(x):
                return x + b
            return cond(x.shape[0] == 4, true_fn, false_fn, [x])

        inp = torch.ones(2, 3)
        res = inp + 1
        # python scalar b is not lifted as input, so both branches take (x, a)
        self._check_closure_correctly_lifted(foo, args=(inp,), exp_res=res, exp_arg_num=2)

    def test_cond_nested_with_closure(self):
        a = torch.ones(1, 1)
        b = torch.ones(1, 1) + 1

        def inner_true_fn(x):
            return x + a

        def inner_false_fn(x):
            return x + b

        def foo(x):
            def true_fn(x):
                return cond(x.shape[0] == 2, inner_true_fn, inner_false_fn, [x])

            def false_fn(x):
                return cond(x.shape[0] > 4, inner_true_fn, inner_false_fn, [x])
            return cond(x.shape[0] == 4, true_fn, false_fn, [x])

        inp = torch.ones(2, 3)
        # For top-level cond, it take 5 arguments (x, a, b, a, b)
        # For second-level conds, it takes (x, a, b)
        self._check_closure_correctly_lifted_with_mutation(foo, (a, b), args=(inp,), exp_arg_num=5)

    def test_cond_nested_with_closure_graph_module(self):
        a = torch.ones(1, 1)
        b = torch.ones(1, 1) + 1

        def inner_true_fn(x):
            return x + a

        def inner_false_fn(x):
            return x + b

        def foo(x):
            def true_fn(x):
                return cond(x.shape[0] == 2, inner_true_fn, inner_false_fn, [x])

            def false_fn(x):
                return cond(x.shape[0] > 4, inner_true_fn, inner_false_fn, [x])
            return cond(x.shape[0] == 4, true_fn, false_fn, [x])

    def test_map_unfunc_boolean_tensor_for_nested_map_cond(self):
        def map_fn(pred, x):
            def fn(x, pred):
                return control_flow.cond(pred, lambda x: x * 2, lambda x: x / 2 , (x,))
            return control_flow.map(fn, x, pred)

        def f_wrapper(func):
            @functools.wraps(func)
            def wrapper(*args, **kwargs):
                torch._enable_functionalization(reapply_views=False)
                try:
                    func_args = pytree.tree_map(
                        lambda x: to_fun_old(x) if isinstance(x, torch.Tensor) else x, args)
                    func_kwargs = pytree.tree_map(
                        lambda x: to_fun_old(x) if isinstance(x, torch.Tensor) else x, kwargs)
                    return pytree.tree_map(from_fun_old, func(*func_args, **func_kwargs))
                finally:
                    torch._disable_functionalization()
            return wrapper

        gm = make_fx(f_wrapper(map_fn))(torch.tensor(True), torch.ones([2, 3], requires_grad=False))
        self.assertExpectedInline(gm.code.strip(), """\
def forward(self, pred_1, x_1):
    body_graph_0 = self.body_graph_0
    map_impl = torch.ops.map_impl(body_graph_0, 1, x_1, pred_1);  body_graph_0 = x_1 = pred_1 = None
    getitem = map_impl[0];  map_impl = None
    return getitem""")
        self.assertExpectedInline(gm.body_graph_0.code.strip(), """\
def forward(self, arg0_1, arg1_1):
    true_graph_0 = self.true_graph_0
    false_graph_0 = self.false_graph_0
    conditional = torch.ops.higher_order.cond(arg1_1, true_graph_0, false_graph_0, [arg0_1]);  arg1_1 = true_graph_0 = false_graph_0 = arg0_1 = None
    return [conditional]""")  # noqa: B950

    def test_cond_make_fx_preserve_stack_trace_for_nodes_in_subgraph(self):

        def true_fn(x):
            return x + x.cos()

        def false_fn(x):
            return x * x.sin()

        def foo(x):
            return cond(x.shape[0] == 4, true_fn, false_fn, (x,))
        inp = torch.randn([4, 3])
        gm, _ = torch._dynamo.export(foo)(inp)

        def run_with_interpreter(*args):
            with torch.fx.traceback.preserve_node_meta():
                return torch.fx.Interpreter(gm).run(*args)
        new_gm = make_fx(run_with_interpreter)(inp)


        checked_ops = {"add", "mul", "sin", "cos"}
        checked_meta = ["source_fn_stack", "stack_trace"]
        all_source_fns = collect_meta_for_filtered_nodes(gm, checked_ops, checked_meta)
        new_source_fns = collect_meta_for_filtered_nodes(new_gm, checked_ops, checked_meta)
        self.assertEqual(all_source_fns, new_source_fns)

    @unittest.skipIf(TEST_WITH_TORCHDYNAMO, "triggers cache limit for foo and changes unique_graphs count.")
    def test_cond_no_dynamo_cache_limit(self):
        torch._dynamo.reset()
        counters = torch._dynamo.utils.counters
        counters.clear()

        def foo(x, true_fn, false_fn):
            return cond(x.shape[0] == 4, true_fn, false_fn, (x,))

        inp = torch.ones(3, 4)
        exp_out = inp.sin()
        iter_n = torch._dynamo.config.cache_size_limit + 1
        for _ in range(iter_n):
            # each lambda has a different object id thus fails the guard
            self.assertEqual(foo(inp, lambda x: x.cos(), lambda x: x.sin()), exp_out)
        self.assertEqual(counters["stats"]["calls_captured"], iter_n)
        self.assertEqual(counters["stats"]["unique_graphs"], iter_n)

    def test_cond_with_consecutive_make_fx_symbolic(self):
        def true_fn(x):
            return x - x.cos()

        def false_fn(x):
            return x + x.sin()

        def foo(x):
            return cond(x.shape[0] == 4, true_fn, false_fn, [x])

        inps = (torch.ones(3, 4), torch.ones(3, 5), torch.ones(5, 4), torch.ones(5, 3))
        for inp in inps:
            gm = make_fx(foo, tracing_mode='symbolic')(torch.ones(3, 4))
            self.assertExpectedInline(gm.code.strip(), """\
def forward(self, x_1):
    sym_size = torch.ops.aten.sym_size(x_1, 0)
    eq = sym_size == 4;  sym_size = None
<<<<<<< HEAD
    cast_symbool_to_symint = torch.ops.higher_order.cast_symbool_to_symint(eq);  eq = None
    true_graph_0 = self.true_graph_0
    false_graph_0 = self.false_graph_0
    conditional = torch.ops.higher_order.cond(cast_symbool_to_symint, true_graph_0, false_graph_0, [x_1]);  cast_symbool_to_symint = true_graph_0 = false_graph_0 = x_1 = None
    return conditional""")  # noqa: B950
=======
    true_graph_0 = self.true_graph_0
    false_graph_0 = self.false_graph_0
    conditional = torch.ops.higher_order.cond(eq, true_graph_0, false_graph_0, [x_1]);  eq = true_graph_0 = false_graph_0 = x_1 = None
    return conditional""")  # noqa: B950

            self.assertExpectedInline(gm.true_graph_0.code.strip(), """\
def forward(self, arg0_1):
    cos = torch.ops.aten.cos.default(arg0_1)
    sub = torch.ops.aten.sub.Tensor(arg0_1, cos);  arg0_1 = cos = None
    return sub""")

            self.assertExpectedInline(gm.false_graph_0.code.strip(), """\
def forward(self, arg0_1):
    sin = torch.ops.aten.sin.default(arg0_1)
    add = torch.ops.aten.add.Tensor(arg0_1, sin);  arg0_1 = sin = None
    return add""")
>>>>>>> f3d02d9a

    def _create_test_fns_for_cond(self, pred, inner_most_fn, operands, closure_list, nested_level):
        if nested_level == 0:
            if len(closure_list) > 0:
                def true_fn(*operands):
                    return inner_most_fn(*operands) + inner_most_fn(*closure_list)

                def false_fn(*operands):
                    return inner_most_fn(*operands) - inner_most_fn(*closure_list)
            else:
                def true_fn(*operands):
                    return inner_most_fn(*operands)

                def false_fn(*operands):
                    return inner_most_fn(*operands)

            def fn(pred, operands):
                if len(operands) == 0 and len(closure_list) == 0:
                    return torch.zeros(1)
                return cond(pred, true_fn, false_fn, operands)
            return (pred, operands), fn
        else:
            args, inner_fn = self._create_test_fns_for_cond(pred <= 0, inner_most_fn, operands, closure_list, nested_level - 1)

            def true_fn(*operands):
                return inner_most_fn(*operands) + inner_fn(*args)

            def false_fn(*operands):
                return inner_most_fn(*operands) - inner_fn(*args)

            def fn(pred, operands):
                if len(operands) == 0 and len(closure_list) == 0:
                    return torch.ones(1)
                return cond(pred, true_fn, false_fn, operands)
            return (pred, operands), fn

    def _init_predicate(self, pred_type):
        if pred_type == "bool":
            return True
        elif pred_type == "intTensor":
            return torch.tensor(1)
        elif pred_type == "floatTensor":
            return torch.tensor(1.)
        elif pred_type == "boolTensor":
            return torch.tensor(False)
        else:
            raise NotImplementedError

    def _init_fn(self, inner_fn_type):
        if inner_fn_type == "function":
            return reduce_func
        elif inner_fn_type == "module":
            return ReduceMod()
        elif inner_fn_type == "object":
            return ReduceObj()
        else:
            raise NotImplementedError

    @parametrize("predType", ["bool", "intTensor", "floatTensor", "boolTensor"])
    @parametrize("innerFnType", ["function", "module", "object"])
    @parametrize("nOperands", [0, 1])
    @parametrize("nClosure", [0, 1])
    @parametrize("nesting", [0, 2])
    def test_cond_tracing_with_valid_inputs(self, predType, innerFnType, nOperands, nClosure, nesting):
        pred = self._init_predicate(predType)
        inner_fn = self._init_fn(innerFnType)
        operands = [torch.ones(2, 3) + i for i in range(nOperands)]
        closure = [torch.ones(2, 3) - i for i in range(nClosure)]
        args, fn = self._create_test_fns_for_cond(pred, inner_fn, operands, closure, nesting)
        eager_res = fn(*args)
        for tracing_mode in ["symbolic", "fake", "real"]:
            # set _allow_non_fake_inputs = True to allow fake prop through closures
            with self.subTest(tracing_mode=tracing_mode):
                gm = make_fx(fn, tracing_mode=tracing_mode, _allow_non_fake_inputs=True)(*args)
                self.assertEqual(gm(*args), eager_res)

instantiate_parametrized_tests(TestControlFlowTraced)

if __name__ == '__main__':
    run_tests()<|MERGE_RESOLUTION|>--- conflicted
+++ resolved
@@ -1285,14 +1285,10 @@
 def forward(self, x_1):
     sym_size = torch.ops.aten.sym_size(x_1, 0)
     eq = sym_size == 4;  sym_size = None
-    cast_symbool_to_symint = torch.ops.higher_order.cast_symbool_to_symint(eq);  eq = None
+    sym_ite = torch.sym_ite(eq, 1, 0);  eq = None
     true_graph_0 = self.true_graph_0
     false_graph_0 = self.false_graph_0
-<<<<<<< HEAD
-    conditional = torch.ops.higher_order.cond(cast_symbool_to_symint, true_graph_0, false_graph_0, [x_1]);  cast_symbool_to_symint = true_graph_0 = false_graph_0 = x_1 = None
-=======
-    conditional = torch.ops.higher_order.cond(eq, true_graph_0, false_graph_0, [x_1]);  eq = true_graph_0 = false_graph_0 = x_1 = None
->>>>>>> f3d02d9a
+    conditional = torch.ops.higher_order.cond(sym_ite, true_graph_0, false_graph_0, [x_1]);  sym_ite = true_graph_0 = false_graph_0 = x_1 = None
     return conditional""")  # noqa: B950
 
         # We expect the traced graph module to work even if input size changes.
@@ -1561,16 +1557,10 @@
 def forward(self, x_1):
     sym_size = torch.ops.aten.sym_size(x_1, 0)
     eq = sym_size == 4;  sym_size = None
-<<<<<<< HEAD
-    cast_symbool_to_symint = torch.ops.higher_order.cast_symbool_to_symint(eq);  eq = None
+    sym_ite = torch.sym_ite(eq, 1, 0);  eq = None
     true_graph_0 = self.true_graph_0
     false_graph_0 = self.false_graph_0
-    conditional = torch.ops.higher_order.cond(cast_symbool_to_symint, true_graph_0, false_graph_0, [x_1]);  cast_symbool_to_symint = true_graph_0 = false_graph_0 = x_1 = None
-    return conditional""")  # noqa: B950
-=======
-    true_graph_0 = self.true_graph_0
-    false_graph_0 = self.false_graph_0
-    conditional = torch.ops.higher_order.cond(eq, true_graph_0, false_graph_0, [x_1]);  eq = true_graph_0 = false_graph_0 = x_1 = None
+    conditional = torch.ops.higher_order.cond(sym_ite, true_graph_0, false_graph_0, [x_1]);  sym_ite = true_graph_0 = false_graph_0 = x_1 = None
     return conditional""")  # noqa: B950
 
             self.assertExpectedInline(gm.true_graph_0.code.strip(), """\
@@ -1584,7 +1574,6 @@
     sin = torch.ops.aten.sin.default(arg0_1)
     add = torch.ops.aten.add.Tensor(arg0_1, sin);  arg0_1 = sin = None
     return add""")
->>>>>>> f3d02d9a
 
     def _create_test_fns_for_cond(self, pred, inner_most_fn, operands, closure_list, nested_level):
         if nested_level == 0:
