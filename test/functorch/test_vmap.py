--- conflicted
+++ resolved
@@ -26,7 +26,6 @@
     parametrize,
     instantiate_parametrized_tests,
     subtest,
-    TEST_WITH_UBSAN,
     skipIfRocm,
 )
 from torch.testing._internal.common_device_type import \
@@ -3438,7 +3437,7 @@
             check_shape_only = op.name in ('empty_like', 'new_empty')
             for sample_input in sample_inputs_itr:
                 args = (sample_input.input,) + sample_input.args
-                if not any((isinstance(arg, torch.Tensor) for arg in args)):
+                if not any(isinstance(arg, torch.Tensor) for arg in args):
                     # Atleast one tensor required for vmap.
                     continue
                 kwargs = sample_input.kwargs
@@ -3596,12 +3595,6 @@
 
         # TypeError: expected Tensor as element 0 in argument 0, but got float
         xfail('item'),
-
-        # UBSAN: runtime error: shift exponent -1 is negative
-        decorate('bitwise_left_shift', decorator=unittest.skipIf(TEST_WITH_UBSAN, "Fails with above error")),
-        decorate('bitwise_right_shift', decorator=unittest.skipIf(TEST_WITH_UBSAN, "Fails with above error")),
-        # UBSAN: runtime error: -1e+20 is outside the range of representable values of type 'long'
-        decorate('special.hermite_polynomial_h', decorator=unittest.skipIf(TEST_WITH_UBSAN, "Fails with above error")),
     }))
     def test_vmap_exhaustive(self, device, dtype, op):
         # needs to be fixed
@@ -3735,9 +3728,6 @@
         xfail('linalg.lu', ''),
         skip('linalg.ldl_solve', ''),
         skip('_softmax_backward_data'),
-        # UBSAN: runtime error: shift exponent -1 is negative
-        decorate('bitwise_left_shift', decorator=unittest.skipIf(TEST_WITH_UBSAN, "Fails with above error")),
-        decorate('bitwise_right_shift', decorator=unittest.skipIf(TEST_WITH_UBSAN, "Fails with above error")),
         # https://github.com/pytorch/pytorch/issues/96560
         decorate('nn.functional.batch_norm', decorator=skipIfRocm),
         decorate('nn.functional.instance_norm', decorator=skipIfRocm),
@@ -3749,11 +3739,8 @@
         # but found at least two devices, cuda:0 and cpu!
         xfail('ge', device_type='cuda'),
         xfail('_upsample_bilinear2d_aa'),
-<<<<<<< HEAD
-=======
         xfail('argsort'),  # aten::argsort.stable hit the vmap fallback which is currently disabled
         xfail('searchsorted'),  # aten::searchsorted.Scalar hit the vmap fallback which is currently disabled
->>>>>>> c379d628
     }))
     def test_op_has_batch_rule(self, device, dtype, op):
         # needs to be fixed
