--- conflicted
+++ resolved
@@ -7,10 +7,6 @@
     QuantizationTestCase,
     skip_if_no_torchvision,
     skipIfNoQNNPACK,
-<<<<<<< HEAD
-    skipIfNoONEDNN,
-=======
->>>>>>> f645cd9c
     skipIfNoX86,
 )
 from torch.testing._internal.common_quantization import NodeSpec as ns
@@ -199,10 +195,6 @@
             self.assertTrue(code_before_recompile == code_after_recompile, error_msg)
 
     @skipIfNoX86
-<<<<<<< HEAD
-    @skipIfNoONEDNN
-=======
->>>>>>> f645cd9c
     @xfailIfPython311
     def test_inductor_backend_config_conv(self):
         class M(torch.nn.Module):
@@ -219,23 +211,14 @@
         use_relu_list = [True, False]
         inplace_relu_list = [True, False]
         with override_quantized_engine("x86"):
-<<<<<<< HEAD
-            for use_relu, inplace_relu in itertools.product(use_relu_list, inplace_relu_list):
-                with torch.no_grad():
+            with torch.no_grad():
+                for use_relu, inplace_relu in itertools.product(use_relu_list, inplace_relu_list):
                     m = M(use_relu=use_relu, inplace_relu=inplace_relu).eval()
                     example_inputs = (torch.randn(2, 3, 4, 4),)
                     # program capture
                     # **TODO** Add testcase for tracing_mode="symbolic" after fix issue:
                     # https://github.com/pytorch/pytorch/issues/96274
                     export_module, guards = torchdynamo.export(
-=======
-            with torch.no_grad():
-                for use_relu, inplace_relu in itertools.product(use_relu_list, inplace_relu_list):
-                    m = M(use_relu=use_relu, inplace_relu=inplace_relu).eval()
-                    example_inputs = (torch.randn(1, 1, 1, 1),)
-                    # program capture
-                    m, guards = torchdynamo.export(
->>>>>>> f645cd9c
                         m,
                         *copy.deepcopy(example_inputs),
                         aten_graph=True,
@@ -245,17 +228,10 @@
                     qconfig = get_default_qconfig("x86")
                     qconfig_mapping = QConfigMapping().set_global(qconfig)
                     backend_config = get_inductor_pt2e_backend_config()
-<<<<<<< HEAD
                     prepare_module = prepare_pt2e(export_module, qconfig_mapping, example_inputs, backend_config)
                     prepare_module(*example_inputs)
                     convert_module = convert_pt2e(prepare_module)
                     convert_module(*example_inputs)
-=======
-                    m = prepare_pt2e(m, qconfig_mapping, example_inputs, backend_config)
-                    m(*example_inputs)
-                    m = convert_pt2e(m)
-                    m(*example_inputs)
->>>>>>> f645cd9c
 
                     # Fake quant should only be inserted at start and end
                     node_occurrence = {
@@ -282,7 +258,6 @@
                             ns.call_function(torch.ops.quantized_decomposed.quantize_per_tensor),
                             ns.call_function(torch.ops.quantized_decomposed.dequantize_per_tensor),
                         ]
-<<<<<<< HEAD
                     self.checkGraphModuleNodes(convert_module,
                                                expected_node_occurrence=node_occurrence,
                                                expected_node_list=node_list)
@@ -302,9 +277,6 @@
                     # Inductor second run
                     inductor_res = run(*example_inputs)
                     self.assertEqual(ref_result, inductor_res, atol=5e-2, rtol=5e-2)
-=======
-                    self.checkGraphModuleNodes(m, expected_node_occurrence=node_occurrence, expected_node_list=node_list)
->>>>>>> f645cd9c
 
 class TestQuantizePT2EModels(QuantizationTestCase):
     @skip_if_no_torchvision
