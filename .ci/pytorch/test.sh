#!/bin/bash

# Required environment variable: $BUILD_ENVIRONMENT
# (This is set by default in the Docker images we build, so you don't
# need to set it yourself.

set -ex

echo "Environment variables:"
env

TORCH_INSTALL_DIR=$(python -c "import site; print(site.getsitepackages()[0])")/torch
TORCH_BIN_DIR="$TORCH_INSTALL_DIR"/bin
TORCH_LIB_DIR="$TORCH_INSTALL_DIR"/lib
TORCH_TEST_DIR="$TORCH_INSTALL_DIR"/test

BUILD_DIR="build"
BUILD_RENAMED_DIR="build_renamed"
BUILD_BIN_DIR="$BUILD_DIR"/bin

export VALGRIND=ON
# export TORCH_INDUCTOR_INSTALL_GXX=ON
if [[ "$BUILD_ENVIRONMENT" == *clang9* ]]; then
  # clang9 appears to miscompile code involving c10::optional<c10::SymInt>,
  # such that valgrind complains along these lines:
  #
  # Conditional jump or move depends on uninitialised value(s)
  #    at 0x40303A: ~optional_base (Optional.h:281)
  #    by 0x40303A: call (Dispatcher.h:448)
  #    by 0x40303A: call(at::Tensor const&, c10::ArrayRef<c10::SymInt>, c10::ArrayRef<c10::SymInt>, c10::optional<c10::SymInt>) (basic.cpp:10)
  #    by 0x403700: main (basic.cpp:16)
  #  Uninitialised value was created by a stack allocation
  #    at 0x402AAA: call(at::Tensor const&, c10::ArrayRef<c10::SymInt>, c10::ArrayRef<c10::SymInt>, c10::optional<c10::SymInt>) (basic.cpp:6)
  #
  # The problem does not appear with gcc or newer versions of clang (we tested
  # clang14).  So we suppress valgrind testing for clang9 specifically.
  # You may need to suppress it for other versions of clang if they still have
  # the bug.
  #
  # A minimal repro for the valgrind error is below:
  #
  # #include <ATen/ATen.h>
  # #include <ATen/core/dispatch/Dispatcher.h>
  #
  # using namespace at;
  #
  # Tensor call(const at::Tensor & self, c10::SymIntArrayRef size, c10::SymIntArrayRef stride, c10::optional<c10::SymInt> storage_offset) {
  #   auto op = c10::Dispatcher::singleton()
  #       .findSchemaOrThrow(at::_ops::as_strided::name, at::_ops::as_strided::overload_name)
  #       .typed<at::_ops::as_strided::schema>();
  #   return op.call(self, size, stride, storage_offset);
  # }
  #
  # int main(int argv) {
  #   Tensor b = empty({3, 4});
  #   auto z = call(b, b.sym_sizes(), b.sym_strides(), c10::nullopt);
  # }
  export VALGRIND=OFF
fi

# Get fully qualified path using realpath
if [[ "$BUILD_ENVIRONMENT" != *bazel* ]]; then
  CUSTOM_TEST_ARTIFACT_BUILD_DIR=$(realpath "${CUSTOM_TEST_ARTIFACT_BUILD_DIR:-"build/custom_test_artifacts"}")
fi


# shellcheck source=./common.sh
source "$(dirname "${BASH_SOURCE[0]}")/common.sh"

echo "Environment variables"
env

echo "Testing pytorch"

export LANG=C.UTF-8

PR_NUMBER=${PR_NUMBER:-${CIRCLE_PR_NUMBER:-}}

if [[ "$TEST_CONFIG" == 'default' ]]; then
  export CUDA_VISIBLE_DEVICES=0
  export HIP_VISIBLE_DEVICES=0
fi

if [[ "$TEST_CONFIG" == 'distributed' ]] && [[ "$BUILD_ENVIRONMENT" == *rocm* ]]; then
  export HIP_VISIBLE_DEVICES=0,1
fi

if [[ "$TEST_CONFIG" == 'slow' ]]; then
  export PYTORCH_TEST_WITH_SLOW=1
  export PYTORCH_TEST_SKIP_FAST=1
fi

if [[ "$BUILD_ENVIRONMENT" == *slow-gradcheck* ]]; then
  export PYTORCH_TEST_WITH_SLOW_GRADCHECK=1
  # TODO: slow gradcheck tests run out of memory a lot recently, so setting this
  # to run them sequentially with only one process to mitigate the issue
  export PYTORCH_TEST_CUDA_MEM_LEAK_CHECK=1
fi

if [[ "$BUILD_ENVIRONMENT" == *cuda* || "$BUILD_ENVIRONMENT" == *rocm* ]]; then
  # Used so that only cuda/rocm specific versions of tests are generated
  # mainly used so that we're not spending extra cycles testing cpu
  # devices on expensive gpu machines
  export PYTORCH_TESTING_DEVICE_ONLY_FOR="cuda"
fi

if [[ "$TEST_CONFIG" == *crossref* ]]; then
  export PYTORCH_TEST_WITH_CROSSREF=1
fi

if [[ "$BUILD_ENVIRONMENT" == *rocm* ]]; then
  # Print GPU info
  rocminfo
  rocminfo | grep -E 'Name:.*\sgfx|Marketing'
fi

if [[ "$BUILD_ENVIRONMENT" != *-bazel-* ]] ; then
  # JIT C++ extensions require ninja.
  pip_install --user "ninja==1.10.2"
  # ninja is installed in $HOME/.local/bin, e.g., /var/lib/jenkins/.local/bin for CI user jenkins
  # but this script should be runnable by any user, including root
  export PATH="$HOME/.local/bin:$PATH"
fi

# DANGER WILL ROBINSON.  The LD_PRELOAD here could cause you problems
# if you're not careful.  Check this if you made some changes and the
# ASAN test is not working
if [[ "$BUILD_ENVIRONMENT" == *asan* ]]; then
    export ASAN_OPTIONS=detect_leaks=0:symbolize=1:detect_stack_use_after_return=1:strict_init_order=true:detect_odr_violation=1:detect_container_overflow=0
    export UBSAN_OPTIONS=print_stacktrace=1
    export PYTORCH_TEST_WITH_ASAN=1
    export PYTORCH_TEST_WITH_UBSAN=1
    # TODO: Figure out how to avoid hard-coding these paths
    export ASAN_SYMBOLIZER_PATH=/usr/lib/llvm-7/bin/llvm-symbolizer
    export TORCH_USE_RTLD_GLOBAL=1
    # NB: We load libtorch.so with RTLD_GLOBAL for UBSAN, unlike our
    # default behavior.
    #
    # The reason for this is that without RTLD_GLOBAL, if we load multiple
    # libraries that depend on libtorch (as is the case with C++ extensions), we
    # will get multiple copies of libtorch in our address space.  When UBSAN is
    # turned on, it will do a bunch of virtual pointer consistency checks which
    # won't work correctly.  When this happens, you get a violation like:
    #
    #    member call on address XXXXXX which does not point to an object of
    #    type 'std::_Sp_counted_base<__gnu_cxx::_Lock_policy::_S_atomic>'
    #    XXXXXX note: object is of type
    #    'std::_Sp_counted_ptr<torch::nn::LinearImpl*, (__gnu_cxx::_Lock_policy)2>'
    #
    # (NB: the textual types of the objects here are misleading, because
    # they actually line up; it just so happens that there's two copies
    # of the type info floating around in the address space, so they
    # don't pointer compare equal.  See also
    #   https://github.com/google/sanitizers/issues/1175
    #
    # UBSAN is kind of right here: if we relied on RTTI across C++ extension
    # modules they would indeed do the wrong thing;  but in our codebase, we
    # don't use RTTI (because it doesn't work in mobile).  To appease
    # UBSAN, however, it's better if we ensure all the copies agree!
    #
    # By the way, an earlier version of this code attempted to load
    # libtorch_python.so with LD_PRELOAD, which has a similar effect of causing
    # it to be loaded globally.  This isn't really a good idea though, because
    # it depends on a ton of dynamic libraries that most programs aren't gonna
    # have, and it applies to child processes.

    # TODO: get rid of the hardcoded path
    export LD_PRELOAD=/usr/lib/llvm-7/lib/clang/7.0.1/lib/linux/libclang_rt.asan-x86_64.so
    # Increase stack size, because ASAN red zones use more stack
    ulimit -s 81920

    (cd test && python -c "import torch; print(torch.__version__, torch.version.git_version)")
    echo "The next four invocations are expected to crash; if they don't that means ASAN/UBSAN is misconfigured"
    (cd test && ! get_exit_code python -c "import torch; torch._C._crash_if_csrc_asan(3)")
    (cd test && ! get_exit_code python -c "import torch; torch._C._crash_if_csrc_ubsan(0)")
    (cd test && ! get_exit_code python -c "import torch; torch._C._crash_if_vptr_ubsan()")
    (cd test && ! get_exit_code python -c "import torch; torch._C._crash_if_aten_asan(3)")
fi

if [[ "$BUILD_ENVIRONMENT" == *-tsan* ]]; then
  export PYTORCH_TEST_WITH_TSAN=1
fi

if [[ $TEST_CONFIG == 'nogpu_NO_AVX2' ]]; then
  export ATEN_CPU_CAPABILITY=default
elif [[ $TEST_CONFIG == 'nogpu_AVX512' ]]; then
  export ATEN_CPU_CAPABILITY=avx2
fi

test_python_legacy_jit() {
  time python test/run_test.py --include test_jit_legacy test_jit_fuser_legacy --verbose
  assert_git_not_dirty
}

test_python_shard() {
  if [[ -z "$NUM_TEST_SHARDS" ]]; then
    echo "NUM_TEST_SHARDS must be defined to run a Python test shard"
    exit 1
  fi

  time python test/run_test.py --exclude-jit-executor --exclude-distributed-tests --shard "$1" "$NUM_TEST_SHARDS" --verbose

  assert_git_not_dirty
}

test_python() {
  time python test/run_test.py --exclude-jit-executor --exclude-distributed-tests --verbose
  assert_git_not_dirty
}


test_dynamo_shard() {
  if [[ -z "$NUM_TEST_SHARDS" ]]; then
    echo "NUM_TEST_SHARDS must be defined to run a Python test shard"
    exit 1
  fi
  python tools/dynamo/verify_dynamo.py
  # Temporarily disable test_fx for dynamo pending the investigation on TTS
  # regression in https://github.com/pytorch/torchdynamo/issues/784
  time python test/run_test.py --dynamo \
    --exclude-jit-executor \
    --exclude-distributed-tests \
    --exclude \
      test_autograd \
      test_proxy_tensor \
      test_quantization \
      test_public_bindings \
      test_dataloader \
      test_reductions \
      test_namedtensor \
      test_namedtuple_return_api \
      profiler/test_profiler \
      profiler/test_profiler_tree \
      test_overrides \
      test_python_dispatch \
      test_fx \
      test_package \
      test_legacy_vmap \
    --shard "$1" "$NUM_TEST_SHARDS" \
    --verbose
  assert_git_not_dirty
}

test_inductor_distributed() {
  # this runs on both single-gpu and multi-gpu instance. It should be smart about skipping tests that aren't supported
  # with if required # gpus aren't available
  python test/run_test.py --include distributed/test_dynamo_distributed distributed/test_inductor_collectives --verbose
  assert_git_not_dirty
}

test_inductor() {
  python tools/dynamo/verify_dynamo.py
  python test/run_test.py --inductor --include test_modules test_ops test_ops_gradients test_torch --verbose
  # Do not add --inductor for the following inductor unit tests, otherwise we will fail because of nested dynamo state
  python test/run_test.py --include inductor/test_torchinductor inductor/test_torchinductor_opinfo --verbose
}

# "Global" flags for inductor benchmarking controlled by TEST_CONFIG
# For example 'dynamic_aot_eager_torchbench' TEST_CONFIG means we run
# the benchmark script with '--dynamic-shapes --backend aot_eager --device cuda'
# The matrix of test options is specified in .github/workflows/periodic.yml
# and .github/workflows/inductor.yml
DYNAMO_BENCHMARK_FLAGS=()

if [[ "${TEST_CONFIG}" == *aot_eager* ]]; then
  DYNAMO_BENCHMARK_FLAGS+=(--backend aot_eager)
elif [[ "${TEST_CONFIG}" == *inductor* ]]; then
  DYNAMO_BENCHMARK_FLAGS+=(--inductor)
fi

if [[ "${TEST_CONFIG}" == *dynamic* ]]; then
  # TODO: make specialize_int = False default, then remove this
  DYNAMO_BENCHMARK_FLAGS+=(--dynamic-shapes --unspecialize-int)
fi

if [[ "${TEST_CONFIG}" == *cpu_accuracy* ]]; then
  DYNAMO_BENCHMARK_FLAGS+=(--device cpu)
else
  DYNAMO_BENCHMARK_FLAGS+=(--device cuda)
fi

test_single_dynamo_benchmark() {
  # Usage: test_single_dynamo_benchmark inductor_inference huggingface 0 --args-for-script

  # Use test-reports directory under test folder will allow the CI to automatically pick up
  # the test reports and upload them to S3. Need to use full path here otherwise the script
  # will bark about file not found later on
  TEST_REPORTS_DIR=$(pwd)/test/test-reports
  mkdir -p "$TEST_REPORTS_DIR"

  local name="$1"
  shift
  local suite="$1"
  shift
  # shard id is mandatory, even if it is not passed
  local shard_id="$1"
  shift

  local partition_flags=()
  if [[ -n "$NUM_TEST_SHARDS" && -n "$shard_id" ]]; then
    partition_flags=( --total-partitions "$NUM_TEST_SHARDS" --partition-id "$shard_id" )
  fi

  if [[ "${TEST_CONFIG}" == *perf_compare* ]]; then
    python "benchmarks/dynamo/$suite.py" \
      --ci --performance --disable-cudagraphs \
      "${DYNAMO_BENCHMARK_FLAGS[@]}" \
      "$@" "${partition_flags[@]}" \
      --output "$TEST_REPORTS_DIR/${name}_${suite}.csv"
  elif [[ "${TEST_CONFIG}" == *perf* ]]; then
    # MKL_THREADING_LAYER=GNU to mitigate https://github.com/pytorch/pytorch/issues/37377
    MKL_THREADING_LAYER=GNU python benchmarks/dynamo/runner.py --suites="$suite" \
      --base-sha="$BASE_SHA" "${partition_flags[@]}" \
      --no-graphs --no-update-archive --no-gh-comment "$@"
  else
    python "benchmarks/dynamo/$suite.py" \
      --ci --accuracy --timing --explain \
      "${DYNAMO_BENCHMARK_FLAGS[@]}" \
      "$@" "${partition_flags[@]}" \
      --output "$TEST_REPORTS_DIR/${name}_${suite}.csv"
    python benchmarks/dynamo/check_csv.py \
      -f "$TEST_REPORTS_DIR/${name}_${suite}.csv"
<<<<<<< HEAD
    if [[ "${TEST_CONFIG}" == *inductor* ]] && [[ "${TEST_CONFIG}" != *cpu_accuracy* ]] && [[ "${TEST_CONFIG}" != *dynamic* ]]; then
      # because I haven't dealt with dynamic expected artifacts yet,
      # and non-inductor jobs (e.g. periodic, cpu-accuracy) may have different set of expected models.
=======
    if [[ "${TEST_CONFIG}" != *cpu_accuracy* ]] && [[ "${TEST_CONFIG}" != *dynamic* ]]; then
      # because I haven't tracked the cpu-side or dynamic expected artifacts yet, and need to differentiate filenames
>>>>>>> 8ce8d49c
      python benchmarks/dynamo/check_graph_breaks.py \
        --actual "$TEST_REPORTS_DIR/${name}_$suite.csv" \
        --expected "benchmarks/dynamo/ci_expected_accuracy/${name}_${suite}${shard_id}.csv"
    fi
  fi
}

test_dynamo_benchmark() {
  # Usage: test_dynamo_benchmark huggingface 0
  TEST_REPORTS_DIR=$(pwd)/test/test-reports

  local suite="$1"
  shift
  local shard_id="$1"
  shift

  if [[ "${TEST_CONFIG}" == *perf_compare* ]]; then
    test_single_dynamo_benchmark "amp" "$suite" "$shard_id" --training --amp "$@"
  elif [[ "${TEST_CONFIG}" == *perf* ]]; then
    # Performance test training only, for float32 and amp
    test_single_dynamo_benchmark "amp" "$suite" "$shard_id" --training --dtypes=amp --output-dir="$TEST_REPORTS_DIR"/amp "$@"
    test_single_dynamo_benchmark "float32" "$suite" "$shard_id" --training --dtypes=float32 --output-dir="$TEST_REPORTS_DIR"/float32 "$@"
  else
    # Check inference with --float32
    test_single_dynamo_benchmark "inference" "$suite" "$shard_id" --float32 "$@"
    if [[ "${TEST_CONFIG}" != *cpu_accuracy* ]]; then
      # Check training with --amp
      test_single_dynamo_benchmark "training" "$suite" "$shard_id" --training --amp "$@"
    fi
  fi
}

test_inductor_torchbench_smoketest_perf() {
  TEST_REPORTS_DIR=$(pwd)/test/test-reports
  mkdir -p "$TEST_REPORTS_DIR"

  python benchmarks/dynamo/torchbench.py --device cuda --performance --backend inductor --float16 --training \
    --batch-size-file "$(realpath benchmarks/dynamo/torchbench_models_list.txt)" --only hf_Bert \
    --output "$TEST_REPORTS_DIR/inductor_training_smoketest.csv"
  # the reference speedup value is hardcoded in check_hf_bert_perf_csv.py
  # this value needs to be actively maintained to make this check useful
  python benchmarks/dynamo/check_hf_bert_perf_csv.py -f "$TEST_REPORTS_DIR/inductor_training_smoketest.csv"

  # Check memory compression ratio for a few models
  for test in hf_Albert timm_efficientdet timm_vision_transformer; do
    python benchmarks/dynamo/torchbench.py --device cuda --performance --backend inductor --amp --training \
      --disable-cudagraphs --batch-size-file "$(realpath benchmarks/dynamo/torchbench_models_list.txt)" \
      --only $test --output "$TEST_REPORTS_DIR/inductor_training_smoketest_$test.csv"
    cat "$TEST_REPORTS_DIR/inductor_training_smoketest_$test.csv"
    python benchmarks/dynamo/check_memory_compression_ratio.py --actual \
      "$TEST_REPORTS_DIR/inductor_training_smoketest_$test.csv" \
      --expected benchmarks/dynamo/expected_ci_perf_inductor_torchbench.csv
  done
}

test_python_gloo_with_tls() {
  source "$(dirname "${BASH_SOURCE[0]}")/run_glootls_test.sh"
  assert_git_not_dirty
}


test_aten() {
  # Test ATen
  # The following test(s) of ATen have already been skipped by caffe2 in rocm environment:
  # scalar_tensor_test, basic, native_test
  if [[ "$BUILD_ENVIRONMENT" != *asan* ]] && [[ "$BUILD_ENVIRONMENT" != *rocm* ]]; then
    echo "Running ATen tests with pytorch lib"

    if [[ -n "$IN_WHEEL_TEST" ]]; then
      echo "Running test with the install folder"
      # Rename the build folder when running test to ensure it
      # is not depended on the folder
      mv "$BUILD_DIR" "$BUILD_RENAMED_DIR"
      TEST_BASE_DIR="$TORCH_TEST_DIR"
    else
      echo "Running test with the build folder"
      TEST_BASE_DIR="$BUILD_BIN_DIR"
    fi

    # NB: the ATen test binaries don't have RPATH set, so it's necessary to
    # put the dynamic libraries somewhere were the dynamic linker can find them.
    # This is a bit of a hack.
    ${SUDO} ln -sf "$TORCH_LIB_DIR"/libc10* "$TEST_BASE_DIR"
    ${SUDO} ln -sf "$TORCH_LIB_DIR"/libcaffe2* "$TEST_BASE_DIR"
    ${SUDO} ln -sf "$TORCH_LIB_DIR"/libmkldnn* "$TEST_BASE_DIR"
    ${SUDO} ln -sf "$TORCH_LIB_DIR"/libnccl* "$TEST_BASE_DIR"
    ${SUDO} ln -sf "$TORCH_LIB_DIR"/libtorch* "$TEST_BASE_DIR"
    ${SUDO} ln -sf "$TORCH_LIB_DIR"/libtbb* "$TEST_BASE_DIR"

    ls "$TEST_BASE_DIR"
    aten/tools/run_tests.sh "$TEST_BASE_DIR"

    if [[ -n "$IN_WHEEL_TEST" ]]; then
      # Restore the build folder to avoid any impact on other tests
      mv "$BUILD_RENAMED_DIR" "$BUILD_DIR"
    fi

    assert_git_not_dirty
  fi
}

test_without_numpy() {
  pushd "$(dirname "${BASH_SOURCE[0]}")"
  python -c "import sys;sys.path.insert(0, 'fake_numpy');from unittest import TestCase;import torch;x=torch.randn(3,3);TestCase().assertRaises(RuntimeError, lambda: x.numpy())"
  # Regression test for https://github.com/pytorch/pytorch/issues/66353
  python -c "import sys;sys.path.insert(0, 'fake_numpy');import torch;print(torch.tensor([torch.tensor(0.), torch.tensor(1.)]))"
  popd
}

# pytorch extensions require including torch/extension.h which includes all.h
# which includes utils.h which includes Parallel.h.
# So you can call for instance parallel_for() from your extension,
# but the compilation will fail because of Parallel.h has only declarations
# and definitions are conditionally included Parallel.h(see last lines of Parallel.h).
# I tried to solve it #39612 and #39881 by including Config.h into Parallel.h
# But if Pytorch is built with TBB it provides Config.h
# that has AT_PARALLEL_NATIVE_TBB=1(see #3961 or #39881) and it means that if you include
# torch/extension.h which transitively includes Parallel.h
# which transitively includes tbb.h which is not available!
if [[ "${BUILD_ENVIRONMENT}" == *tbb* ]]; then
  sudo mkdir -p /usr/include/tbb
  sudo cp -r "$PWD"/third_party/tbb/include/tbb/* /usr/include/tbb
fi

test_libtorch() {
  if [[ "$BUILD_ENVIRONMENT" != *rocm* ]]; then
    echo "Testing libtorch"
    ln -sf "$TORCH_LIB_DIR"/libbackend_with_compiler.so "$TORCH_BIN_DIR"
    ln -sf "$TORCH_LIB_DIR"/libjitbackend_test.so "$TORCH_BIN_DIR"
    ln -sf "$TORCH_LIB_DIR"/libc10* "$TORCH_BIN_DIR"
    ln -sf "$TORCH_LIB_DIR"/libshm* "$TORCH_BIN_DIR"
    ln -sf "$TORCH_LIB_DIR"/libtorch* "$TORCH_BIN_DIR"
    ln -sf "$TORCH_LIB_DIR"/libtbb* "$TORCH_BIN_DIR"
    ln -sf "$TORCH_LIB_DIR"/libnvfuser* "$TORCH_BIN_DIR"

    # Start background download
    python tools/download_mnist.py --quiet -d test/cpp/api/mnist &

    # Make test_reports directory
    # NB: the ending test_libtorch must match the current function name for the current
    # test reporting process to function as expected.
    TEST_REPORTS_DIR=test/test-reports/cpp-unittest/test_libtorch
    mkdir -p $TEST_REPORTS_DIR

    if [[ "$BUILD_ENVIRONMENT" != *-tsan* ]]; then
        # Run JIT cpp tests
        python test/cpp/jit/tests_setup.py setup
    fi

    if [[ "$BUILD_ENVIRONMENT" == *cuda* ]]; then
      "$TORCH_BIN_DIR"/test_jit  --gtest_output=xml:$TEST_REPORTS_DIR/test_jit.xml
      "$TORCH_BIN_DIR"/nvfuser_tests --gtest_output=xml:$TEST_REPORTS_DIR/nvfuser_tests.xml
    else
      "$TORCH_BIN_DIR"/test_jit  --gtest_filter='-*CUDA' --gtest_output=xml:$TEST_REPORTS_DIR/test_jit.xml
    fi

    # Run Lazy Tensor cpp tests
    if [[ "$BUILD_ENVIRONMENT" == *cuda* && "$TEST_CONFIG" != *nogpu* ]]; then
      LTC_TS_CUDA=1 "$TORCH_BIN_DIR"/test_lazy  --gtest_output=xml:$TEST_REPORTS_DIR/test_lazy.xml
    else
      "$TORCH_BIN_DIR"/test_lazy  --gtest_output=xml:$TEST_REPORTS_DIR/test_lazy.xml
    fi

    if [[ "$BUILD_ENVIRONMENT" != *-tsan* ]]; then
        python test/cpp/jit/tests_setup.py shutdown
    fi

    # Wait for background download to finish
    wait
    # Exclude IMethodTest that relies on torch::deploy, which will instead be ran in test_deploy.
    OMP_NUM_THREADS=2 TORCH_CPP_TEST_MNIST_PATH="test/cpp/api/mnist" "$TORCH_BIN_DIR"/test_api --gtest_filter='-IMethodTest.*' --gtest_output=xml:$TEST_REPORTS_DIR/test_api.xml
    "$TORCH_BIN_DIR"/test_tensorexpr --gtest_output=xml:$TEST_REPORTS_DIR/test_tensorexpr.xml

    if [[ "${BUILD_ENVIRONMENT}" != *android* && "${BUILD_ENVIRONMENT}" != *cuda* && "${BUILD_ENVIRONMENT}" != *asan* ]]; then
      # TODO: Consider to run static_runtime_test from $TORCH_BIN_DIR (may need modify build script)
      "$BUILD_BIN_DIR"/static_runtime_test --gtest_output=xml:$TEST_REPORTS_DIR/static_runtime_test.xml
    fi
    assert_git_not_dirty
  fi
}

test_aot_compilation() {
  echo "Testing Ahead of Time compilation"
  ln -sf "$TORCH_LIB_DIR"/libc10* "$TORCH_BIN_DIR"
  ln -sf "$TORCH_LIB_DIR"/libtorch* "$TORCH_BIN_DIR"

  # Make test_reports directory
  # NB: the ending test_libtorch must match the current function name for the current
  # test reporting process to function as expected.
  TEST_REPORTS_DIR=test/test-reports/cpp-unittest/test_aot_compilation
  mkdir -p $TEST_REPORTS_DIR
  if [ -f "$TORCH_BIN_DIR"/test_mobile_nnc ]; then "$TORCH_BIN_DIR"/test_mobile_nnc --gtest_output=xml:$TEST_REPORTS_DIR/test_mobile_nnc.xml; fi
  # shellcheck source=test/mobile/nnc/test_aot_compile.sh
  if [ -f "$TORCH_BIN_DIR"/aot_model_compiler_test ]; then source test/mobile/nnc/test_aot_compile.sh; fi
}

test_vulkan() {
  if [[ "$BUILD_ENVIRONMENT" == *vulkan* ]]; then
    ln -sf "$TORCH_LIB_DIR"/libtorch* "$TORCH_TEST_DIR"
    ln -sf "$TORCH_LIB_DIR"/libc10* "$TORCH_TEST_DIR"
    export VK_ICD_FILENAMES=/var/lib/jenkins/swiftshader/swiftshader/build/Linux/vk_swiftshader_icd.json
    # NB: the ending test_vulkan must match the current function name for the current
    # test reporting process to function as expected.
    TEST_REPORTS_DIR=test/test-reports/cpp-vulkan/test_vulkan
    mkdir -p $TEST_REPORTS_DIR
    LD_LIBRARY_PATH=/var/lib/jenkins/swiftshader/swiftshader/build/Linux/ "$TORCH_TEST_DIR"/vulkan_api_test --gtest_output=xml:$TEST_REPORTS_DIR/vulkan_test.xml
  fi
}

test_distributed() {
  echo "Testing distributed python tests"
  time python test/run_test.py --distributed-tests --shard "$SHARD_NUMBER" "$NUM_TEST_SHARDS" --verbose
  assert_git_not_dirty

  if [[ "$BUILD_ENVIRONMENT" == *cuda* && "$SHARD_NUMBER" == 1 ]]; then
    echo "Testing distributed C++ tests"
    ln -sf "$TORCH_LIB_DIR"/libtorch* "$TORCH_BIN_DIR"
    ln -sf "$TORCH_LIB_DIR"/libc10* "$TORCH_BIN_DIR"
    # NB: the ending test_distributed must match the current function name for the current
    # test reporting process to function as expected.
    TEST_REPORTS_DIR=test/test-reports/cpp-distributed/test_distributed
    mkdir -p $TEST_REPORTS_DIR
    "$TORCH_BIN_DIR"/FileStoreTest --gtest_output=xml:$TEST_REPORTS_DIR/FileStoreTest.xml
    "$TORCH_BIN_DIR"/HashStoreTest --gtest_output=xml:$TEST_REPORTS_DIR/HashStoreTest.xml
    "$TORCH_BIN_DIR"/TCPStoreTest --gtest_output=xml:$TEST_REPORTS_DIR/TCPStoreTest.xml

    MPIEXEC=$(command -v mpiexec)
    # TODO: this is disabled on GitHub Actions until this issue is resolved
    # https://github.com/pytorch/pytorch/issues/60756
    if [[ -n "$MPIEXEC" ]] && [[ -z "$GITHUB_ACTIONS" ]]; then
      MPICMD="${MPIEXEC} -np 2 $TORCH_BIN_DIR/ProcessGroupMPITest"
      eval "$MPICMD"
    fi
    "$TORCH_BIN_DIR"/ProcessGroupGlooTest --gtest_output=xml:$TEST_REPORTS_DIR/ProcessGroupGlooTest.xml
    "$TORCH_BIN_DIR"/ProcessGroupNCCLTest --gtest_output=xml:$TEST_REPORTS_DIR/ProcessGroupNCCLTest.xml
    "$TORCH_BIN_DIR"/ProcessGroupNCCLErrorsTest --gtest_output=xml:$TEST_REPORTS_DIR/ProcessGroupNCCLErrorsTest.xml
  fi
}

test_rpc() {
  if [[ "$BUILD_ENVIRONMENT" != *rocm* ]]; then
    echo "Testing RPC C++ tests"
    # NB: the ending test_rpc must match the current function name for the current
    # test reporting process to function as expected.
    ln -sf "$TORCH_LIB_DIR"/libtorch* "$TORCH_BIN_DIR"
    ln -sf "$TORCH_LIB_DIR"/libc10* "$TORCH_BIN_DIR"
    ln -sf "$TORCH_LIB_DIR"/libtbb* "$TORCH_BIN_DIR"
    TEST_REPORTS_DIR=test/test-reports/cpp-rpc/test_rpc
    mkdir -p $TEST_REPORTS_DIR
    "$TORCH_BIN_DIR"/test_cpp_rpc --gtest_output=xml:$TEST_REPORTS_DIR/test_cpp_rpc.xml
  fi
}

test_custom_backend() {
  if [[ "$BUILD_ENVIRONMENT" != *asan* ]] ; then
    echo "Testing custom backends"
    CUSTOM_BACKEND_BUILD="${CUSTOM_TEST_ARTIFACT_BUILD_DIR}/custom-backend-build"
    pushd test/custom_backend
    cp -a "$CUSTOM_BACKEND_BUILD" build
    # Run tests Python-side and export a lowered module.
    python test_custom_backend.py -v
    python backend.py --export-module-to=model.pt
    # Run tests C++-side and load the exported lowered module.
    build/test_custom_backend ./model.pt
    rm -f ./model.pt
    popd
    assert_git_not_dirty
  fi
}

test_custom_script_ops() {
  if [[ "$BUILD_ENVIRONMENT" != *asan* ]] ; then
    echo "Testing custom script operators"
    CUSTOM_OP_BUILD="${CUSTOM_TEST_ARTIFACT_BUILD_DIR}/custom-op-build"
    pushd test/custom_operator
    cp -a "$CUSTOM_OP_BUILD" build
    # Run tests Python-side and export a script module.
    python test_custom_ops.py -v
    python model.py --export-script-module=model.pt
    # Run tests C++-side and load the exported script module.
    build/test_custom_ops ./model.pt
    popd
    assert_git_not_dirty
  fi
}

test_jit_hooks() {
  if [[ "$BUILD_ENVIRONMENT" != *asan* ]] ; then
    echo "Testing jit hooks in cpp"
    HOOK_BUILD="${CUSTOM_TEST_ARTIFACT_BUILD_DIR}/jit-hook-build"
    pushd test/jit_hooks
    cp -a "$HOOK_BUILD" build
    # Run tests Python-side and export the script modules with hooks
    python model.py --export-script-module=model
    # Run tests C++-side and load the exported script modules
    build/test_jit_hooks ./model
    popd
    assert_git_not_dirty
  fi
}

test_torch_function_benchmark() {
  echo "Testing __torch_function__ benchmarks"
  pushd benchmarks/overrides_benchmark
  python bench.py -n 1 -m 2
  python pyspybench.py Tensor -n 1
  python pyspybench.py SubTensor -n 1
  python pyspybench.py WithTorchFunction -n 1
  python pyspybench.py SubWithTorchFunction -n 1
  popd
  assert_git_not_dirty
}

build_xla() {
  # xla test needs sccache setup.
  # shellcheck source=./common-build.sh
  source "$(dirname "${BASH_SOURCE[0]}")/common-build.sh"

  XLA_DIR=xla
  USE_CACHE=1
  clone_pytorch_xla
  # shellcheck disable=SC1091
  source "xla/.circleci/common.sh"

  # TODO: The torch pin #73164 is involved in the sev https://github.com/pytorch/pytorch/issues/86093
  # so this is temporarily removed until XLA fixes the weird logic in https://github.com/pytorch/xla/blob/master/scripts/apply_patches.sh#L17-L18
  rm "${XLA_DIR}/torch_patches/.torch_pin" || true

  apply_patches
  SITE_PACKAGES="$(python -c 'from distutils.sysconfig import get_python_lib; print(get_python_lib())')"
  # These functions are defined in .circleci/common.sh in pytorch/xla repo
  retry install_deps_pytorch_xla $XLA_DIR $USE_CACHE
  CMAKE_PREFIX_PATH="${SITE_PACKAGES}/torch:${CMAKE_PREFIX_PATH}" XLA_SANDBOX_BUILD=1 build_torch_xla $XLA_DIR
  assert_git_not_dirty
}

test_xla() {
  # xla test needs sccache setup.
  # shellcheck source=./common-build.sh
  source "$(dirname "${BASH_SOURCE[0]}")/common-build.sh"

  clone_pytorch_xla
  # shellcheck disable=SC1091
  source "./xla/.circleci/common.sh"
  SITE_PACKAGES="$(python -c 'from distutils.sysconfig import get_python_lib; print(get_python_lib())')"
  CMAKE_PREFIX_PATH="${SITE_PACKAGES}/torch:${CMAKE_PREFIX_PATH}" XLA_SKIP_MP_OP_TESTS=1 run_torch_xla_tests "$(pwd)" "$(pwd)/xla"
  assert_git_not_dirty
}

# Do NOT run this test before any other tests, like test_python_shard, etc.
# Because this function uninstalls the torch built from branch and installs
# the torch built on its base commit.
test_forward_backward_compatibility() {
  set -x
  REPO_DIR=$(pwd)
  if [[ "${BASE_SHA}" == "${SHA1}" ]]; then
    echo "On trunk, we should compare schemas with torch built from the parent commit"
    SHA_TO_COMPARE=$(git rev-parse "${SHA1}"^)
  else
    echo "On pull, we should compare schemas with torch built from the merge base"
    SHA_TO_COMPARE=$(git merge-base "${SHA1}" "${BASE_SHA}")
  fi
  export SHA_TO_COMPARE

  # create a dummy ts model at this version
  python test/create_dummy_torchscript_model.py /tmp/model_new.pt
  python -m venv venv
  # shellcheck disable=SC1091
  . venv/bin/activate

  # build torch at the base commit to generate a base function schema for comparison
  git reset --hard "${SHA_TO_COMPARE}"
  git submodule sync && git submodule update --init --recursive
  echo "::group::Installing Torch From Base Commit"
  pip install -r requirements.txt
  # shellcheck source=./common-build.sh
  source "$(dirname "${BASH_SOURCE[0]}")/common-build.sh"
  python setup.py bdist_wheel --bdist-dir="base_bdist_tmp" --dist-dir="base_dist"
  python -mpip install base_dist/*.whl
  echo "::endgroup::"

  pushd test/forward_backward_compatibility
  pip show torch
  python dump_all_function_schemas.py --filename nightly_schemas.txt

  git reset --hard "${SHA1}"
  git submodule sync && git submodule update --init --recursive
  # FC: verify new model can be load with old code.
  if ! python ../load_torchscript_model.py /tmp/model_new.pt; then
      echo "FC check failed: new model cannot be load in old code"
      return 1
  fi
  python ../create_dummy_torchscript_model.py /tmp/model_old.pt
  deactivate
  rm -r "${REPO_DIR}/venv" "${REPO_DIR}/base_dist"
  pip show torch
  python check_forward_backward_compatibility.py --existing-schemas nightly_schemas.txt
  # BC: verify old model can be load with new code
  if ! python ../load_torchscript_model.py /tmp/model_old.pt; then
      echo "BC check failed: old model cannot be load in new code"
      return 1
  fi
  popd
  set +x
  assert_git_not_dirty
}

test_bazel() {
  set -e

  # bazel test needs sccache setup.
  # shellcheck source=./common-build.sh
  source "$(dirname "${BASH_SOURCE[0]}")/common-build.sh"

  get_bazel

  if [[ "$CUDA_VERSION" == "cpu" ]]; then
    # Test //c10/... without Google flags and logging libraries. The
    # :all_tests target in the subsequent Bazel invocation tests
    # //c10/... with the Google libraries.
    tools/bazel test --config=cpu-only --test_timeout=480 --test_output=all --test_tag_filters=-gpu-required --test_filter=-*CUDA \
      --no//c10:use_gflags --no//c10:use_glog //c10/...

    tools/bazel test --config=cpu-only --test_timeout=480 --test_output=all --test_tag_filters=-gpu-required --test_filter=-*CUDA :all_tests
  else
    tools/bazel test //c10/test:core_tests //c10/test:typeid_test //c10/test:util_base_tests
  fi
}

test_benchmarks() {
  if [[ "$BUILD_ENVIRONMENT" == *cuda* && $TEST_CONFIG != *nogpu* ]]; then
    pip_install --user "pytest-benchmark==3.2.3"
    pip_install --user "requests"
    BENCHMARK_DATA="benchmarks/.data"
    mkdir -p ${BENCHMARK_DATA}
    pytest benchmarks/fastrnns/test_bench.py --benchmark-sort=Name --benchmark-json=${BENCHMARK_DATA}/fastrnns_default.json --fuser=default --executor=default
    pytest benchmarks/fastrnns/test_bench.py --benchmark-sort=Name --benchmark-json=${BENCHMARK_DATA}/fastrnns_legacy_old.json --fuser=old --executor=legacy
    pytest benchmarks/fastrnns/test_bench.py --benchmark-sort=Name --benchmark-json=${BENCHMARK_DATA}/fastrnns_profiling_te.json --fuser=te --executor=profiling
    # TODO: Enable these for GHA once we have credentials for forked pull requests
    if [[ -z "${GITHUB_ACTIONS}" ]]; then
      python benchmarks/upload_scribe.py --pytest_bench_json ${BENCHMARK_DATA}/fastrnns_default.json
      python benchmarks/upload_scribe.py --pytest_bench_json ${BENCHMARK_DATA}/fastrnns_legacy_old.json
      python benchmarks/upload_scribe.py --pytest_bench_json ${BENCHMARK_DATA}/fastrnns_profiling_te.json
    fi
    assert_git_not_dirty
  fi
}

test_cpp_extensions() {
  # This is to test whether cpp extension build is compatible with current env. No need to test both ninja and no-ninja build
  time python test/run_test.py --include test_cpp_extensions_aot_ninja --verbose
  assert_git_not_dirty
}

test_vec256() {
  # This is to test vec256 instructions DEFAULT/AVX/AVX2 (platform dependent, some platforms might not support AVX/AVX2)
  if [[ "$BUILD_ENVIRONMENT" != *asan* ]] && [[ "$BUILD_ENVIRONMENT" != *rocm* ]]; then
    echo "Testing vec256 instructions"
    mkdir -p test/test-reports/vec256
    pushd build/bin
    vec256_tests=$(find . -maxdepth 1 -executable -name 'vec256_test*')
    for vec256_exec in $vec256_tests
    do
      $vec256_exec --gtest_output=xml:test/test-reports/vec256/"$vec256_exec".xml
    done
    popd
    assert_git_not_dirty
  fi
}

test_docs_test() {
  .ci/pytorch/docs-test.sh
}

test_executorch() {
  # Test torchgen generated code for Executorch.
  echo "Testing Executorch op registration"
  "$BUILD_BIN_DIR"/test_edge_op_registration
  assert_git_not_dirty
}

# TODO: Include this in the Docker image
if [[ "${TEST_CONFIG}" == *_perf* ]]; then
  install_matplotlib
  install_tabulate
fi

if ! [[ "${BUILD_ENVIRONMENT}" == *libtorch* || "${BUILD_ENVIRONMENT}" == *-bazel-* || "${BUILD_ENVIRONMENT}" == *-tsan* ]]; then
  (cd test && python -c "import torch; print(torch.__config__.show())")
  (cd test && python -c "import torch; print(torch.__config__.parallel_info())")
fi
if [[ "${TEST_CONFIG}" == *backward* ]]; then
  test_forward_backward_compatibility
  # Do NOT add tests after bc check tests, see its comment.
elif [[ "${TEST_CONFIG}" == *xla* ]]; then
  install_torchvision
  build_xla
  test_xla
elif [[ "$TEST_CONFIG" == 'jit_legacy' ]]; then
  test_python_legacy_jit
elif [[ "${BUILD_ENVIRONMENT}" == *libtorch* ]]; then
  # TODO: run some C++ tests
  echo "no-op at the moment"
elif [[ "$TEST_CONFIG" == distributed ]]; then
  test_distributed
  # Only run RPC C++ tests on the first shard
  if [[ "${SHARD_NUMBER}" == 1 ]]; then
    test_rpc
  fi
elif [[ "$TEST_CONFIG" == deploy ]]; then
  checkout_install_torchdeploy
  test_torch_deploy
elif [[ "${TEST_CONFIG}" == *inductor_distributed* ]]; then
  install_huggingface
  test_inductor_distributed
elif [[ "${TEST_CONFIG}" == *dynamo* && "${SHARD_NUMBER}" == 1 && $NUM_TEST_SHARDS -gt 1 ]]; then
  test_without_numpy
  install_torchvision
  test_dynamo_shard 1
  test_aten
elif [[ "${TEST_CONFIG}" == *dynamo* && "${SHARD_NUMBER}" == 2 && $NUM_TEST_SHARDS -gt 1 ]]; then
  install_torchvision
  test_dynamo_shard 2
elif [[ "${TEST_CONFIG}" == *huggingface* ]]; then
  install_torchvision
  install_huggingface
  test_dynamo_benchmark huggingface ""
elif [[ "${TEST_CONFIG}" == *timm* ]]; then
  install_torchvision
  install_timm
  id=$((SHARD_NUMBER-1))
  test_dynamo_benchmark timm_models "$id"
elif [[ "${TEST_CONFIG}" == *torchbench* ]]; then
  if [[ "${TEST_CONFIG}" == *cpu_accuracy* ]]; then
    install_torchaudio cpu
  else
    install_torchaudio cuda
  fi
  install_torchtext
  install_torchvision
  if [[ "${TEST_CONFIG}" == *inductor_torchbench_smoketest_perf* ]]; then
    checkout_install_torchbench hf_Bert hf_Albert timm_efficientdet timm_vision_transformer
    PYTHONPATH=$(pwd)/torchbench test_inductor_torchbench_smoketest_perf
  else
    checkout_install_torchbench
    PYTHONPATH=$(pwd)/torchbench test_dynamo_benchmark torchbench ""
  fi
elif [[ "${TEST_CONFIG}" == *inductor* && "${SHARD_NUMBER}" == 1 ]]; then
  install_torchvision
  test_inductor
  test_inductor_distributed
elif [[ "${SHARD_NUMBER}" == 1 && $NUM_TEST_SHARDS -gt 1 ]]; then
  test_without_numpy
  install_torchvision
  test_python_shard 1
  test_aten
elif [[ "${SHARD_NUMBER}" == 2 && $NUM_TEST_SHARDS -gt 1 ]]; then
  install_torchvision
  test_python_shard 2
  test_libtorch
  test_aot_compilation
  test_custom_script_ops
  test_custom_backend
  test_torch_function_benchmark
elif [[ "${SHARD_NUMBER}" -gt 2 ]]; then
  # Handle arbitrary number of shards
  install_torchvision
  test_python_shard "$SHARD_NUMBER"
elif [[ "${BUILD_ENVIRONMENT}" == *vulkan* ]]; then
  test_vulkan
elif [[ "${BUILD_ENVIRONMENT}" == *-bazel-* ]]; then
  test_bazel
elif [[ "${BUILD_ENVIRONMENT}" == *-mobile-lightweight-dispatch* ]]; then
  test_libtorch
elif [[ "${BUILD_ENVIRONMENT}" == *-tsan* ]]; then
  # TODO: TSAN check is currently failing with 415 data race warnings. This will
  # be addressed later, the first PR can be merged first to setup the CI jobs
  test_libtorch || true
elif [[ "${TEST_CONFIG}" = docs_test ]]; then
  test_docs_test
elif [[ "${TEST_CONFIG}" == *functorch* ]]; then
  test_functorch
else
  install_torchvision
  install_monkeytype
  test_python
  test_aten
  test_vec256
  test_libtorch
  test_aot_compilation
  test_custom_script_ops
  test_custom_backend
  test_torch_function_benchmark
  test_benchmarks
  test_executorch
fi<|MERGE_RESOLUTION|>--- conflicted
+++ resolved
@@ -320,14 +320,9 @@
       --output "$TEST_REPORTS_DIR/${name}_${suite}.csv"
     python benchmarks/dynamo/check_csv.py \
       -f "$TEST_REPORTS_DIR/${name}_${suite}.csv"
-<<<<<<< HEAD
     if [[ "${TEST_CONFIG}" == *inductor* ]] && [[ "${TEST_CONFIG}" != *cpu_accuracy* ]] && [[ "${TEST_CONFIG}" != *dynamic* ]]; then
       # because I haven't dealt with dynamic expected artifacts yet,
       # and non-inductor jobs (e.g. periodic, cpu-accuracy) may have different set of expected models.
-=======
-    if [[ "${TEST_CONFIG}" != *cpu_accuracy* ]] && [[ "${TEST_CONFIG}" != *dynamic* ]]; then
-      # because I haven't tracked the cpu-side or dynamic expected artifacts yet, and need to differentiate filenames
->>>>>>> 8ce8d49c
       python benchmarks/dynamo/check_graph_breaks.py \
         --actual "$TEST_REPORTS_DIR/${name}_$suite.csv" \
         --expected "benchmarks/dynamo/ci_expected_accuracy/${name}_${suite}${shard_id}.csv"
